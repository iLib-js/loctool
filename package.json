--- conflicted
+++ resolved
@@ -60,11 +60,8 @@
         "acorn": "^6.0.0",
         "acorn-jsx": "^5.0.0",
         "build-gradle-reader": "*",
-<<<<<<< HEAD
         "esm": "^3.1.1",
-=======
         "he": "^1.2.0",
->>>>>>> 22081f07
         "html-parser": "^0.11.0",
         "ilib": "^14.1.0",
         "ilib-tree-node": "^1.2.1",
