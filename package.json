--- conflicted
+++ resolved
@@ -59,14 +59,8 @@
         "acorn": "^6.0.0",
         "acorn-jsx": "^5.0.0",
         "build-gradle-reader": "*",
-<<<<<<< HEAD
-        "hoek": "^4.2.1",
-        "ilib": "^13.3.0",
-        "joi": "^9.0.4",
-=======
         "html-parser": "^0.11.0",
         "ilib": "^13.3.0",
->>>>>>> 9d6d6232
         "js-stl": ">=0.0.6",
         "js-yaml": ">=3.10.0",
         "log4js": "^2.0.0",
