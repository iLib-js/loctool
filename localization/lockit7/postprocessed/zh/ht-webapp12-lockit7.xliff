<?xml version="1.0" encoding="utf-8"?>
<xliff version="1.2">
  <file original="lib/ht_argument_error.rb" source-language="en-US" target-language="zh-Hans-CN" product-name="ht-webapp12">
    <body>
      <trans-unit id="1" resname="r1013479437" restype="string" datatype="ruby">
        <source>Trouble starting consult</source>
        <target>无法开始咨询</target>
      </trans-unit>
      <trans-unit id="2" resname="r252593186" restype="string" datatype="ruby">
        <source>We sincerely apologize, but there seems to be a technical issue with starting your consult. We&apos;ve already pinged our top engineers to investigate and resolve the issue. If you need further assistance, please don&apos;t hesitate to contact our Quality Care Team at support@healthtap.com. If you cannot start your consult in time, we will fully re-credit your account. &#40;Error code: %{error}&#41;</source>
        <target>我们真诚地向您道歉，但是开始您的咨询似乎遇到了一个问题。我们已经联系了我们的顶尖工程师以调查并解决问题。如需进一步帮助，请联系我们的质量保证团队support@healthtap.com。如果您无法及时开始咨询，我们将完全重新记入您的帐户。（错误代码：%{error}&#41;</target>
      </trans-unit>
      <trans-unit id="3" resname="r418634910" restype="string" datatype="ruby">
        <source>Consult already in progress</source>
        <target>咨询已经在进行中</target>
      </trans-unit>
      <trans-unit id="4" resname="r703418077" restype="string" datatype="ruby">
        <source>It appears your account is already currently in a live virtual consult with a doctor. Please continue your consult from that browser window or device. For further assistance, please contact our Quality Care Team at support@healthtap.com. &#40;Error code: %{error}&#41;</source>
        <target>当前您的账号似乎已经在与医生进行实时在线咨询。请从该浏览器窗口或设备继续您的咨询。如需进一步帮助，请联系我们的质量保证团队support@healthtap.com。（错误代码：%{error}&#41;</target>
      </trans-unit>
      <trans-unit id="5" resname="r411514496" restype="string" datatype="ruby">
        <source>You must be 18 or older</source>
        <target>您必须年满18岁。</target>
      </trans-unit>
      <trans-unit id="6" resname="r286928163" restype="string" datatype="ruby">
        <source>We&apos;re sorry but you must be 18 years or older to start a Virtual Consult with a doctor. We can&apos;t start your consult at this time. For questions, please contact our Quality Care Team at support@healthtap.com. If you cannot start your consult in time, we will fully re-credit your account. &#40;Error code: %{error}&#41;</source>
        <target>我们很抱歉但是您必须年满18岁才可以与医生开始在线咨询。我们现在无法开始您的咨询。有关问题，请联系我们的质量保证团队support@healthtap.com。如果您无法及时开始咨询，我们将完全重新记入您的帐户。（错误代码：%{error}&#41;</target>
      </trans-unit>
      <trans-unit id="7" resname="r964639321" restype="string" datatype="ruby">
        <source>Payment needed</source>
        <target>需要付款</target>
      </trans-unit>
      <trans-unit id="8" resname="r749408823" restype="string" datatype="ruby">
        <source>We sincerely apologize, but there was an issue charging your account for this virtual consult. We can&apos;t start your consult until this issue is resolved. For further assistance, please contact our Quality Care Team at support@healthtap.com. &#40;Error code: %{error}&#41;</source>
        <target>我们真诚地向您道歉，但是从您的账号收取此次在线咨询的费用时出现了问题。在这个问题解决之前，我们现在无法开始您的咨询。如需进一步帮助，请联系我们的质量保证团队support@healthtap.com。（错误代码：%{error}&#41;</target>
      </trans-unit>
      <trans-unit id="9" resname="r1009898427" restype="string" datatype="ruby">
        <source>Problem joining consult</source>
        <target>加入咨询时有问题</target>
      </trans-unit>
      <trans-unit id="10" resname="r239073758" restype="string" datatype="ruby">
        <source>Sorry, you&apos;ve been removed from this consult and may not join again. &#40;Error code: %{error}&#41;</source>
        <target>很抱歉，您已被移除此咨询，可能无法再次加入。（错误代码：%{error}&#41;</target>
      </trans-unit>
      <trans-unit id="11" resname="r914210482" restype="string" datatype="ruby">
        <source>Sorry, but this consult has reached the maximum number of allowed participants. &#40;Error code: %{error}&#41;</source>
        <target>很抱歉，此咨询已达到允许参与者的数量上限。（错误代码：%{error}&#41;</target>
      </trans-unit>
      <trans-unit id="12" resname="r1062630881" restype="string" datatype="ruby">
        <source>Sorry, this consult has already ended. &#40;Error code: %{error}&#41;</source>
        <target>很抱歉，此咨询已经结束。（错误代码：%{error}&#41;</target>
      </trans-unit>
      <trans-unit id="13" resname="r165207763" restype="string" datatype="ruby">
        <source>Sorry, this consult has not yet started. Try again later. &#40;Error code: %{error}&#41;</source>
        <target>很抱歉，此咨询还没有开始。请稍后尝试（错误代码：%{error}&#41;</target>
      </trans-unit>
      <trans-unit id="14" resname="r343659677" restype="string" datatype="ruby">
        <source>Sorry, this appointment has been canceled. &#40;Error code: %{error}&#41;</source>
        <target>很抱歉，此预约已取消。（错误代码：%{error}&#41;</target>
      </trans-unit>
      <trans-unit id="15" resname="r864731867" restype="string" datatype="ruby">
        <source>You already exceed the number of consults you are allowed to</source>
        <target>您已经超过了允许的咨询数量</target>
      </trans-unit>
      <trans-unit id="16" resname="r810274908" restype="string" datatype="ruby">
        <source>We&apos;re sorry but you have already exceeded the amount of consults you are allowed to, please check your email and your account. If you have any questions please contact our Quality Care team at support@healthtap.com. &#40;Error code: %{error}&#41;</source>
        <target>很抱歉，您已超出允许的咨询数量，请检查您的邮箱和账号。如果您有任何问题，请联系我们的质量保证团队support@healthtap.com。（错误代码：%{error}&#41;</target>
      </trans-unit>
      <trans-unit id="17" resname="r401945503" restype="string" datatype="ruby">
        <source>Expert Unavailable</source>
        <target>专家无法提供服务</target>
      </trans-unit>
      <trans-unit id="18" resname="r356956325" restype="string" datatype="ruby">
        <source>We sincerely apologize, but the Doctor is temporarily unavailable. For further assistance, please contact our Quality Care Team at support@healthtap.com. &#40;Error code: %{error}&#41;</source>
        <target>我们真诚地向您道歉，但是医生暂时无法提供服务。如需进一步帮助，请联系我们的质量保证团队support@healthtap.com。（错误代码：%{error}&#41;</target>
      </trans-unit>
      <trans-unit id="19" resname="r339289527" restype="string" datatype="ruby">
        <source>Internal Error</source>
        <target>内部错误</target>
      </trans-unit>
      <trans-unit id="20" resname="r578763347" restype="string" datatype="ruby">
        <source>We sincerely apologize, but there seems to be a technical issue with starting your consult. We&apos;ve already pinged our top engineers to investigate and resolve the issue. If you need further assistance, please don&apos;t hesitate to contact our Quality Care Team at expertsupport@healthtap.com. &#40;Error code: %{error}&#41;</source>
        <target>我们真诚地向您道歉，但是开始您的咨询似乎遇到了一个问题。我们已经联系了我们的顶尖工程师以调查并解决问题。如需进一步帮助，请联系我们的质量保证团队expertsupport@healthtap.com。（错误代码：%{error}&#41;</target>
      </trans-unit>
      <trans-unit id="21" resname="r167364116" restype="string" datatype="ruby">
        <source>Cannot answer consult</source>
        <target>无法回答咨询</target>
      </trans-unit>
      <trans-unit id="22" resname="r815610847" restype="string" datatype="ruby">
        <source>It appears this consult has already been ended, either because it was answered or the patient hung up. If you need further assistance, please don&apos;t hesitate to contact our Quality Care Team at expertsupport@healthtap.com. &#40;Error code: %{error}&#41;</source>
        <target>似乎此咨询已经结束，或者是因为它被回答或患者挂断。如需进一步帮助，请联系我们的质量保证团队expertsupport@healthtap.com。（错误代码：%{error}&#41;</target>
      </trans-unit>
      <trans-unit id="23" resname="r827325555" restype="string" datatype="ruby">
        <source>We sincerely apologize, but it seems you are offline potentially due to a missed call. If you need further assistance, please don&apos;t hesitate to contact our Quality Care Team at expertsupport@healthtap.com. &#40;Error code: %{error}&#41;</source>
        <target>我们真诚地向您道歉，但是似乎您离线可能是导致未接来电。如需进一步帮助，请联系我们的质量保证团队expertsupport@healthtap.com。（错误代码：%{error}&#41;</target>
      </trans-unit>
      <trans-unit id="24" resname="r828656307" restype="string" datatype="ruby">
        <source>Trouble Assigning Device</source>
        <target>分配设备有问题</target>
      </trans-unit>
      <trans-unit id="25" resname="r438872439" restype="string" datatype="ruby">
        <source>Please enter a valid device ID and passcode combination &#40;Error code: %{error}&#41;</source>
        <target>请输入有效的设备ID和密码组合（错误代码：%{error}&#41;</target>
      </trans-unit>
      <trans-unit id="26" resname="r544051437" restype="string" datatype="ruby">
        <source>Trouble Unassigning Device</source>
        <target>未分配的设备有问题</target>
      </trans-unit>
      <trans-unit id="27" resname="r1052746848" restype="string" datatype="ruby">
        <source>Sorry, there was an error assigning this device. &#40;Error code: %{error}&#41;</source>
        <target>很抱歉，分配此设备时发生错误。（错误代码：%{error}&#41;</target>
      </trans-unit>
      <trans-unit id="28" resname="r860132749" restype="string" datatype="ruby">
        <source>Sorry, there was an error unassigning this device. This may happen if there are pending future appointments on this device. &#40;Error code: %{error}&#41;</source>
        <target>很抱歉，未分配此设备时发生错误。如果此设备上有待处理的预约，则可能会发生这种情况。（错误代码：%{error}&#41;</target>
      </trans-unit>
      <trans-unit id="29" resname="r687472999" restype="string" datatype="ruby">
        <source>Bad Argument</source>
        <target>糟糕的论据</target>
      </trans-unit>
      <trans-unit id="30" resname="r194318556" restype="string" datatype="ruby">
        <source>Location Update Failed</source>
        <target>位置更新失败</target>
      </trans-unit>
      <trans-unit id="31" resname="r934184542" restype="string" datatype="ruby">
        <source>Daily Rate Limit Reached</source>
        <target>达到每日评价限制</target>
      </trans-unit>
    </body>
  </file>
  <file original="app/views/what_we_make/medical_expert_faqs.html.haml" source-language="en-US" target-language="zh-Hans-CN" product-name="ht-webapp12">
    <body>
      <trans-unit id="32" resname="r730281858" restype="string" datatype="ruby">
        <source>Receiving “Agrees” from colleagues</source>
        <target>接受同事的“同意”</target>
      </trans-unit>
      <trans-unit id="33" resname="r568917292" restype="string" datatype="ruby">
        <source>Growing your network of &lt;a href=&quot;/&#35;expert/patientdirectory&quot;&gt;patient&lt;/a&gt; and &lt;a href=&quot;/&#35;expert/doctordirectory&quot;&gt;peers&lt;/a&gt;</source>
        <target>成长您的&lt;a href=”/&#35;expert/patientdirectory”&gt;患者&lt;/a&gt;和&lt;a href=&quot;/&#35;expert/doctordirectory&quot;&gt;同行&lt;/a&gt;网络</target>
      </trans-unit>
      <trans-unit id="34" resname="r594850824" restype="string" datatype="ruby">
        <source>Responding to messages in a manner respectful of time</source>
        <target>在合理的时间回复消息</target>
      </trans-unit>
      <trans-unit id="35" resname="r260305119" restype="string" datatype="ruby">
        <source>Agree with answers from other doctors</source>
        <target>同意其他医生的答案</target>
      </trans-unit>
      <trans-unit id="36" resname="r1001796263" restype="string" datatype="ruby">
        <source>Invite doctors and patients to HealthTap</source>
        <target>邀请医生和患者到HealthTap</target>
      </trans-unit>
      <trans-unit id="37" resname="r969987574" restype="string" datatype="ruby">
        <source>Add other doctors to your network</source>
        <target>向您的网络添加其他医生</target>
      </trans-unit>
      <trans-unit id="38" resname="r775754582" restype="string" datatype="ruby">
        <source>Comment on an answers</source>
        <target>评论一个回答</target>
      </trans-unit>
      <trans-unit id="39" resname="r686554926" restype="string" datatype="ruby">
        <source>Share on &lt;a href=&apos;http://www.twitter.com&apos;&gt;Twitter&lt;/a&gt; or &lt;a href=&apos;http://www.facebook.com&apos;&gt;Facebook&lt;/a&gt;</source>
        <target>分享到&lt;a href=’http://www.twitter.com’&gt;Twitter&lt;/a&gt;或&lt;a href=&apos;http://www.facebook.com&apos;&gt;Facebook&lt;/a&gt;</target>
      </trans-unit>
      <trans-unit id="40" resname="r921026458" restype="string" datatype="ruby">
        <source>Select &quot;Known for&quot; topics by clicking on the &quot;edit&quot; link in the field below your photo and name on the Virtual Practice home page - you can choose up to 5 &quot;Known for&quot; topics that will direct patients and questions to your profile that are related to those topics. &#40;see more about “Known For” topics here&#41;</source>
        <target>通过点击在线诊疗主页上照片和名称下面的字段中的“编辑”链接，选择“专攻”话题 - 您可以最多选择5个“专攻”话题，这将指导与这些话题相关的患者和问题到您的个人资料。（在这里查看更多关于“专攻”话题）</target>
      </trans-unit>
      <trans-unit id="41" resname="r882562174" restype="string" datatype="ruby">
        <source>Add a professional looking &quot;head and shoulders&quot; photo to your Virtual Practice home page.</source>
        <target>添加一个包括“头和肩膀”照片到您的在线诊疗主页。</target>
      </trans-unit>
      <trans-unit id="42" resname="r212846986" restype="string" datatype="ruby">
        <source>Start adding content to your profile by answering questions from users that interests you - this is the number 1 way to start generating traffic to your profile. Share the answers on FB and Twitter by selecting the appropriate channel after completing the answer. This can also be done from the &quot;settings&quot; link on the Virtual Practice home page.</source>
        <target>通过回答您感兴趣的用户的问题，开始向您的个人资料添加内容 - 这是开始为您的个人资料产生流量的第1种方式。在完成回答后可以通过选择相应的渠道在FB和Twitter上分享回答。这也可以通过在线诊疗主页上的“设置”链接完成。</target>
      </trans-unit>
      <trans-unit id="43" resname="r820569743" restype="string" datatype="ruby">
        <source>Build your network of patients and colleagues. Your network size directly impacts your online reputation by attracting the attention of more specialists who will read and &quot;Agree&quot; with your answers - and patients who will &quot;Thank&quot; you. It also helps optimize your visibility to internet search engines. Recent analysis of our top doctors showed a direct correlation between network size and number of “Agrees” and &quot;Thanks&quot;. &#40;click here to invite colleagues or patients&#41;.</source>
        <target>建立您的患者和同事网络。您的网络规模直接影响您的在线声誉，通过吸引更多专科医生的注意，他们将阅读和“同意”您的回答 - 和“谢谢”您的患者。它也可以助于优化您的互联网搜索引擎的可见性。最近对我们的顶级医生的分析显示网络规模与“同意”和“谢谢”数量之间存在直接的相关性。（点击这里邀请同事或患者）。</target>
      </trans-unit>
      <trans-unit id="44" resname="r571781469" restype="string" datatype="ruby">
        <source>Once you have started to contribute to the site, send us an email with your CV and interesting facts about your career and we will feature you in our very popular blog.</source>
        <target>当您开始在网站做出贡献，可以通过邮箱给我发送您的简历和关于您的职业生涯有趣的事实，我们将在我们非常受欢迎的博客中精选您的事迹。</target>
      </trans-unit>
      <trans-unit id="45" resname="r545327196" restype="string" datatype="ruby">
        <source>Your points benefit you in many ways. The more points you collect, the higher your level and the more visible you&apos;ll be to prospective patients and referring colleagues. Every doctor starts at “certified”, but you will quickly start to advance to more prestigious levels.</source>
        <target>您的积分在很多方面会给您带来优势。您获得的积分越多，您的级别就越高，您对潜在患者和推荐同事的可见性也就越高。每名医生开始“认证”，但您会很快开始提高到更高的声望等级。</target>
      </trans-unit>
      <trans-unit id="46" resname="r630083706" restype="string" datatype="ruby">
        <source>To collect points:</source>
        <target>获得积分：</target>
      </trans-unit>
    </body>
  </file>
  <file original="app/views/virtualdhb/patients.html.haml" source-language="en-US" target-language="zh-Hans-CN" product-name="ht-webapp12">
    <body>
      <trans-unit id="47" resname="r544426111" restype="string" datatype="ruby">
        <source>Access trusted health information, all approved by doctors so you can check out symptoms, conditions and treatments.</source>
        <target>访问值得信任的健康信息，所有医生批准的，以便您可以检查症状，病症和治疗方法。</target>
      </trans-unit>
      <trans-unit id="48" resname="r259130483" restype="string" datatype="ruby">
        <source>See your hospital specialist without leaving home, book an appointment and see your health record.</source>
        <target>不离开家即可以查看您的医院专科医生，预订预约并查看您的健康记录。</target>
      </trans-unit>
      <trans-unit id="49" resname="r259691874" restype="string" datatype="ruby">
        <source>Cloud-base service held at the highest security level. You control which clinicians are part of your care team.</source>
        <target>最高安全级别的基于云的服务。您控制哪些临床医生是您的医护团队的一部分。</target>
      </trans-unit>
      <trans-unit id="50" resname="r998807797" restype="string" datatype="ruby">
        <source>Send a direct text message or a clinical photo to a healthcare professional.</source>
        <target>向健康医护专业人员发送直接的文字信息或临床照片。</target>
      </trans-unit>
      <trans-unit id="51" resname="r601796997" restype="string" datatype="ruby">
        <source>Access individualised answers, news, and tips created by doctors based on the patient’s proprietary Health Graph and aggregate data.</source>
        <target>访问医生根据患者的专有健康图表和汇总数据创建的个性化回答，新闻和小贴士。</target>
      </trans-unit>
      <trans-unit id="52" resname="r213331889" restype="string" datatype="ruby">
        <source>Get links to helpful websites, tips, checklists and reminders.</source>
        <target>获得有帮助的网站，小贴士，清单和提醒的链接。</target>
      </trans-unit>
    </body>
  </file>
  <file original="app/views/virtualdhb/doctors.html.haml" source-language="en-US" target-language="zh-Hans-CN" product-name="ht-webapp12">
    <body>
      <trans-unit id="53" resname="r173083236" restype="string" datatype="ruby">
        <source>Be acknowledged as an expert and mentor in Virtual Care delivery.</source>
        <target>被公认为提供在线医护的专家和导师。</target>
      </trans-unit>
      <trans-unit id="54" resname="r997876030" restype="string" datatype="ruby">
        <source>Give care from anywhere, at any time you choose, using any mobile device or personal computer.</source>
        <target>随时随地使用任何移动设备或个人计算机提供医护。</target>
      </trans-unit>
      <trans-unit id="55" resname="r343761287" restype="string" datatype="ruby">
        <source>Get thousands of thank you notes and gain recognition from respected peers for helping millions worldwide with your trusted expertise.</source>
        <target>用您值得信任的专业知识帮助全世界数百万的人，获得成千上万的感谢信和受尊敬的同行的认可。</target>
      </trans-unit>
      <trans-unit id="56" resname="r770205803" restype="string" datatype="ruby">
        <source>Make it more convenient for patients by preventing long journeys to hospital, give everyone access to timely care, help patients manage their own health more effectively.</source>
        <target>避免进入医院的长途行程，使患者更加方便，让每个人获得及时的医护，帮助患者更有效地管理自己的健康。</target>
      </trans-unit>
      <trans-unit id="57" resname="r788198062" restype="string" datatype="ruby">
        <source>Earn unlimited free AMA PRA Category 1TM CME credits while sharing knowledge with colleagues and patients.</source>
        <target>获得无限制免费的AMA PRA类别1TM CME信用，同时与同事和患者分享知识。</target>
      </trans-unit>
      <trans-unit id="58" resname="r488462131" restype="string" datatype="ruby">
        <source>Share HIPAA-compliant secure messages with any doctor, or request Curbside Consult in any of 141 specialties.</source>
        <target>与任何医生分享HIPAA兼容的安全消息，或从任何141个专科中请求路边咨询。</target>
      </trans-unit>
    </body>
  </file>
  <file original="app/views/translators/show.html.haml" source-language="en-US" target-language="zh-Hans-CN" product-name="ht-webapp12">
    <body>
      <trans-unit id="59" resname="r278382818" restype="string" datatype="ruby">
        <source>Translate and share the knowledge of %{n} top doctors with your people</source>
        <target>与您的人们翻译和分享％{n}位顶级医生的知识</target>
      </trans-unit>
    </body>
  </file>
  <file original="app/views/topics/feelgood/show.html.haml" source-language="en-US" target-language="zh-Hans-CN" product-name="ht-webapp12">
    <body>
      <trans-unit id="61" resname="r449095485" restype="string" datatype="ruby">
        <source>Medical Device</source>
        <target>医疗设备</target>
      </trans-unit>
      <trans-unit id="62" resname="r426517028" restype="string" datatype="ruby">
        <source>Resolution</source>
        <target>分辨率</target>
      </trans-unit>
      <trans-unit id="63" resname="r144045617" restype="string" datatype="ruby">
        <source>Risk Factor</source>
        <target>风险因素</target>
      </trans-unit>
      <trans-unit id="65" resname="r128568289" restype="string" datatype="ruby">
        <source>Brand Name</source>
        <target>品牌名称</target>
      </trans-unit>
      <trans-unit id="66" resname="r229261264" restype="string" datatype="ruby">
        <source>Side effect</source>
        <target>副作用</target>
      </trans-unit>
    </body>
  </file>
  <file original="app/views/topics/feelgood/_related_topics.html.haml" source-language="en-US" target-language="zh-Hans-CN" product-name="ht-webapp12">
    <body>
      <trans-unit id="67" resname="r426063779" restype="string" datatype="ruby">
        <source>Brand Names</source>
        <target>品牌名称</target>
      </trans-unit>
      <trans-unit id="68" resname="r860927138" restype="string" datatype="ruby">
        <source>Side effects</source>
        <target>副作用</target>
      </trans-unit>
    </body>
  </file>
  <file original="app/views/static_pages/virtual_care_course.html.haml" source-language="en-US" target-language="zh-Hans-CN" product-name="ht-webapp12">
    <body>
      <trans-unit id="69" resname="r880810229" restype="string" datatype="ruby">
        <source>Take free course</source>
        <target>参加免费课程</target>
      </trans-unit>
      <trans-unit id="70" resname="r188215411" restype="string" datatype="ruby">
        <source>Increase their impact and reach a larger patient population</source>
        <target>增加他们的影响，并达到更多的患者人口</target>
      </trans-unit>
      <trans-unit id="71" resname="r831071991" restype="string" datatype="ruby">
        <source>Introductory course in Virtual Care</source>
        <target>在线医护的入门课程</target>
      </trans-unit>
      <trans-unit id="72" resname="r1025366613" restype="string" datatype="ruby">
        <source>50 hours of Virtual Care</source>
        <target>50个小时在线医护</target>
      </trans-unit>
      <trans-unit id="73" resname="r610049215" restype="string" datatype="ruby">
        <source>100 hours of Virtual Care and an advanced exam</source>
        <target>100小时在线医护和高级考试</target>
      </trans-unit>
      <trans-unit id="74" resname="r775430723" restype="string" datatype="ruby">
        <source>Join the fastest growing movement in medicine</source>
        <target>加入医学中发展最快的运动</target>
      </trans-unit>
      <trans-unit id="75" resname="r257005465" restype="string" datatype="ruby">
        <source>Be an expert and mentor in Virtual Care</source>
        <target>成为在线医护的专家和导师</target>
      </trans-unit>
      <trans-unit id="76" resname="r666784512" restype="string" datatype="ruby">
        <source>Improve your professional profile for better career opportunities and more patients</source>
        <target>改善您的专业资料，以获得更好的职业机会和更多患者</target>
      </trans-unit>
      <trans-unit id="77" resname="r28281910" restype="string" datatype="ruby">
        <source>Earn 2 hours AMA PRA Category 1 credit</source>
        <target>收获AMA PRA类别1信用</target>
      </trans-unit>
    </body>
  </file>
  <file original="app/views/static_pages/translator_landing.html.haml" source-language="en-US" target-language="zh-Hans-CN" product-name="ht-webapp12">
    <body>
      <trans-unit id="78" resname="r11185488" restype="string" datatype="ruby">
        <source>What would you like to ask a doctor?</source>
        <target>您希望询问医生吗？</target>
      </trans-unit>
      <trans-unit id="79" resname="r852001733" restype="string" datatype="ruby">
        <source>Based on your question, we&apos;ve matched you with several doctors</source>
        <target>根据您的问题，我们已为您匹配一些医生</target>
      </trans-unit>
    </body>
  </file>
  <file original="app/views/static_pages/sos.html.haml" source-language="en-US" target-language="zh-Hans-CN" product-name="ht-webapp12">
    <body>
      <trans-unit id="80" resname="r661959094" restype="string" datatype="ruby">
        <source>Turnkey solution, easy to use and deploy&lt;br/&gt;No training required</source>
        <target>整体解决方案，易于使用和部署&lt;br/&gt;不需要培训</target>
      </trans-unit>
      <trans-unit id="81" resname="r209899411" restype="string" datatype="ruby">
        <source>Real-time population health insights&lt;br/&gt;Based on location and demographic</source>
        <target>实时人口健康分析&lt;br/&gt;基于地区和人口统计</target>
      </trans-unit>
      <trans-unit id="82" resname="r697340447" restype="string" datatype="ruby">
        <source>Always available technical support&lt;br/&gt;Warm transfer capabilities and protocols</source>
        <target>始终可用的技术支持&lt;br/&gt;热转移功能和协议</target>
      </trans-unit>
      <trans-unit id="83" resname="r17090681" restype="string" datatype="ruby">
        <source>Specific, actionable doctor insights&lt;br/&gt;Answers, tips, and checklists</source>
        <target>具体，可操作的医生见解&lt;br/&gt;回答，小贴士和清单</target>
      </trans-unit>
<<<<<<< HEAD
      <trans-unit id="84" resname="r1037881934" restype="string" datatype="ruby">
        <source>Immediate response and access&lt;br/&gt;&#35;{static_doctors_count} doctors across 141 specialties</source>
        <target>立即回复和访问&lt;br/&gt;&#35;{static_doctors_count}超过141个专科的医生</target>
=======
      <trans-unit id="84" resname="r434426435" restype="string" datatype="ruby">
        <source>Immediate response and access&lt;br/&gt;%{num} doctors across 141 specialties</source>
        <target>立即回复和访问&lt;br/&gt;%{num}超过141个专科的医生</target>
>>>>>>> 3f9c4b59
      </trans-unit>
      <trans-unit id="85" resname="r93056889" restype="string" datatype="ruby">
        <source>Expert do’s and don’ts&lt;br/&gt;Timely alerts and doctor reminders</source>
        <target>专家做和不做&lt;br/&gt;及时的警报和医生的提醒</target>
      </trans-unit>
      <trans-unit id="86" resname="r590812662" restype="string" datatype="ruby">
        <source>Explosions</source>
        <target>爆炸</target>
      </trans-unit>
      <trans-unit id="87" resname="r264176518" restype="string" datatype="ruby">
        <source>Earthquakes, landslides, and collapsed buildings</source>
        <target>地震，滑坡和建筑物坍塌</target>
      </trans-unit>
      <trans-unit id="88" resname="r220124555" restype="string" datatype="ruby">
        <source>Floods and tsunamis</source>
        <target>洪水和海啸</target>
      </trans-unit>
      <trans-unit id="89" resname="r714510734" restype="string" datatype="ruby">
        <source>Hurricanes and typhoons</source>
        <target>飓风和台风</target>
      </trans-unit>
      <trans-unit id="90" resname="r382440593" restype="string" datatype="ruby">
        <source>Disease outbreaks</source>
        <target>疾病爆发</target>
      </trans-unit>
      <trans-unit id="91" resname="r1033157099" restype="string" datatype="ruby">
        <source>Nuclear or radioactive releases</source>
        <target>核或放射性释放</target>
      </trans-unit>
      <trans-unit id="92" resname="r246906376" restype="string" datatype="ruby">
        <source>Tornadoes</source>
        <target>龙卷风</target>
      </trans-unit>
      <trans-unit id="93" resname="r701477468" restype="string" datatype="ruby">
        <source>Wildfires</source>
        <target>山火</target>
      </trans-unit>
    </body>
  </file>
  <file original="app/views/static_pages/provider_page_h.html.haml" source-language="en-US" target-language="zh-Hans-CN" product-name="ht-webapp12">
    <body>
      <trans-unit id="94" resname="r941152491" restype="string" datatype="ruby">
        <source>Seamless data inputs from all patients&apos; engagements &#40;from content browsing to labs and doctor consults&#41;.</source>
        <target>来自于所有患者参与的无缝数据输入（从浏览实验室到医生咨询的内容）。</target>
      </trans-unit>
      <trans-unit id="95" resname="r203946618" restype="string" datatype="ruby">
        <source>Quickly triage all patients to proper and most cost-effective care and provide at the right care, at the right time and place, and at the right price.</source>
        <target>迅速将所有患者分流至适当和最优惠的医护，并在合适的时间和地点，以合适的价格提供合适的医护。</target>
      </trans-unit>
      <trans-unit id="96" resname="r579659213" restype="string" datatype="ruby">
        <source>Fewer unnecessary readmissions, with in-person care reserved for necessary treatments. More capacity for better paying use cases and second opinions.</source>
        <target>减少不必要的再入院，为必要的治疗预留人工医护。使用案例和第二意见更好的支付能力。</target>
      </trans-unit>
      <trans-unit id="97" resname="r77617913" restype="string" datatype="ruby">
        <source>Creates a vibrant patient and doctor community that deepens trust and long-term commitment to the provider and encourages referrals.</source>
        <target>创建一个活跃的医患社区，对提供者加深信任和长期承诺，并鼓励转诊。</target>
      </trans-unit>
      <trans-unit id="98" resname="r204607498" restype="string" datatype="ruby">
        <source>A single secure sign-on &#40;SSO&#41; serves as your patients&apos; and doctors&apos; main interface for managing healthcare. Our safe and secure HIPAA-compliant, SOC 2 Type II-certified platform keeps data and consults confidential.</source>
        <target>唯一的安全登录（SSO）作为您的患者和医生的健康医护管理主界面。我们安全和可靠的HIPAA兼容，SOC 2 II型认证平台可以保持数据和咨询的机密性。</target>
      </trans-unit>
      <trans-unit id="99" resname="r267299231" restype="string" datatype="ruby">
        <source>Operated by the provider&apos;s doctors and staff, integrating with EMRs and other existing provider services.</source>
        <target>由提供者的医生和工作人员操作，结合电子病历和其他现有服务。</target>
      </trans-unit>
      <trans-unit id="100" resname="r309661411" restype="string" datatype="ruby">
        <source>Give peace of mind with engaging and delightful experiences. In addition, patients receive priority access to customer support.</source>
        <target>提供放心和愉快的体验。此外，患者会有访问客服支持的优先权。</target>
      </trans-unit>
      <trans-unit id="101" resname="r386573858" restype="string" datatype="ruby">
        <source>Healthier, happier, and more compliant patients as well as improved health outcomes.</source>
        <target>更健康，更快乐和更符合要求的患者以及改善的健康结果。</target>
      </trans-unit>
      <trans-unit id="102" resname="r607444164" restype="string" datatype="ruby">
        <source>Advanced data and analytics tools and dashboards helps analyze utilization and trends, enabling predictive analysis of health insights within patient population.</source>
        <target>高级数据和分析工具和仪表板有助于分析利用率和趋势，从而对患者群体中的健康见解进行预测性分析。</target>
      </trans-unit>
      <trans-unit id="103" resname="r422908605" restype="string" datatype="ruby">
        <source>Build a visionary global brand and become a thought leader committed to delivering the best care possible.</source>
        <target>建立一个富有远见的全球品牌，成为一个思想领袖，致力于提供最好的医护。</target>
      </trans-unit>
      <trans-unit id="104" resname="r853562932" restype="string" datatype="ruby">
        <source>Cloud-based platform requires no hardware or software installation.</source>
        <target>基于“云”的平台不需要硬件或安装软件。</target>
      </trans-unit>
      <trans-unit id="105" resname="r901970419" restype="string" datatype="ruby">
        <source>Continuously updated and available across operating systems &#40;Windows, Mac OS X, Android, and iOS&#41; for patients and doctors.</source>
        <target>为了患者和医生有持续更新和可跨操作系统使用的（Windows，Mac OS X，安卓和iOS）。</target>
      </trans-unit>
      <trans-unit id="106" resname="r716949164" restype="string" datatype="ruby">
        <source>Easy, immediate access to the provider’s high-quality doctors and their knowledge.</source>
        <target>轻松，立即访问提供者的高质量医生和他们的知识。</target>
      </trans-unit>
      <trans-unit id="107" resname="r186494853" restype="string" datatype="ruby">
        <source>Available anytime, anywhere from any mobile device or personal computer.</source>
        <target>可随时随地使用任何移动设备或个人电脑。</target>
      </trans-unit>
      <trans-unit id="108" resname="r1009101213" restype="string" datatype="ruby">
        <source>HealthTap guides patients to the right care at the right time and at the right cost.</source>
        <target>HealthTap指导患者在合适的时间和合理的花费下获得合适的医护。</target>
      </trans-unit>
      <trans-unit id="109" resname="r538860664" restype="string" datatype="ruby">
        <source>No more waiting rooms: Patients can explore doctor-created and curated content, immediately connect with primary care doctors, and schedule virtual appointments with specialists.</source>
        <target>没有更多候诊室：患者可以探索医生创建与监管的内容，与普通门诊医生立即取得联系，并安排与专科医生的在线预约。</target>
      </trans-unit>
      <trans-unit id="110" resname="r256195382" restype="string" datatype="ruby">
        <source>Patients have access to individualized content &#40;answers, tips, and more&#41; based on their personal health record and HealthTap’s proprietary, data-driven Health Graph.</source>
        <target>患者可以基于他们的个人健康记录和HealthTap的专有的，数据驱动健康图像去个性化内容（答案，小贴士，以及更多）。</target>
      </trans-unit>
      <trans-unit id="111" resname="r721465543" restype="string" datatype="ruby">
        <source>World-class, empathetic doctors are readily available,  creating long-lasting relationships between the patient, doctor, and provider.</source>
        <target>世界级的，富有同情心的医生随时可以提供服务，在患者，医生和提供者之间建立长期持久的关系。</target>
      </trans-unit>
    </body>
  </file>
  <file original="app/views/static_pages/prime_landing.html.haml" source-language="en-US" target-language="zh-Hans-CN" product-name="ht-webapp12">
    <body>
      <trans-unit id="112" resname="r608293789" restype="string" datatype="ruby">
        <source>Whether it&apos;s the middle of the night or you&apos;re traveling out of the country, HealthTap doctors are here for you.</source>
        <target>无论是在半夜或出国旅行，HealthTap的医生都会为您服务。</target>
      </trans-unit>
<<<<<<< HEAD
      <trans-unit id="113" resname="r67011063" restype="string" datatype="ruby">
        <source>HealthTap Prime puts &#35;{static_doctors_count} top doctors in your pocket&amp;mdash;in under two minutes!</source>
        <target>HealthTap Prime把&#35;{static_doctors_count}位顶级医生放入您的口袋&amp;mdash；在两分钟内！</target>
=======
      <trans-unit id="113" resname="r278823132" restype="string" datatype="ruby">
        <source>HealthTap Prime puts %{num} top doctors in your pocket&amp;mdash;in under two minutes!</source>
        <target>HealthTap Prime把%{num}位顶级医生放入您的口袋&amp;mdash；在两分钟内！</target>
>>>>>>> 3f9c4b59
      </trans-unit>
      <trans-unit id="114" resname="r562012895" restype="string" datatype="ruby">
        <source>Doctors can order treatments and lab tests&amp;mdash;sent to your local pharmacy or test center.</source>
        <target>医生可以订购治疗和实验室测试&amp;mdash;发送到您当地的药店或测试中心。</target>
      </trans-unit>
    </body>
  </file>
  <file original="app/views/static_pages/platinum.html.haml" source-language="en-US" target-language="zh-Hans-CN" product-name="ht-webapp12">
    <body>
      <trans-unit id="115" resname="r1065496525" restype="string" datatype="ruby">
        <source>Set your own prices and earn more than $2000/month by doing just one virtual consult a day.</source>
        <target>设置您自己的价格，仅需要一天完成一个在线咨询即可赚取超过2000美元/月。</target>
      </trans-unit>
      <trans-unit id="116" resname="r302360150" restype="string" datatype="ruby">
        <source>Offer convenient, secure care that delights you and your patients by providing consults via live video, voice, or text from anywhere on any mobile device or computer.</source>
        <target>在任何地方任何移动设备或电脑通过实时视频，语音，或文字，提供方便安全的医护将使您和您的患者倍感舒心。</target>
      </trans-unit>
      <trans-unit id="117" resname="r985326595" restype="string" datatype="ruby">
        <source>Fully integrated scheduling, prescriptions, lab orders, and test results. Ask us about EMR integration and help with insurance reimbursements.</source>
        <target>完全集成的计划，处方，实验室订购和测试结果。请咨询我们关于电子病历集成和帮助保险报销。</target>
      </trans-unit>
      <trans-unit id="118" resname="r1019389508" restype="string" datatype="ruby">
        <source>It’s simple. You choose your prices, and we empower you with an incremental revenue stream for your practice.</source>
        <target>这很简单。您选择您的价格，我们为您的诊疗赋予增量收入流。</target>
      </trans-unit>
      <trans-unit id="119" resname="r741141628" restype="string" datatype="ruby">
        <source>Our team of experts will help you navigate your state’s parity laws &#40;in most states&#41; so you can get reimbursed.</source>
        <target>我们的专家团队将帮助您导航您所在州的平等法律（在大多数州），以便您可以得到报销。</target>
      </trans-unit>
      <trans-unit id="120" resname="r451099096" restype="string" datatype="ruby">
        <source>Set a goal. Your personal Account Manager will help you get there with dedicated support for you and your practice.</source>
        <target>设置一个目标。您的个人帐户经理将帮助您为您和您的诊疗得到全力的支持。</target>
      </trans-unit>
      <trans-unit id="121" resname="r1017207921" restype="string" datatype="ruby">
        <source>Learn to navigate the software with short one-on-one training sessions, and get exclusive access to our proprietary Virtual Care resource center.</source>
        <target>短期一对一的培训课程学习操作软件的使用，并获得独家访问我们专有的在线医护资源中心的资格。</target>
      </trans-unit>
      <trans-unit id="122" resname="r869272418" restype="string" datatype="ruby">
        <source>See your practice patients virtually and experience seamless integration with your practice &#40;for certified EMRs&#41;.</source>
        <target>在线查看您诊疗的患者和与您诊疗经验的无缝衔接（为了认证的电子病历）。</target>
      </trans-unit>
      <trans-unit id="123" resname="r107956619" restype="string" datatype="ruby">
        <source>Prescribe medication, which is automatically sent to any pharmacy, and seamlessly order and review lab tests via Quest Diagnostics.</source>
        <target>处方药将会被自动发送到任何药店，并通过Quest Diagnostics无缝订购和审查实验室测试。</target>
      </trans-unit>
    </body>
  </file>
  <file original="app/views/static_pages/partnerships.html.haml" source-language="en-US" target-language="zh-Hans-CN" product-name="ht-webapp12">
    <body>
      <trans-unit id="124" resname="r604905273" restype="string" datatype="ruby">
        <source>Premium coverage as low as $1/day</source>
        <target>保费低至$1/天</target>
      </trans-unit>
      <trans-unit id="125" resname="r901235727" restype="string" datatype="ruby">
        <source>Resell travel packages for 250% markup &#40;or more&#41;</source>
        <target>转售250％加价（或更多）的旅行套餐</target>
      </trans-unit>
      <trans-unit id="126" resname="r630330291" restype="string" datatype="ruby">
        <source>Give clients peace of mind with ongoing virtual doctor care</source>
        <target>让客户放心的持续在线医生医护</target>
      </trans-unit>
      <trans-unit id="127" resname="r870837032" restype="string" datatype="ruby">
        <source>250% markup or more</source>
        <target>250％加价或更多</target>
      </trans-unit>
      <trans-unit id="128" resname="r13950804" restype="string" datatype="ruby">
        <source>For example, purchase a $6.99 package you can re-sell for $25 or more!</source>
        <target>例如，购买一个$6.99的套餐，您可以转售$25或更多！</target>
      </trans-unit>
      <trans-unit id="129" resname="r970969048" restype="string" datatype="ruby">
        <source>To get started today, schedule a brief call with a Partner Specialist:</source>
        <target>如要立即开始使用，请与合作伙伴专员预约一次简短的通话：</target>
      </trans-unit>
      <trans-unit id="130" resname="r611810763" restype="string" datatype="ruby">
        <source>Or, email us at</source>
        <target>或，发送邮件到</target>
      </trans-unit>
      <trans-unit id="131" resname="r17285700" restype="string" datatype="ruby">
        <source>Schedule a call back</source>
        <target>安排回拨</target>
      </trans-unit>
      <trans-unit id="132" resname="r961182831" restype="string" datatype="ruby">
        <source>Dr. Rutledge</source>
        <target>Rutledge医生</target>
      </trans-unit>
      <trans-unit id="133" resname="r101454341" restype="string" datatype="ruby">
        <source>HealthTap doctor</source>
        <target>HealthTap医生</target>
      </trans-unit>
      <trans-unit id="134" resname="r773828490" restype="string" datatype="ruby">
        <source>themselves or others and add</source>
        <target>自己或别人和添加</target>
      </trans-unit>
      <trans-unit id="135" resname="r289983579" restype="string" datatype="ruby">
        <source>a few health-related details</source>
        <target>一些健康相关的细节</target>
      </trans-unit>
      <trans-unit id="136" resname="r229549896" restype="string" datatype="ruby">
        <source>via video, voice, or chat, or send a message from their mobile device or PC</source>
        <target>通过视频，语音或聊天，或从他们的移动设备或个人电脑发送消息</target>
      </trans-unit>
      <trans-unit id="137" resname="r35324470" restype="string" datatype="ruby">
        <source>checklists, and more to stay</source>
        <target>清单，以及更多</target>
      </trans-unit>
      <trans-unit id="138" resname="r174922745" restype="string" datatype="ruby">
        <source>healthy while traveling</source>
        <target>在旅行时保持健康</target>
      </trans-unit>
      <trans-unit id="139" resname="r376884318" restype="string" datatype="ruby">
        <source>Drive deep employee health engagement contain escalating healthcare costs, and reduce unnecessary utilization</source>
        <target>加深推动员工健康参与包含不断上升的医疗成本和减少不必要的使用</target>
      </trans-unit>
      <trans-unit id="140" resname="r276815378" restype="string" datatype="ruby">
        <source>Provide peace of mind for employees with 24/7 guidance from top quality doctors via HD video, voice and text chat</source>
        <target>通过高清视频，语音和文字聊天，24/7全天候为员工提供来自顶级医生的指导，让员工放心。</target>
      </trans-unit>
      <trans-unit id="141" resname="r597824914" restype="string" datatype="ruby">
        <source>Set your own resale price to optimize earnings</source>
        <target>设置您自己的转售价格以优化收入</target>
      </trans-unit>
      <trans-unit id="142" resname="r484419969" restype="string" datatype="ruby">
        <source>Earn $50,000+</source>
        <target>赚取$50,000+</target>
      </trans-unit>
      <trans-unit id="143" resname="r152237111" restype="string" datatype="ruby">
        <source>from just one 100-member implementation</source>
        <target>从只有一个100名会员实施</target>
      </trans-unit>
      <trans-unit id="144" resname="r350740374" restype="string" datatype="ruby">
        <source>Schedule a call</source>
        <target>安排呼叫</target>
      </trans-unit>
      <trans-unit id="145" resname="r277601721" restype="string" datatype="ruby">
        <source>Georgia Rivera</source>
        <target>佐治亚州里维拉</target>
      </trans-unit>
      <trans-unit id="146" resname="r449674250" restype="string" datatype="ruby">
        <source>Christine Marks</source>
        <target>克里斯汀马克斯</target>
      </trans-unit>
      <trans-unit id="147" resname="r966424065" restype="string" datatype="ruby">
        <source>Dr. Clifford Curtner</source>
        <target>Clifford Curtner医生</target>
      </trans-unit>
      <trans-unit id="148" resname="r164461160" restype="string" datatype="ruby">
        <source>healthy and productive</source>
        <target>健康和富有成效</target>
      </trans-unit>
    </body>
  </file>
  <file original="app/views/static_pages/partial/_prime_doctors.html.haml" source-language="en-US" target-language="zh-Hans-CN" product-name="ht-webapp12">
    <body>
      <trans-unit id="149" resname="r936931651" restype="string" datatype="ruby">
        <source>24 app reviews</source>
        <target>审查24款应用程序</target>
      </trans-unit>
      <trans-unit id="150" resname="r866784648" restype="string" datatype="ruby">
        <source>3,025 lives saved</source>
        <target>挽救了3,025条生命</target>
      </trans-unit>
      <trans-unit id="151" resname="r484286889" restype="string" datatype="ruby">
        <source>923 answers</source>
        <target>923个回答</target>
      </trans-unit>
      <trans-unit id="152" resname="r679890462" restype="string" datatype="ruby">
        <source>1,205 RateRx reviews</source>
        <target>1,205个Rate医生评测审查</target>
      </trans-unit>
      <trans-unit id="153" resname="r696383219" restype="string" datatype="ruby">
        <source>21 years in practice</source>
        <target>21年诊疗</target>
      </trans-unit>
      <trans-unit id="154" resname="r918843575" restype="string" datatype="ruby">
        <source>2,505 lives saved</source>
        <target>挽救了2,505条生命</target>
      </trans-unit>
    </body>
  </file>
  <file original="app/views/static_pages/our_story.html.haml" source-language="en-US" target-language="zh-Hans-CN" product-name="ht-webapp12">
    <body>
      <trans-unit id="155" resname="r64800603" restype="string" datatype="ruby">
        <source>But don’t take our word for it.</source>
        <target>但不要只是听取我们的一面之词。</target>
      </trans-unit>
      <trans-unit id="156" resname="r377938799" restype="string" datatype="ruby">
        <source>Ask the more than %{num_docs} &lt;br&gt;doctors who joined us, the millions we served from all&lt;br&gt;over the world, and the more than 14,000 users who told us&lt;br&gt;we saved their lives!</source>
        <target>请询问已加入我们的超过%{num_docs}名医生、我们曾经服务的来自全世界的数百万人士以及向我们反馈我们挽救了其生命的超过14000名用户！</target>
      </trans-unit>
      <trans-unit id="157" resname="r92375852" restype="string" datatype="ruby">
        <source>How? We’ve handpicked more than %{num_docs} of the world’s best doctors to quickly answer your health questions—for free.</source>
        <target>如何？我们已经挑选了超过％{num_docs}位世界上最好的医生，以免费快速回答您的健康问题。</target>
      </trans-unit>
      <trans-unit id="158" resname="r638463622" restype="string" datatype="ruby">
        <source>We help more than %{num_docs} top doctors in our network enhance their reputations,&lt;br&gt;build professional networks, better serve existing patients, grow their practices,&lt;br&gt;and increase their income.</source>
        <target>我们帮助我们网络中超过％{num_docs}名顶级医生提高他们的声誉，&lt;br&gt;建立专业网络，更好地服务现有患者，成长他们的诊疗&lt;br&gt;以及增加他们的收入。</target>
      </trans-unit>
    </body>
  </file>
  <file original="app/views/static_pages/ht_compass_advisors.html.haml" source-language="en-US" target-language="zh-Hans-CN" product-name="ht-webapp12">
    <body>
      <trans-unit id="159" resname="r13699318" restype="string" datatype="ruby">
        <source>Gain competitive advantage by setting yourself apart amidst an increasingly challenging benefits ecosystem.</source>
        <target>在一个越来越具有挑战性的利益生态系统中，通过让自己变得与众不同来获得竞争优势。</target>
      </trans-unit>
      <trans-unit id="160" resname="r423261800" restype="string" datatype="ruby">
        <source>Grow your book of business and make your renewals worry-free.</source>
        <target>不断发展您的商业书，使您后续无忧。</target>
      </trans-unit>
      <trans-unit id="161" resname="r500843284" restype="string" datatype="ruby">
        <source>Earn more while providing your clients with a truly engaging, superior healthcare experience that saves time and money for both you and your clients!</source>
        <target>赚的更多，同时为您的客户提供一个真正的参与，卓越的健康医护体检，为您和您的客户节省时间和金钱！</target>
      </trans-unit>
    </body>
  </file>
  <file original="app/views/static_pages/home/_top_cta.html.haml" source-language="en-US" target-language="zh-Hans-CN" product-name="ht-webapp12">
    <body>
      <trans-unit id="162" resname="r738934975" restype="string" datatype="ruby">
        <source>%{num_doctors} top doctors</source>
        <target>%{num_doctors}顶级医生</target>
        <note annotates="source">TODO pluralization</note>
      </trans-unit>
    </body>
  </file>
  <file original="app/views/static_pages/home/_hopes_for_everyone.html.haml" source-language="en-US" target-language="zh-Hans-CN" product-name="ht-webapp12">
    <body>
      <trans-unit id="164" resname="r975034919" restype="string" datatype="ruby">
        <source>Immediate access to top doctors and their expertise, anytime, anywhere</source>
        <target>随时随地访问顶级医生和他们的专业知识</target>
      </trans-unit>
      <trans-unit id="165" resname="r600853519" restype="string" datatype="ruby">
        <source>Learn about medical practices and clinics</source>
        <target>了解医学诊疗和诊所</target>
      </trans-unit>
      <trans-unit id="166" resname="r1041708913" restype="string" datatype="ruby">
        <source>Providers &amp; Health Systems</source>
        <target>供应商和健康系统</target>
      </trans-unit>
      <trans-unit id="167" resname="r120591747" restype="string" datatype="ruby">
        <source>Healthier patients, happier doctors, higher income</source>
        <target>更健康的患者，更快乐的医生，更高的收入</target>
      </trans-unit>
      <trans-unit id="168" resname="r499217305" restype="string" datatype="ruby">
        <source>Employers &amp; Insurers</source>
        <target>雇主和保险公司</target>
      </trans-unit>
      <trans-unit id="169" resname="r111781423" restype="string" datatype="ruby">
        <source>Lower costs and improve productivity &amp; satisfaction by providing the right care at the right cost at the right time</source>
        <target>在合适的时间，以合理的成本提供合适的医护将降低花费，提高生产力和满意度</target>
      </trans-unit>
      <trans-unit id="170" resname="r799436858" restype="string" datatype="ruby">
        <source>Enhance your reputation, grow your practice</source>
        <target>提高您的声誉，成长您的诊疗</target>
      </trans-unit>
      <trans-unit id="171" resname="r690382453" restype="string" datatype="ruby">
        <source>Government &amp; Population Managers</source>
        <target>政府和人口管理</target>
      </trans-unit>
      <trans-unit id="172" resname="r830292979" restype="string" datatype="ruby">
        <source>HealthTap Cloud enables developers to build interoperable, engaging, and smart health experiences, powered by HOPES&lt;sup&gt;TM&lt;/sup&gt;</source>
        <target>HealthTap云使开发人员能够建立可共同操作、有吸引力的、智能的健康体验，由HOPES&lt;sup&gt;TM&lt;/sup&gt;提供技术支持</target>
      </trans-unit>
    </body>
  </file>
  <file original="app/views/static_pages/get_give_health.html.haml" source-language="en-US" target-language="zh-Hans-CN" product-name="ht-webapp12">
    <body>
      <trans-unit id="173" resname="r369622797" restype="string" datatype="ruby">
        <source>Canary&lt;br/&gt;Foundation</source>
        <target>金丝雀&lt;br/&gt;基金会</target>
      </trans-unit>
      <trans-unit id="174" resname="r124716061" restype="string" datatype="ruby">
        <source>HealthTap consults will be used to raise funds for early detection cancer research</source>
        <target>HealthTap咨询将用于为早期检测癌症研究筹集资金</target>
      </trans-unit>
      <trans-unit id="175" resname="r313623963" restype="string" datatype="ruby">
        <source>Muscular Dystrophy&lt;br/&gt;Association</source>
        <target>肌营养不良症&lt;br/&gt;协会</target>
      </trans-unit>
      <trans-unit id="176" resname="r915214171" restype="string" datatype="ruby">
        <source>Help kids and adults with neuromuscular diseases connect with a doctor from the comfort of their home</source>
        <target>帮助患有神经肌肉疾病的儿童和成人在他们舒适的家中与医生取得联系</target>
      </trans-unit>
      <trans-unit id="177" resname="r766863237" restype="string" datatype="ruby">
        <source>SF Hep B&lt;br/&gt;Free</source>
        <target>SF乙肝&lt;br/&gt;Free</target>
      </trans-unit>
      <trans-unit id="178" resname="r16182904" restype="string" datatype="ruby">
        <source>Provide individuals at high risk for Hepatitis B with access top doctors when they need it most</source>
        <target>为乙型肝炎高风险的人群在他们最需要时可接触顶级医生</target>
      </trans-unit>
      <trans-unit id="179" resname="r369044487" restype="string" datatype="ruby">
        <source>Action Against&lt;br/&gt;Hunger</source>
        <target>反对&lt;br/&gt;饥饿行动</target>
      </trans-unit>
      <trans-unit id="180" resname="r267636365" restype="string" datatype="ruby">
        <source>Give ACF staff access to doctors as they save the lives of severely malnourished children in vulnerable communities</source>
        <target>使ACF工作人员能够访问医生，因为他们挽救了脆弱社区中严重营养不良儿童的生命</target>
      </trans-unit>
      <trans-unit id="181" resname="r1011692691" restype="string" datatype="ruby">
        <source>Gifting&lt;br/&gt;Care</source>
        <target>Gifting&lt;br/&gt;Care</target>
      </trans-unit>
      <trans-unit id="182" resname="r467764469" restype="string" datatype="ruby">
        <source>Provide homebound patients recovering from surgeries with easy, convenient doctor access</source>
        <target>为从手术中恢复的居家患者提供简单方便的医生访问</target>
      </trans-unit>
      <trans-unit id="183" resname="r460296045" restype="string" datatype="ruby">
        <source>Blind Judo&lt;br/&gt;Foundation</source>
        <target>盲人柔道&lt;br/&gt;基金会</target>
      </trans-unit>
      <trans-unit id="184" resname="r729781909" restype="string" datatype="ruby">
        <source>Give blind and visually impaired individuals access to doctors from any mobile device or PC</source>
        <target>使盲人和视障者能够从任何移动设备或个人电脑访问医生</target>
      </trans-unit>
      <trans-unit id="185" resname="r59260148" restype="string" datatype="ruby">
        <source>Project&lt;br/&gt;WeHOPE</source>
        <target>Project&lt;br/&gt;WeHOPE</target>
      </trans-unit>
      <trans-unit id="186" resname="r221479828" restype="string" datatype="ruby">
        <source>Provide homeless adults in San Mateo and Santa Clara Counties access to medical care</source>
        <target>为圣马特奥和圣克拉拉县无家可归的成年人提供医疗服务</target>
      </trans-unit>
      <trans-unit id="187" resname="r741939369" restype="string" datatype="ruby">
        <source>Atlas&lt;br/&gt;DIY</source>
        <target>Atlas&lt;br/&gt;DIY</target>
      </trans-unit>
      <trans-unit id="188" resname="r904147805" restype="string" datatype="ruby">
        <source>Provide immigrant youth and first-generation Americans with access to top doctors</source>
        <target>为移民青年和第一代美国人提供可访问顶级医生的机会</target>
      </trans-unit>
    </body>
  </file>
  <file original="app/views/static_pages/consult_now/consult_now_guest.html.haml" source-language="en-US" target-language="zh-Hans-CN" product-name="ht-webapp12">
    <body>
      <trans-unit id="190" resname="r388323257" restype="string" datatype="ruby">
        <source>The more doctors you select to answer your question, the sooner you will get a response from the first doctor available.</source>
        <target>您选择回答您问题的医生越多，您就可以越早得到第一名医生的回复。</target>
      </trans-unit>
    </body>
  </file>
  <file original="app/views/static_pages/concierge_virtual_practice.html.haml" source-language="en-US" target-language="zh-Hans-CN" product-name="ht-webapp12">
    <body>
      <trans-unit id="191" resname="r646748429" restype="string" datatype="ruby">
        <source>You can offer your patients different types of consults, such as asynchronous messaging during text chat consults or live high-definition video consults. For example, follow-up appointments and pre-op evaluations can be done virtually.</source>
        <target>您可以为您的患者提供不同类型的咨询，如通过文字聊天咨询的异步消息或实时高清视频咨询。例如，后续预约和预估计可以在线完成。</target>
      </trans-unit>
      <trans-unit id="192" resname="r980105819" restype="string" datatype="ruby">
        <source>You can set the prices for each type of Virtual Consult. This includes Live Consults, which can occur anytime without scheduling during your Virtual Office Hours; Inbox Consults, which are asynchronous messages; and Virtual Appointments. During these virtual consults, you can provide medical advice, order and refill prescriptions, order and review lab tests, and more!</source>
        <target>您可以为每个类型的在线咨询设置价格。这包括实时咨询，它可以随时安排在在线办公时间内；收件箱咨询，这是异步消息；和在线预约。在这些在线咨询中，您可以提供医疗建议，订购和补充处方药，订购和审查实验室测试，以及更多！</target>
      </trans-unit>
      <trans-unit id="193" resname="r938666108" restype="string" datatype="ruby">
        <source>The ultimate scheduling flexibility: you can set your Virtual Office Hours anytime you like. This is when you’ll be online and available for virtual consults with your patients.</source>
        <target>最强的计划灵活性：您可以随时设置您的在线办公时间。这是当您在线并有时间与您的患者进行在线咨询。</target>
      </trans-unit>
      <trans-unit id="194" resname="r431326573" restype="string" datatype="ruby">
        <source>Customized marketing materials and HealthTap’s proprietary email tool make it easier than ever to share and communicate about your Virtual Practice with your patients. You can also connect your social media accounts and add a HealthTap Medical Expert widget to your website.</source>
        <target>定制营销材料和HealthTap专有的邮箱工具，使它比以往任何时候都更容易与您和患者分享与交流您的在线诊疗。您也可以连接您的社交媒体账户并添加HealthTap医学专家小工具到您的网站。</target>
      </trans-unit>
      <trans-unit id="195" resname="r865621319" restype="string" datatype="ruby">
        <source>We’ll handle patient billing and payments so you don’t have to worry about them.</source>
        <target>我们会处理患者的帐单和付款，所以您不必担心。</target>
      </trans-unit>
      <trans-unit id="196" resname="r313471250" restype="string" datatype="ruby">
        <source>Get one-on-one, enhanced practice implementation support to seamlessly integrate Virtual Care into your real-world practice. We&apos;ll strategize with you to address practice goals, train your staff, create customized materials for you, and work directly with your patients to ensure your goals are met.</source>
        <target>获得一对一，提高诊疗实施支持，将在线医护无缝集成到您的现实世界诊疗中。我们将与您一起制定策略，以实现诊疗目标，培训您的员工，为您创建定制材料，并与您的患者直接合作，以确保您的目标得到满足。</target>
      </trans-unit>
      <trans-unit id="197" resname="r807242375" restype="string" datatype="ruby">
        <source>Increased visibility, reputation, and loyalty for your medical group</source>
        <target>提高您的医疗团队的可见度，声誉和忠诚度</target>
      </trans-unit>
      <trans-unit id="198" resname="r699012855" restype="string" datatype="ruby">
        <source>Significant incremental revenue opportunity for your practice</source>
        <target>为您的诊疗大幅增加收入的机会</target>
      </trans-unit>
      <trans-unit id="199" resname="r914938064" restype="string" datatype="ruby">
        <source>Reach your individual and practice goals with dedicated help</source>
        <target>通过专门的帮助来实现您的个人目标和诊疗目标</target>
      </trans-unit>
      <trans-unit id="200" resname="r979069503" restype="string" datatype="ruby">
        <source>Guidance with short, one-on-one training sessions and support</source>
        <target>短期指导，一对一的培训课程和支持</target>
      </trans-unit>
      <trans-unit id="201" resname="r886245719" restype="string" datatype="ruby">
        <source>Set up your Virtual Practice with help from our Chief Medical Officer</source>
        <target>在我们的首席医务官的帮助下设置您的在线诊疗</target>
      </trans-unit>
      <trans-unit id="202" resname="r443190157" restype="string" datatype="ruby">
        <source>Substantial reduction in &lt;br&gt; per-transaction costs</source>
        <target>大幅减少&lt;br&gt;每笔交易费用</target>
      </trans-unit>
    </body>
  </file>
  <file original="app/views/static_pages/concierge_learn_apply.html.haml" source-language="en-US" target-language="zh-Hans-CN" product-name="ht-webapp12">
    <body>
      <trans-unit id="203" resname="r369529475" restype="string" datatype="ruby">
        <source>HealthTap holds the promise of flexible hours and a flexible lifestyle, so that the physicians of today and tomorrow are better able to lead by example, provide timely, informed care for anyone, anytime, anywhere.</source>
        <target>HealthTap保证您拥有灵活的工作时间和灵活的生活方式，使医生在之后的工作中更能以身作则，为任何人在任何时候任何地方提供及时的、明智的医护。</target>
      </trans-unit>
      <trans-unit id="204" resname="r888194416" restype="string" datatype="ruby">
        <source>To have someone tell you you saved his life is the best feeling in the world. Six people have told me I saved their life. I haven&apos;t experienced that level of professional satisfaction in a long time. Nothing in medicine is more satisfying for doctor and patient than to have one on one time to listen to each other in a relaxed environment without interruption</source>
        <target>有人告诉您您挽救了他的生命是世界上最好的感觉。六个人告诉我，我挽救了他们的生命。我在很长一段时间没有经历过这种水平的专业满意度。对于医生和患者来说，在医学中没有什么比在一个轻松的环境中一次又一次地相互倾听而不被中断更令人满意的了</target>
      </trans-unit>
      <trans-unit id="205" resname="r168642760" restype="string" datatype="ruby">
        <source>HealthTap is the future of medicine, and I&apos;m really excited to be part of the transformation. How could I not be excited to be part of the next big change in how health care is both delivered and perceived?</source>
        <target>HealthTap是医学的未来，我真的很兴奋能够成为改革中的一部分。我怎么能不能兴奋成为下一次关于健康医护如何传递和感知的重大变化的一部分？</target>
      </trans-unit>
      <trans-unit id="206" resname="r280203288" restype="string" datatype="ruby">
        <source>HealthTap is nothing short of amazing. I love it and I love working on it. I find myself to be amongst the luckiest people to have a job they love and get to help people at the same time.</source>
        <target>HealthTap不缺乏惊艳。我喜欢它，我喜欢在上面工作。我发现自己是最幸运的人，有一份自己热爱的工作同时也能帮助别人。</target>
      </trans-unit>
      <trans-unit id="207" resname="r1058093963" restype="string" datatype="ruby">
        <source>HealthTap helps me feel like a virtuoso in medicine by reconnecting me to colleagues and patients</source>
        <target>HealthTap通过重新联系我的同事和患者，帮助我感觉到自己是医学名家</target>
      </trans-unit>
      <trans-unit id="208" resname="r180253786" restype="string" datatype="ruby">
        <source>I feel a renewed sense of humanitarianism. I am inspired and connected.</source>
        <target>我感到了新的人道主义感。我受到鼓舞并已连接。</target>
      </trans-unit>
      <trans-unit id="209" resname="r938672570" restype="string" datatype="ruby">
        <source>I plan to invite my patients to join so that on my weekend they can ask for me if it is my shift.</source>
        <target>我计划邀请我的患者加入，这样在周末如果是我值班就可以询问我了。</target>
      </trans-unit>
      <trans-unit id="210" resname="r807917159" restype="string" datatype="ruby">
        <source>What was impossible a year ago, is now POSSIBLE. I&apos;d have to say that each consult has been impactful, because each case is so different. It is unbelievable, the camaraderie, support, and peer-led education that&apos;s available for free. The EMR is also fantastic and quick to browse through.</source>
        <target>可能一年前还是不可能的，现在已是可能的。我不得不说，每个咨询都是有影响力的，因为每个案例都是不同的。这是令人难以置信的，友谊，支持和同行主导的教育，都可以免费提供。电子病历也是太棒了，可以快速浏览。</target>
      </trans-unit>
      <trans-unit id="211" resname="r600615832" restype="string" datatype="ruby">
        <source>I think HealthTap will revolutionize medical care. I&apos;m so thrilled to be using HealthTap to connect with patients and physicians from around the world. I have over 8000 followers on HealthTap---that&apos;s incredible.</source>
        <target>我认为HealthTap将彻底改变医疗。我非常激动的使用HealthTap在世界各地连接患者和医生。我在HealthTap有超过8000名关注者 ---这是令人难以置信的。</target>
      </trans-unit>
      <trans-unit id="212" resname="r723410659" restype="string" datatype="ruby">
        <source>...this technology can and has been INVALUABLE</source>
        <target>...这项技术可以并且已经是无价的了</target>
      </trans-unit>
      <trans-unit id="213" resname="r700541720" restype="string" datatype="ruby">
        <source>The consults I have had were fun to do, interesting too!</source>
        <target>我的咨询是有乐趣的，也是有趣的！</target>
      </trans-unit>
    </body>
  </file>
  <file original="app/views/static_pages/compass_travel.html.haml" source-language="en-US" target-language="zh-Hans-CN" product-name="ht-webapp12">
    <body>
      <trans-unit id="214" resname="r1047847745" restype="string" datatype="ruby">
        <source>Premium 24/7 health coverage for your clients</source>
        <target>为您客户的高级24/7全天候的健康保障</target>
      </trans-unit>
      <trans-unit id="215" resname="r31749659" restype="string" datatype="ruby">
        <source>Set your own prices&amp;mdash;resell travel packages for 250% markup &#40;or more&#41;</source>
        <target>设置您自己的价格&amp;mdash;转售250％加价（或更多）的旅行套餐</target>
      </trans-unit>
      <trans-unit id="216" resname="r25907298" restype="string" datatype="ruby">
        <source>Give your clients ultimate peace of mind with 24/7 healthcare</source>
        <target>让您的客户无限放心的24/7全天候健康医护</target>
      </trans-unit>
    </body>
  </file>
  <file original="app/views/static_pages/benefit_focus.html.haml" source-language="en-US" target-language="zh-Hans-CN" product-name="ht-webapp12">
    <body>
      <trans-unit id="217" resname="r70143997" restype="string" datatype="ruby">
        <source>Doctors write checklists;&lt;br/&gt;we send reminders</source>
        <target>医生写清单; &lt;br/&gt;我们发送提醒</target>
      </trans-unit>
    </body>
  </file>
  <file original="app/views/providers/patients.html.haml" source-language="en-US" target-language="zh-Hans-CN" product-name="ht-webapp12">
    <body>
      <trans-unit id="218" resname="r582591208" restype="string" datatype="ruby">
        <source>Send a direct text message or a clinical photo to your doctor.</source>
        <target>向您的医生发送直接的文字信息或临床照片。</target>
      </trans-unit>
    </body>
  </file>
  <file original="app/views/providers/doctors.html.haml" source-language="en-US" target-language="zh-Hans-CN" product-name="ht-webapp12">
    <body>
      <trans-unit id="219" resname="r701613617" restype="string" datatype="ruby">
        <source>Earn unlimited free AMA PRA Category 1&amp;trade; CME credits while sharing knowledge with colleagues and patients.</source>
        <target>当与同事和患者分享知识时获得无限免费的AMA PRA 1类交易；CME信用。</target>
      </trans-unit>
    </body>
  </file>
  <file original="app/views/people/feelGood/submit_case.html.haml" source-language="en-US" target-language="zh-Hans-CN" product-name="ht-webapp12">
    <body>
      <trans-unit id="220" resname="r341642427" restype="string" datatype="ruby">
        <source>White</source>
        <target>白人</target>
      </trans-unit>
      <trans-unit id="221" resname="r930304953" restype="string" datatype="ruby">
        <source>Black or African American</source>
        <target>黑人或非洲裔美国人</target>
      </trans-unit>
      <trans-unit id="222" resname="r464320814" restype="string" datatype="ruby">
        <source>Black</source>
        <target>黑人</target>
      </trans-unit>
      <trans-unit id="223" resname="r730491431" restype="string" datatype="ruby">
        <source>Hispanic or Latin American</source>
        <target>西班牙裔或拉丁美洲人</target>
      </trans-unit>
      <trans-unit id="224" resname="r659789720" restype="string" datatype="ruby">
        <source>Hispanic</source>
        <target>西班牙裔美国人</target>
      </trans-unit>
      <trans-unit id="225" resname="r1043106781" restype="string" datatype="ruby">
        <source>South Asian</source>
        <target>南亚</target>
      </trans-unit>
      <trans-unit id="226" resname="r641083384" restype="string" datatype="ruby">
        <source>East Asian</source>
        <target>东亚</target>
      </trans-unit>
      <trans-unit id="227" resname="r309171771" restype="string" datatype="ruby">
        <source>East African</source>
        <target>东非</target>
      </trans-unit>
      <trans-unit id="228" resname="r119266649" restype="string" datatype="ruby">
        <source>Native American or Inuit</source>
        <target>美国本地人或因纽特人</target>
      </trans-unit>
      <trans-unit id="229" resname="r829903840" restype="string" datatype="ruby">
        <source>Native American</source>
        <target>美洲原住民</target>
      </trans-unit>
      <trans-unit id="230" resname="r700567312" restype="string" datatype="ruby">
        <source>Native Hawaiian or other Pacific Islander</source>
        <target>夏威夷原住民或其他太平洋岛民</target>
      </trans-unit>
      <trans-unit id="231" resname="r829166019" restype="string" datatype="ruby">
        <source>Native Hawaiian</source>
        <target>夏威夷原住民</target>
      </trans-unit>
      <trans-unit id="232" resname="r1029271143" restype="string" datatype="ruby">
        <source>What are the next steps for evaluation?</source>
        <target>下一步的评估步骤是什么？</target>
      </trans-unit>
      <trans-unit id="233" resname="r955853869" restype="string" datatype="ruby">
        <source>What&apos;s the best treatment?</source>
        <target>什么是最好的治疗方法？</target>
      </trans-unit>
      <trans-unit id="234" resname="r103864605" restype="string" datatype="ruby">
        <source>Isn&apos;t this interesting?</source>
        <target>这有趣吗？</target>
      </trans-unit>
    </body>
  </file>
  <file original="app/views/people/feelGood/_compose_consult.html.haml" source-language="en-US" target-language="zh-Hans-CN" product-name="ht-webapp12">
    <body>
      <trans-unit id="235" resname="r245565904" restype="string" datatype="ruby">
        <source>For medical emergencies, call %{emergency_extension} &#40;or your local emergency services&#41; or go to the nearest %{emergency_room_abbreviation}.</source>
        <target>如遇到医疗紧急情况，请立刻拨打%{emergency_extension} （或当地应急服务人员）或前往最近的%{emergency_room_abbreviation}。</target>
      </trans-unit>
    </body>
  </file>
  <file original="app/views/pages/feelGood/sign_up_v2.html.haml" source-language="en-US" target-language="zh-Hans-CN" product-name="ht-webapp12">
    <body>
      <trans-unit id="236" resname="r114728304" restype="string" datatype="ruby">
        <source>Join today for &lt;b&gt;free&lt;/b&gt; to feel good and improve your health!</source>
        <target>立刻&lt;b&gt;免费&lt;/b&gt;加入，感觉良好并提高您的健康！</target>
      </trans-unit>
      <trans-unit id="237" resname="r598895172" restype="string" datatype="ruby">
        <source>Create a free, private account</source>
        <target>创建一个免费的私人帐户</target>
      </trans-unit>
    </body>
  </file>
  <file original="app/views/pages/feelGood/payment.html.haml" source-language="en-US" target-language="zh-Hans-CN" product-name="ht-webapp12">
    <body>
      <trans-unit id="238" resname="r948469092" restype="string" datatype="ruby">
        <source>One time doctor consult</source>
        <target>一次医生咨询</target>
      </trans-unit>
    </body>
  </file>
  <file original="app/views/pages/feelGood/_flexible_payment_options_experiment.html.haml" source-language="en-US" target-language="zh-Hans-CN" product-name="ht-webapp12">
    <body>
      <trans-unit id="239" resname="r446229261" restype="string" datatype="ruby">
        <source>Less than 2 days</source>
        <target>不到2天</target>
      </trans-unit>
      <trans-unit id="240" resname="r132974554" restype="string" datatype="ruby">
        <source>Any primary care doctor on call</source>
        <target>任何普通门诊医生随传随到</target>
      </trans-unit>
      <trans-unit id="241" resname="r874368410" restype="string" datatype="ruby">
        <source>Any doctors&#40;s&#41;</source>
        <target>任何医生</target>
      </trans-unit>
    </body>
  </file>
  <file original="app/views/member_mailer/member_subscription_charge_error.html.haml" source-language="en-US" target-language="zh-Hans-CN" product-name="ht-webapp12">
    <body>
      <trans-unit id="242" resname="r858779670" restype="string" datatype="ruby">
        <source>Update credit card information</source>
        <target>更新信用卡信息</target>
      </trans-unit>
    </body>
  </file>
  <file original="app/views/layouts/feelGood/static/_header_static_guest_new.html.haml" source-language="en-US" target-language="zh-Hans-CN" product-name="ht-webapp12">
    <body>
      <trans-unit id="243" resname="r789150298" restype="string" datatype="ruby">
        <source>Dr. A.I.</source>
        <target>A.I.医生</target>
      </trans-unit>
    </body>
  </file>
  <file original="app/views/layouts/feelGood/static/_header_seo_landing.html.haml" source-language="en-US" target-language="zh-Hans-CN" product-name="ht-webapp12">
    <body>
      <trans-unit id="244" resname="r112088735" restype="string" datatype="ruby">
        <source>Ask docs free</source>
        <target>免费询问医生</target>
      </trans-unit>
    </body>
  </file>
  <file original="app/views/layouts/feelGood/static/_footer_static_v2.html.haml" source-language="en-US" target-language="zh-Hans-CN" product-name="ht-webapp12">
    <body>
      <trans-unit id="245" resname="r346446671" restype="string" datatype="ruby">
        <source>%{year} HealthTap, All rights reserved</source>
        <target>%{year} HealthTap，保留所有权利</target>
      </trans-unit>
    </body>
  </file>
  <file original="app/views/layouts/_enterprise_employee_search_header.html.haml" source-language="en-US" target-language="zh-Hans-CN" product-name="ht-webapp12">
    <body>
      <trans-unit id="246" resname="r763788616" restype="string" datatype="ruby">
        <source>Hi %{name}, how can our doctors help you?</source>
        <target>您好%{name}，如何得到我们医生的帮助？</target>
      </trans-unit>
      <trans-unit id="247" resname="r304162044" restype="string" datatype="ruby">
        <source>Tap in to find doctors and their expertise</source>
        <target>轻触寻找医生和他们的专业知识</target>
      </trans-unit>
      <trans-unit id="248" resname="r222339206" restype="string" datatype="ruby">
        <source>Hi %{name}, what is your question?</source>
        <target>您好%{name}，您的问题是什么？</target>
      </trans-unit>
    </body>
  </file>
  <file original="app/views/general_mailer/voted_tip_email.html.haml" source-language="en-US" target-language="zh-Hans-CN" product-name="ht-webapp12">
    <body>
      <trans-unit id="249" resname="r477575185" restype="string" datatype="ruby">
        <source>Voted Up your tip &quot;%{content}&quot; on HealthTap</source>
        <target>在HealthTap上投票给您的小贴士“％{content}”</target>
      </trans-unit>
    </body>
  </file>
  <file original="app/views/general_mailer/thanked_note_pm.html.haml" source-language="en-US" target-language="zh-Hans-CN" product-name="ht-webapp12">
    <body>
      <trans-unit id="250" resname="r138892445" restype="string" datatype="ruby">
        <source>%{person} sent you a personalized thank you note for answering a question</source>
        <target>%{person}为回答的问题向您发送了专属于您的感谢信</target>
      </trans-unit>
    </body>
  </file>
  <file original="app/views/general_mailer/prime_promo_with_tips.html.haml" source-language="en-US" target-language="zh-Hans-CN" product-name="ht-webapp12">
    <body>
      <trans-unit id="251" resname="r514821808" restype="string" datatype="ruby">
        <source>Get personalized recommendations &#40;plus checklists with key steps&#41;</source>
        <target>获得个性化推荐（加关键步骤的清单）</target>
      </trans-unit>
      <trans-unit id="252" resname="r272805963" restype="string" datatype="ruby">
        <source>Even send prescriptions straight to your preferred pharmacy!</source>
        <target>甚至直接发送处方到您的首选药店！</target>
      </trans-unit>
      <trans-unit id="253" resname="r871136112" restype="string" datatype="ruby">
        <source>free month of HealthTap Prime</source>
        <target>HealthTap Prime免费月</target>
      </trans-unit>
      <trans-unit id="254" resname="r840996950" restype="string" datatype="ruby">
        <source>Eating a Healthier Diet</source>
        <target>吃更健康的饮食</target>
      </trans-unit>
    </body>
  </file>
  <file original="app/views/general_mailer/partials/enterprise/_signup_90.html.haml" source-language="en-US" target-language="zh-Hans-CN" product-name="ht-webapp12">
    <body>
      <trans-unit id="255" resname="r1038365054" restype="string" datatype="ruby">
        <source>especially for you.</source>
        <target>特别为您。</target>
      </trans-unit>
    </body>
  </file>
  <file original="app/views/general_mailer/partials/enterprise/_signup_7.html.haml" source-language="en-US" target-language="zh-Hans-CN" product-name="ht-webapp12">
    <body>
      <trans-unit id="256" resname="r151361890" restype="string" datatype="ruby">
        <source>you now have 24/7 immediate access to top doctors from any mobile device or personal computer.</source>
        <target>您现在可以从任何移动设备或个人计算机全天24小时访问顶级医生。</target>
      </trans-unit>
      <trans-unit id="257" resname="r999749925" restype="string" datatype="ruby">
        <source>Our top doctors can prescribe medications, order lab tests, and much more!</source>
        <target>我们的顶级医生们能够开处方药，订购和审查实验室测试，以及更多。</target>
      </trans-unit>
    </body>
  </file>
  <file original="app/views/general_mailer/partials/enterprise/_signup_60.html.haml" source-language="en-US" target-language="zh-Hans-CN" product-name="ht-webapp12">
    <body>
      <trans-unit id="258" resname="r450019034" restype="string" datatype="ruby">
        <source>Thanks to %{org} you can now &lt;strong&gt;begin your journey toward health and happiness&lt;/strong&gt;</source>
        <target>感谢%{org}您现在可以&lt;strong&gt;开始健康和快乐的旅程&lt;/strong&gt;</target>
      </trans-unit>
    </body>
  </file>
  <file original="app/views/general_mailer/partials/enterprise/_signup_5.html.haml" source-language="en-US" target-language="zh-Hans-CN" product-name="ht-webapp12">
    <body>
      <trans-unit id="259" resname="r726817981" restype="string" datatype="ruby">
        <source>While traveling &#40;domestically or even abroad&#41;</source>
        <target>旅行时（国内或国外）</target>
      </trans-unit>
      <trans-unit id="260" resname="r762605839" restype="string" datatype="ruby">
        <source>During a break at work &#40;it takes seconds!&#41;</source>
        <target>在工作中休息（需要几秒钟！）</target>
      </trans-unit>
    </body>
  </file>
  <file original="app/views/general_mailer/partials/enterprise/_signup_30.html.haml" source-language="en-US" target-language="zh-Hans-CN" product-name="ht-webapp12">
    <body>
      <trans-unit id="261" resname="r929350822" restype="string" datatype="ruby">
        <source>As a new exciting addition to your health benefits, %{org} is now sponsoring %{product}, a revolutionary new way to get the right care, at the right time from any mobile device or personal computer 24/7.</source>
        <target>作为您的健康福利的新的激动人心的补充，%{org}赞助％{product}是一种革命性的新方式，可以全天24小时在任何移动设备或个人计算机上在正确的时间获得合适的医护。</target>
      </trans-unit>
    </body>
  </file>
  <file original="app/views/general_mailer/partials/enterprise/_signup_3.html.haml" source-language="en-US" target-language="zh-Hans-CN" product-name="ht-webapp12">
    <body>
      <trans-unit id="262" resname="r102955478" restype="string" datatype="ruby">
        <source>This company-sponsored benefit makes accessing world-class healthcare easier and faster than ever before.</source>
        <target>公司赞助的优势使访问世界级的健康医护比以往任何时候都更容易和更快捷。</target>
      </trans-unit>
    </body>
  </file>
  <file original="app/views/general_mailer/partials/enterprise/_onboarding_3.html.haml" source-language="en-US" target-language="zh-Hans-CN" product-name="ht-webapp12">
    <body>
      <trans-unit id="263" resname="r601105308" restype="string" datatype="ruby">
        <source>%{org} is now your healthcare navigator, and we&apos;re eager to show you how you can benefit from it today.</source>
        <target>％{org}现在是您的健康医护导航员，今天我们希望告诉您如何从中受益。</target>
      </trans-unit>
    </body>
  </file>
  <file original="app/views/general_mailer/partials/enterprise/_onboarding_1.html.haml" source-language="en-US" target-language="zh-Hans-CN" product-name="ht-webapp12">
    <body>
      <trans-unit id="264" resname="r864544452" restype="string" datatype="ruby">
        <source>Help in accomplishing your health and wellness goals</source>
        <target>帮助实现您的健康与保健目标</target>
      </trans-unit>
    </body>
  </file>
  <file original="app/views/general_mailer/partials/enterprise/_activation_goal.html.haml" source-language="en-US" target-language="zh-Hans-CN" product-name="ht-webapp12">
    <body>
      <trans-unit id="265" resname="r795522203" restype="string" datatype="ruby">
        <source>Managing stress</source>
        <target>管理压力</target>
      </trans-unit>
      <trans-unit id="266" resname="r523390358" restype="string" datatype="ruby">
        <source>Recovering from surgery</source>
        <target>手术后恢复</target>
      </trans-unit>
      <trans-unit id="267" resname="r515144932" restype="string" datatype="ruby">
        <source>Living a heart-healthy lifestyle</source>
        <target>心脏健康生活方式的生活</target>
      </trans-unit>
      <trans-unit id="268" resname="r491262893" restype="string" datatype="ruby">
        <source>Living with Type 1 Diabetes</source>
        <target>1类糖尿病的生活</target>
      </trans-unit>
    </body>
  </file>
  <file original="app/views/general_mailer/partials/broker_tip/_broker_tip1_day3.html.haml" source-language="en-US" target-language="zh-Hans-CN" product-name="ht-webapp12">
    <body>
      <trans-unit id="269" resname="r972345885" restype="string" datatype="ruby">
        <source>Late night sick child</source>
        <target>孩子晚上生病</target>
      </trans-unit>
      <trans-unit id="270" resname="r416669324" restype="string" datatype="ruby">
        <source>Prescriptions while traveling</source>
        <target>旅行中的处方</target>
      </trans-unit>
    </body>
  </file>
  <file original="app/views/general_mailer/partials/_prime_advantage_second.html.haml" source-language="en-US" target-language="zh-Hans-CN" product-name="ht-webapp12">
    <body>
      <trans-unit id="271" resname="r648224820" restype="string" datatype="ruby">
        <source>Distinguish yourself as an expert and build your reputation in a positive, collaborative environment with colleagues and patients who are passionate about promoting health and well-being.</source>
        <target>区别自己作为一个专家并在积极的，协作的环境中与那些热衷于促进健康与保健的患者和同事建立您的声誉。</target>
      </trans-unit>
      <trans-unit id="272" resname="r552348200" restype="string" datatype="ruby">
        <source>Get rewarded for what you do best with a larger network, more patients, enhanced reputation, increased recognition, mobile visibility, and monetary compensation.</source>
        <target>您会因为与一个更大的网络，更多的患者，更高的声誉，提高的知名度，移动的可见性和货币补偿因您做的更好而获得奖励。</target>
      </trans-unit>
    </body>
  </file>
  <file original="app/views/general_mailer/partials/_prime_advantage.html.haml" source-language="en-US" target-language="zh-Hans-CN" product-name="ht-webapp12">
    <body>
      <trans-unit id="273" resname="r85375054" restype="string" datatype="ruby">
        <source>Provide care for patients, wherever you may be, at a time that works for you</source>
        <target>无论您身在何处，在适合您的时间为患者提供医护</target>
      </trans-unit>
      <trans-unit id="274" resname="r898899598" restype="string" datatype="ruby">
        <source>Work free of administrative hassles, overhead, or additional costs</source>
        <target>工作免于行政麻烦，管理费用或额外费用</target>
      </trans-unit>
      <trans-unit id="275" resname="r1013369047" restype="string" datatype="ruby">
        <source>Join an elite group of thought leaders to revolutionize personal health</source>
        <target>加入精英领袖群，改变个人健康</target>
      </trans-unit>
    </body>
  </file>
  <file original="app/views/general_mailer/partials/_concierge_advantage_alt.html.haml" source-language="en-US" target-language="zh-Hans-CN" product-name="ht-webapp12">
    <body>
      <trans-unit id="276" resname="r959152912" restype="string" datatype="ruby">
        <source>Gain new patients or streamline your current practice</source>
        <target>获得新患者或简化您目前的诊疗</target>
      </trans-unit>
    </body>
  </file>
  <file original="app/views/general_mailer/partials/_concierge_advantage.html.haml" source-language="en-US" target-language="zh-Hans-CN" product-name="ht-webapp12">
    <body>
      <trans-unit id="277" resname="r1065813714" restype="string" datatype="ruby">
        <source>Boost your income—earn up to $180/hour</source>
        <target>提高您的收入—高达每小时$180</target>
      </trans-unit>
      <trans-unit id="278" resname="r594938369" restype="string" datatype="ruby">
        <source>Practice from anywhere, at any time that’s convenient for you</source>
        <target>为您方便的可以在任何地方任何时间诊疗</target>
      </trans-unit>
      <trans-unit id="279" resname="r865856616" restype="string" datatype="ruby">
        <source>Avoid all overhead and billing costs</source>
        <target>避免所有开销和计费成本</target>
      </trans-unit>
    </body>
  </file>
  <file original="app/views/general_mailer/officestaff_appointment_booked.html.haml" source-language="en-US" target-language="zh-Hans-CN" product-name="ht-webapp12">
    <body>
      <trans-unit id="280" resname="r938826005" restype="string" datatype="ruby">
        <source>Please let the patient know by canceling the appointment in advance.</source>
        <target>请提前告诉患者取消预约。</target>
      </trans-unit>
    </body>
  </file>
  <file original="app/views/general_mailer/member_virtual_consult_refund.html.haml" source-language="en-US" target-language="zh-Hans-CN" product-name="ht-webapp12">
    <body>
      <trans-unit id="281" resname="r148560240" restype="string" datatype="ruby">
        <source>We’ve issued you a refund for your Virtual Consult with %{expert} on %{display_date} in the form of a credit. The next time you talk to a doctor, you will not be charged. We stand behind our guarantee to fully satisfy every HealthTap member with our services.</source>
        <target>我们已透过信用额表格的方式，透过％{expert}在％{display_date}向您提供在线咨询服务的退款。下次与医生交谈时，不会向您收费。我们支持我们的保证，使我们的服务完全满足每个HealthTap会员。</target>
      </trans-unit>
    </body>
  </file>
  <file original="app/views/general_mailer/member_thank_perfect_match_follow_up.html.haml" source-language="en-US" target-language="zh-Hans-CN" product-name="ht-webapp12">
    <body>
      <trans-unit id="282" resname="r280950298" restype="string" datatype="ruby">
        <source>Invite your doctor!</source>
        <target>邀请您的医生！</target>
      </trans-unit>
    </body>
  </file>
  <file original="app/views/general_mailer/member_thank_imperfect_match_follow_up.html.haml" source-language="en-US" target-language="zh-Hans-CN" product-name="ht-webapp12">
    <body>
      <trans-unit id="283" resname="r567849542" restype="string" datatype="ruby">
        <source>Remember when you thanked %{expert} for providing this answer?</source>
        <target>记住您何时感谢％{expert}提供此回答？</target>
      </trans-unit>
    </body>
  </file>
  <file original="app/views/general_mailer/member_subscription_started.html.haml" source-language="en-US" target-language="zh-Hans-CN" product-name="ht-webapp12">
    <body>
      <trans-unit id="284" resname="r956743289" restype="string" datatype="ruby">
        <source>Video or text chat with top primary care doctors always “on call” for you and your loved ones</source>
        <target>为您和您所爱的人与总是“随传随到”的顶级普通门诊医生视频或文字聊天</target>
      </trans-unit>
      <trans-unit id="285" resname="r661657433" restype="string" datatype="ruby">
        <source>Consult a doctor as many times as you need from your smartphone, tablet, or computer</source>
        <target>在您的智能手机，平板电脑或计算机上根据需要多次咨询医生</target>
      </trans-unit>
      <trans-unit id="286" resname="r961078753" restype="string" datatype="ruby">
        <source>Get prescriptions immediately sent electronically to your local preferred pharmacy or conveniently mailed to your home &#40;when medically appropriate&#41;**</source>
        <target>获得处方并立即以电子方式发送到您当地的首选药房，或方便地邮寄到您的家里（当医疗条件合适时）**</target>
      </trans-unit>
      <trans-unit id="287" resname="r905580642" restype="string" datatype="ruby">
        <source>Diagnosis of symptoms, treatment recommendations, referrals to the right doctors, second opinions, ordering and interpretation of test results, and more</source>
        <target>症状的诊断，治疗建议，转诊到合适的医生，第二意见，测试结果的订购和说明，以及更多</target>
      </trans-unit>
      <trans-unit id="288" resname="r960852550" restype="string" datatype="ruby">
        <source>Import your health app data from your smartphone, tablet, or watch to share with doctors during a Virtual Consult for better treatment and advice</source>
        <target>从您的智能手机，平板电脑，或手表导入您的健康应用程序数据，为更好的治疗和建议在在线咨询时与医生分享</target>
      </trans-unit>
      <trans-unit id="289" resname="r578264276" restype="string" datatype="ruby">
        <source>Get a doctor-created personalized action plan and helpful, timely tips to help you accomplish your health goals</source>
        <target>获得一名医生创建的专属于您的行动计划和有帮助的，及时的小贴士以帮助您实现您的健康目标</target>
      </trans-unit>
      <trans-unit id="290" resname="r562889943" restype="string" datatype="ruby">
        <source>Get priority support 24/7 via email and phone from a dedicated Quality Care Specialist</source>
        <target>通过从专门的质量保证专家的电子邮件和电话获得24/7全天候的优先支持</target>
      </trans-unit>
      <trans-unit id="291" resname="r848718286" restype="string" datatype="ruby">
        <source>Get faster responses with priority status whenever you send a text question to our network of %{num_docs} top doctors</source>
        <target>每当您向我们的％{num_docs}名顶级医生网络发送文字问题时，都可以通过优先级状态获得更快的回复</target>
      </trans-unit>
      <trans-unit id="292" resname="r945044374" restype="string" datatype="ruby">
        <source>Enjoy special promotional codes to gift your friends and family: 15 FREE days of HealthTap Prime for them and $30 off for you with each referral</source>
        <target>为您的朋友和家人享受特别优惠码：他们将有15天免费HealthTap Prime体验并且您的每次转诊即可立减30美元</target>
      </trans-unit>
      <trans-unit id="293" resname="r191325127" restype="string" datatype="ruby">
        <source>Get access to the latest cutting-edge technology and features on HealthTap before anyone else and invitations to exclusive HealthTap events</source>
        <target>在任何人之前获得体验HealthTap最新的先进技术和特色功能以及HealthTap专属事件的邀请</target>
      </trans-unit>
      <trans-unit id="294" resname="r633606109" restype="string" datatype="ruby">
        <source>Check out our helpful articles to get you started »</source>
        <target>查看我们有帮助的文章，了解如何开始»</target>
      </trans-unit>
    </body>
  </file>
  <file original="app/views/general_mailer/member_subscription_cancelled_trial.html.haml" source-language="en-US" target-language="zh-Hans-CN" product-name="ht-webapp12">
    <body>
      <trans-unit id="295" resname="r837691272" restype="string" datatype="ruby">
        <source>Your HealthTap Prime free-trial subscription has been cancelled. You will not be charged for a HealthTap Prime subscription unless you subscribe again in the future.</source>
        <target>您的HealthTap Prime免费试用订购已取消。除非您以后再次订购，否则不会向您收取HealthTap Prime的订购费用。</target>
      </trans-unit>
    </body>
  </file>
  <file original="app/views/general_mailer/member_marketing_welcome_prime.html.haml" source-language="en-US" target-language="zh-Hans-CN" product-name="ht-webapp12">
    <body>
      <trans-unit id="296" resname="r404795731" restype="string" datatype="ruby">
        <source>After the consult, you’ll be able to securely access the doctor’s summary on HealthTap, including any prescriptions, referrals, and checklists for you.</source>
        <target>咨询之后，您就可以安全地在HealthTap上访问医生的总结，包括为您的任何处方，转诊，和清单。</target>
      </trans-unit>
      <trans-unit id="297" resname="r509850858" restype="string" datatype="ruby">
        <source>Doctors will also provide you with recommended actions or a checklist following you consult, reminding you what you can do.</source>
        <target>医生还会在您咨询后向您提供建议的行动或清单，提醒您可以做什么。</target>
      </trans-unit>
      <trans-unit id="298" resname="r474109979" restype="string" datatype="ruby">
        <source>Reminders related to any recommended actions or any checklist provided to you by your doctor will automatically be sent to you by email and &#40;if you have HealthTap on your mobile device&#41; mobile notification.</source>
        <target>您的医生给您提供的任何建议或任何相关的清单会自动通过电子邮件（如果在您的移动设备中安装有HealthTap）和移动通知发送给您。</target>
      </trans-unit>
      <trans-unit id="299" resname="r313533299" restype="string" datatype="ruby">
        <source>These reminders are tailored to you and your consult.  They may contain information related to treatments and medications &#40;including prescriptions&#41; and other personal health-related information specific to your virtual consult.  You can opt out of receiving these notifications by email or your mobile device at any time</source>
        <target>这些提醒是专为您和您的咨询的定制的。它们可能包含与您在线咨询的相关治疗和药物（包括处方）和其他个人健康相关信息的信息。您可以在任何时候通过电子邮件或移动设备选择接收这些通知</target>
      </trans-unit>
      <trans-unit id="300" resname="r548465282" restype="string" datatype="ruby">
        <source>Never use HealthTap Prime in an emergency situation.  Always call %{emergency_number} or your local emergency service immediately if you think you may have an emergency.</source>
        <target>切勿在紧急情况下使用HealthTap Prime。如果您认为有紧急情况，请随时拨打%{emergency_number}或呼叫当地紧急救援服务。</target>
      </trans-unit>
      <trans-unit id="301" resname="r1020385363" restype="string" datatype="ruby">
        <source>Don’t use HealthTap Prime if you have a serious injury or condition &#40;such as chest pain, seizures, difficulty breathing, burns, or any critical or life-threatening situation.  Also, don’t use HealthTap prime for mental, behavioral, or addiction issues.</source>
        <target>如果您有严重的损伤或病症（如胸痛，癫痫，呼吸困难，烧伤），或任何严重或危及生命的情况请不要使用HealthTap Prime。此外，不要对心理，行为和成瘾问题使用HealthTap Prime。</target>
      </trans-unit>
    </body>
  </file>
  <file original="app/views/general_mailer/member_marketing_welcome_checklists.html.haml" source-language="en-US" target-language="zh-Hans-CN" product-name="ht-webapp12">
    <body>
      <trans-unit id="302" resname="r653604832" restype="string" datatype="ruby">
        <source>Checklists are a great way to stay engaged with your health. These checklists contain reminders about actions you can take to reach health goals, manage health conditions, and feel good.</source>
        <target>清单是一个优秀的方式，为您保持健康。这些清单包括您可以采取达到健康目标行动的提醒，管理健康的条件，并感觉良好。</target>
      </trans-unit>
      <trans-unit id="303" resname="r784290863" restype="string" datatype="ruby">
        <source>Marking actions as “complete” gives doctors important information for your next Virtual Consult. They&apos;ll know how to better tailor your treatments based on the actions you’ve taken in the past.</source>
        <target>标记行动为“完成”可以为您的下一次在线咨询向医生提供重要信息。他们知道如何根据您过去的行动来更好地调整您的治疗方法。</target>
      </trans-unit>
      <trans-unit id="304" resname="r25006705" restype="string" datatype="ruby">
        <source>When you subscribe to a checklist, you’ll automatically receive reminders via email and push notification. Of course, you can always opt out of these reminders at any time.</source>
        <target>当您订购一份清单后，您会自动收到通过电子邮件和推送发来的提醒。当然，您随时可以选择停用这些提醒。</target>
      </trans-unit>
      <trans-unit id="305" resname="r179195472" restype="string" datatype="ruby">
        <source>When you subscribe to a checklist, we&apos;ll send you the reminders you see in the checklist by email and, if you have the HealthTap mobile app, by push notification. You control what reminders are sent to you, and where they&apos;re sent. This ensures that reminders are truly useful to you.</source>
        <target>当您订购一份清单后，我们会向您发送电子邮件让您看到清单里的提醒，如果您有HealthTap的移动应用程序，也会收到推送通知。您可以控制发送给您的提醒以及发送到何处。这确保提醒对您真正有帮助。</target>
      </trans-unit>
      <trans-unit id="306" resname="r74089369" restype="string" datatype="ruby">
        <source>You control the utility, and the privacy, of the reminders you receive.</source>
        <target>您可以控制收到的提醒的实用和隐私。</target>
      </trans-unit>
    </body>
  </file>
  <file original="app/views/general_mailer/member_marketing_rate_app.html.haml" source-language="en-US" target-language="zh-Hans-CN" product-name="ht-webapp12">
    <body>
<<<<<<< HEAD
      <trans-unit id="307" resname="r787522663" restype="string" datatype="ruby">
        <source>Have feedback? If you you have some direct feedback on where we can improve even more, please feel free to email us at &#35;{loc_support_email}. We always welcome your suggestions!</source>
        <target>有反馈吗？如果您对我们可以进一步改进的地方有一些直接反馈，请随时给我们发送电子邮件&#35;{loc_support_email}。我们随时欢迎您的建议！</target>
=======
      <trans-unit id="307" resname="r166245054" restype="string" datatype="ruby">
        <source>Have feedback? If you you have some direct feedback on where we can improve even more, please feel free to email us at %{email}. We always welcome your suggestions!</source>
        <target>有反馈吗？如果您对我们可以进一步改进的地方有一些直接反馈，请随时给我们发送电子邮件%{email}。我们随时欢迎您的建议！</target>
>>>>>>> 3f9c4b59
      </trans-unit>
    </body>
  </file>
  <file original="app/views/general_mailer/member_lowrating_followup.html.haml" source-language="en-US" target-language="zh-Hans-CN" product-name="ht-webapp12">
    <body>
      <trans-unit id="308" resname="r255877540" restype="string" datatype="ruby">
        <source>Hello again,</source>
        <target>您好，</target>
      </trans-unit>
    </body>
  </file>
  <file original="app/views/general_mailer/member_invited_nux_day3.html.haml" source-language="en-US" target-language="zh-Hans-CN" product-name="ht-webapp12">
    <body>
      <trans-unit id="309" resname="r579038458" restype="string" datatype="ruby">
        <source>Hi %{name},</source>
        <target>您好%{name},</target>
      </trans-unit>
    </body>
  </file>
  <file original="app/views/general_mailer/member_invited_nux.html.haml" source-language="en-US" target-language="zh-Hans-CN" product-name="ht-webapp12">
    <body>
      <trans-unit id="310" resname="r111784362" restype="string" datatype="ruby">
        <source>Your friend%{name} invited you to join HealthTap and has &lt;strong&gt;gifted you $5&lt;/strong&gt; to use towards a live video or text consult with a top U.S. licensed doctor!</source>
        <target>您的朋友%{name}邀请您加入HealthTap，并已&lt;strong&gt;赠送您$5美元&lt;/strong&gt;，用于与美国顶级拥有执业执照医生的进行实时视频或文字咨询！</target>
      </trans-unit>
    </body>
  </file>
  <file original="app/views/general_mailer/member_inbox_incoming.html.haml" source-language="en-US" target-language="zh-Hans-CN" product-name="ht-webapp12">
    <body>
      <trans-unit id="311" resname="r549377491" restype="string" datatype="ruby">
        <source>We&apos;re delighted that %{expert} had the chance to review your consult and has responded. Please reply to the doctor.</source>
        <target>我们很高兴％{expert}有机会审查您的咨询，并已作出回复。请回复医生。</target>
      </trans-unit>
    </body>
  </file>
  <file original="app/views/general_mailer/member_freetrial_ending_reminder.html.haml" source-language="en-US" target-language="zh-Hans-CN" product-name="ht-webapp12">
    <body>
      <trans-unit id="312" resname="r403773541" restype="string" datatype="ruby">
        <source>Your free trial ends on %{next_due_date}</source>
        <target>您的试用期在%{next_due_date}结束</target>
      </trans-unit>
      <trans-unit id="313" resname="r380646703" restype="string" datatype="ruby">
        <source>cancel your subscription</source>
        <target>取消您的订购</target>
      </trans-unit>
      <trans-unit id="314" resname="r704391441" restype="string" datatype="ruby">
        <source>Video or text chat with a top primary care doctor always “on call” for you and your loved ones</source>
        <target>为您和您所爱的人，与总是“随传随到”的顶级普通门诊医生视频或文字聊天</target>
      </trans-unit>
      <trans-unit id="315" resname="r722489640" restype="string" datatype="ruby">
        <source>Get prescriptions immediately sent electronically to your local preferred pharmacy or conveniently mailed to your home &#40;when medically appropriate&#41; **</source>
        <target>获得处方并立即以电子方式发送到您当地的首选药房，或方便地邮寄到您的家里（当医疗条件合适时）**</target>
      </trans-unit>
      <trans-unit id="316" resname="r66418390" restype="string" datatype="ruby">
        <source>Diagnosis of symptoms, treatment recommendations, referrals to the right doctors, second opinions, interpretation of test results, and more</source>
        <target>症状的诊断，治疗建议，转诊到合适的医生，第二意见，测试结果的解释，以及更多</target>
      </trans-unit>
      <trans-unit id="317" resname="r161723264" restype="string" datatype="ruby">
        <source>Import your health app data from your smartphone, tablet, or watch in one place to share with doctors during a Virtual Consult for better treatment and advice</source>
        <target>从您的智能手机，平板电脑，或手表导入您的健康应用程序数据，为更好的治疗和建议在在线咨询时与医生分享</target>
      </trans-unit>
      <trans-unit id="318" resname="r452273346" restype="string" datatype="ruby">
        <source>Doctors create a personalized action plan and send you helpful, timely tips to help you accomplish your health goals</source>
        <target>获得一名医生创建的专属于您的行动计划和有帮助的，及时的小贴士以帮助您实现您的健康目标</target>
      </trans-unit>
      <trans-unit id="319" resname="r1068535342" restype="string" datatype="ruby">
        <source>Get faster responses with priority status whenever you send any text question to our network of %{num_docs} top doctors</source>
        <target>每当您向我们的％{num_docs}名顶级医生网络发送任何文字问题时，都可以通过优先级状态获得更快的回复</target>
      </trans-unit>
      <trans-unit id="320" resname="r457880092" restype="string" datatype="ruby">
        <source>Get special promotional codes to gift your friends and family - 15 days free of HealthTap Prime &#40;%{prime_price} value&#41; and earn $30 off for each referral you make</source>
        <target>为您的朋友和家人获得特别优惠码礼物 - 15天免费HealthTap Prime（价格％{prime_price}），并且每次转诊可以获得30美元</target>
      </trans-unit>
    </body>
  </file>
  <file original="app/views/general_mailer/member_deactivated.html.haml" source-language="en-US" target-language="zh-Hans-CN" product-name="ht-webapp12">
    <body>
<<<<<<< HEAD
      <trans-unit id="321" resname="r297031137" restype="string" datatype="ruby">
        <source>Please know that you may re-activate your account at any time up to one year. After one year, your account information will likely be permanently deleted. Just write back to %{open_link}&#35;{loc_support_email}%{close_link} requesting re-activation. If you do come back, we’ll do our best to make sure you have the most delightful experience! :&#41;</source>
        <target>请注意，您可以在一年内的任何时间重新激活帐户。一年后，您的帐户信息可能会被永久删除。只需发送信息到％{open_link}&#35;{loc_support_email}{close_link}，请求重新激活。如果您想要回来，我们会尽全力为您提供有最愉快的体验！:&#41;</target>
=======
      <trans-unit id="321" resname="r64073948" restype="string" datatype="ruby">
        <source>Please know that you may re-activate your account at any time up to one year. After one year, your account information will likely be permanently deleted. Just write back to %{open_link}%{email}%{close_link} requesting re-activation. If you do come back, we’ll do our best to make sure you have the most delightful experience! :&#41;</source>
        <target>请注意，您可以在一年内的任何时间重新激活帐户。一年后，您的帐户信息可能会被永久删除。只需发送信息到%{open_link}%{email}{close_link}，请求重新激活。如果您想要回来，我们会尽全力为您提供有最愉快的体验！:&#41;</target>
>>>>>>> 3f9c4b59
      </trans-unit>
    </body>
  </file>
  <file original="app/views/general_mailer/member_consult_summary_live.html.haml" source-language="en-US" target-language="zh-Hans-CN" product-name="ht-webapp12">
    <body>
      <trans-unit id="322" resname="r210136994" restype="string" datatype="ruby">
        <source>contact number</source>
        <target>联系电话</target>
      </trans-unit>
      <trans-unit id="323" resname="r365143488" restype="string" datatype="ruby">
        <source>locally preferred pharmacy</source>
        <target>本地首选药房</target>
      </trans-unit>
      <trans-unit id="324" resname="r820790272" restype="string" datatype="ruby">
        <source>in %{consult_region}. &#40;Note: Your preferred pharmacy must be in the same state you were in when you had your Virtual Consult&#41;</source>
        <target>在%{consult_region}。（注意：您的首选药店必须与您的在线咨询在相同的州）</target>
      </trans-unit>
    </body>
  </file>
  <file original="app/views/general_mailer/member_consult_removed.html.haml" source-language="en-US" target-language="zh-Hans-CN" product-name="ht-webapp12">
    <body>
      <trans-unit id="325" resname="r221993396" restype="string" datatype="ruby">
        <source>We’re sorry, but the message you submitted to our doctors cannot be answered at this time. It appears the %{expert_pronoun} ended this consult %{removal_reason}.</source>
        <target>很抱歉，您提交给我们医生的信息目前无法得到解答。看来％{expert_pronoun}结束了此咨询％{removal_reason}。</target>
      </trans-unit>
      <trans-unit id="326" resname="r525888253" restype="string" datatype="ruby">
        <source>Please consider visiting our doctor search page to find doctors who are available for consults.</source>
        <target>请考虑访问我们的医生搜索页面，找到可以咨询的医生。</target>
      </trans-unit>
      <trans-unit id="327" resname="r957736119" restype="string" datatype="ruby">
        <source>. We’re happy to help address any questions or concerns you might have about HealthTap :&#41;</source>
        <target>.我们很高兴帮助解决您可能遇到关于HealthTap的任何问题或担忧 :&#41;</target>
      </trans-unit>
    </body>
  </file>
  <file original="app/views/general_mailer/member_consult_receipt.html.haml" source-language="en-US" target-language="zh-Hans-CN" product-name="ht-webapp12">
    <body>
      <trans-unit id="328" resname="r40708505" restype="string" datatype="ruby">
        <source>Your total charge: %{number_to_currencycharge}</source>
        <target>您的总费用：%{number_to_currencycharge}</target>
      </trans-unit>
    </body>
  </file>
  <file original="app/views/general_mailer/member_consult_prescription_needinfo.html.haml" source-language="en-US" target-language="zh-Hans-CN" product-name="ht-webapp12">
    <body>
      <trans-unit id="329" resname="r898694258" restype="string" datatype="ruby">
        <source>To receive your prescription, please make sure the following required information is up to date for you:</source>
        <target>要接收您的处方，请确保以下必填信息是最新的：</target>
      </trans-unit>
      <trans-unit id="330" resname="r844938656" restype="string" datatype="ruby">
        <source>in %{state}. &#40;Note: Your preferred pharmacy must be in the same state you were in when you performed your consult&#41;</source>
        <target>在%{state}。（注意：您的首选药店必须与您进行在线咨询所在州相同）</target>
      </trans-unit>
    </body>
  </file>
  <file original="app/views/general_mailer/member_concierge_doctor_invitation_discount.html.haml" source-language="en-US" target-language="zh-Hans-CN" product-name="ht-webapp12">
    <body>
      <trans-unit id="331" resname="r938691964" restype="string" datatype="ruby">
        <source>You can get advice and counseling via video or text chat, from the convenience of your smartphone or computer. Connect with %{expert} today so you can benefit from this new way of receiving care.</source>
        <target>您可以通过视频或文字聊天，方便的从您的智能手机或计算机获得建议和咨询。立即与％{expert}联系，以便您能受益于这种接受医护的新方式。</target>
      </trans-unit>
      <trans-unit id="332" resname="r496408672" restype="string" datatype="ruby">
        <source>You can get advice and even prescriptions via video or text chat, from the convenience of your smartphone or computer. Connect with %{expert} today so you can benefit from this new way of receiving care.</source>
        <target>您可以通过视频或文字聊天，方便的从您的智能手机或计算机获得建议和甚至是处方。立即与％{expert}联系，以便您能受益于这种接受医护的新方式。</target>
      </trans-unit>
    </body>
  </file>
  <file original="app/views/general_mailer/member_concierge_doctor_invitation_7days.html.haml" source-language="en-US" target-language="zh-Hans-CN" product-name="ht-webapp12">
    <body>
      <trans-unit id="333" resname="r544856331" restype="string" datatype="ruby">
        <source>Replies to this message via email will not reach your doctor. To ask %{expert} about a health concern, please accept this invitation and send a message or schedule a virtual appointment. If you have an emergency, please call %{emergency_number} or go immediately to the closest emergency department.</source>
        <target>通过电子邮件回复此消息，将不会传达给您的医生。如果要询问%{expert}有关健康问题，请接受此邀请，并发送消息或安排一次在线预约。如果您有紧急情况，请致电％{emergency_number}或立即前往最近的急诊科。</target>
      </trans-unit>
    </body>
  </file>
  <file original="app/views/general_mailer/member_concierge_doctor_invitation_30days.html.haml" source-language="en-US" target-language="zh-Hans-CN" product-name="ht-webapp12">
    <body>
      <trans-unit id="334" resname="r544856331" restype="string" datatype="ruby">
        <source>Replies to this message via email will not reach your doctor. To ask %{expert} about a health concern, please accept this invitation and send a message or schedule a virtual appointment. If you have an emergency, please call %{emergency_number} or go immediately to the closest emergency department.</source>
        <target>通过电子邮件回复此消息，将不会传达给您的医生。如果要询问%{expert}有关健康问题，请接受此邀请，并发送消息或安排一次在线预约。如果您有紧急情况，请致电％{emergency_number}或立即前往最近的急诊科。</target>
      </trans-unit>
    </body>
  </file>
  <file original="app/views/general_mailer/member_concierge_doctor_invitation_14days.html.haml" source-language="en-US" target-language="zh-Hans-CN" product-name="ht-webapp12">
    <body>
      <trans-unit id="335" resname="r1052188005" restype="string" datatype="ruby">
        <source>Replies to this message via email will not reach your doctor. To ask %{expert} about a health concern, please accept this invitation and send a message or schedule a virtual appointment. If you have an emergency, please call 911 or go immediately to the closest emergency department.</source>
        <target>通过电子邮件回复此消息，将不会传达给您的医生。如果要询问%{expert}有关健康问题，请接受此邀请，并发送消息或安排一次在线预约。如果您有紧急情况，请拨打911或立即前往最近的急诊科。</target>
      </trans-unit>
    </body>
  </file>
  <file original="app/views/general_mailer/member_concierge_doctor_activation_outofstate.html.haml" source-language="en-US" target-language="zh-Hans-CN" product-name="ht-webapp12">
    <body>
      <trans-unit id="336" resname="r1023915508" restype="string" datatype="ruby">
        <source>Prescriptions and refills that can be sent to your pharmacy</source>
        <target>处方和再配方，可以发送到您的药房</target>
      </trans-unit>
      <trans-unit id="337" resname="r860924077" restype="string" datatype="ruby">
        <source>Personalized reminders and tips to keep your health goals on track</source>
        <target>个性化提醒和小贴士，以保持您的健康目标在正确的轨道</target>
      </trans-unit>
    </body>
  </file>
  <file original="app/views/general_mailer/member_concierge_doctor_activation_0days.html.haml" source-language="en-US" target-language="zh-Hans-CN" product-name="ht-webapp12">
    <body>
      <trans-unit id="338" resname="r91882958" restype="string" datatype="ruby">
        <source>Prescriptions, refills, and treatment plans</source>
        <target>处方，再配方和治疗计划</target>
      </trans-unit>
    </body>
  </file>
  <file original="app/views/general_mailer/member_concierge_bounce_payment2.html.haml" source-language="en-US" target-language="zh-Hans-CN" product-name="ht-webapp12">
    <body>
      <trans-unit id="339" resname="r810713769" restype="string" datatype="ruby">
        <source>Prescriptions and refills sent to your pharmacy</source>
        <target>处方和重新配方发送到您的药店</target>
      </trans-unit>
    </body>
  </file>
  <file original="app/views/general_mailer/member_concierge_bounce_payment.html.haml" source-language="en-US" target-language="zh-Hans-CN" product-name="ht-webapp12">
    <body>
      <trans-unit id="340" resname="r199011477" restype="string" datatype="ruby">
        <source>Prescriptions and refills sent to your nearest pharmacy</source>
        <target>处方和重新配方发送到您最近的药店</target>
      </trans-unit>
      <trans-unit id="341" resname="r713492804" restype="string" datatype="ruby">
        <source>Personalized reminders and tips to help you manage and achieve your health goals</source>
        <target>个性化提醒和小贴士，以帮助您管理和实现您的健康目标</target>
      </trans-unit>
    </body>
  </file>
  <file original="app/views/general_mailer/member_action_reminder.html.haml" source-language="en-US" target-language="zh-Hans-CN" product-name="ht-webapp12">
    <body>
      <trans-unit id="342" resname="r80915406" restype="string" datatype="ruby">
        <source>I’m delighted that you’re taking steps to improve your health and well-being since your Virtual Consult. I wanted to remind you:</source>
        <target>我很高兴，在您的在线咨询后您采取行动改善您的健康与保健。我想提醒您：</target>
      </trans-unit>
    </body>
  </file>
  <file original="app/views/general_mailer/doctor_concierge_app_approved_training_reminder_day9.html.haml" source-language="en-US" target-language="zh-Hans-CN" product-name="ht-webapp12">
    <body>
      <trans-unit id="343" resname="r445360086" restype="string" datatype="ruby">
        <source>Personalize an email template with customized links for your patients</source>
        <target>为您的患者专属于您的具有自定义链接的电子邮件模板</target>
      </trans-unit>
      <trans-unit id="344" resname="r593603418" restype="string" datatype="ruby">
        <source>Add your widget on your blog or website to help patients connect with you</source>
        <target>在您的博客或网站上添加您的小工具，以帮助患者与您联系</target>
      </trans-unit>
      <trans-unit id="345" resname="r617556726" restype="string" datatype="ruby">
        <source>Give staff access to your Practice Portal to manage and grow your Virtual Practice</source>
        <target>让员工访问您的诊疗门户，以管理和成长您的在线诊疗</target>
      </trans-unit>
      <trans-unit id="346" resname="r690791616" restype="string" datatype="ruby">
        <source>Distribute your personalized handout and display your flyer in your waiting room</source>
        <target>分发您的个性化讲义，并在您的候诊室显示您的传单</target>
      </trans-unit>
    </body>
  </file>
  <file original="app/views/experts/pages/_prime_settings.html.haml" source-language="en-US" target-language="zh-Hans-CN" product-name="ht-webapp12">
    <body>
      <trans-unit id="347" resname="r974247666" restype="string" datatype="ruby">
        <source>Last 30 days &#40;%{current_person}&#41;</source>
        <target>过去30天 &#40;%{current_person}&#41;</target>
      </trans-unit>
      <trans-unit id="348" resname="r208690975" restype="string" datatype="ruby">
        <source>Last 60 days &#40;%{current_person}&#41;</source>
        <target>过去60天 &#40;%{current_person}&#41;</target>
      </trans-unit>
      <trans-unit id="349" resname="r516876073" restype="string" datatype="ruby">
        <source>Last 90 days &#40;%{current_person}&#41;</source>
        <target>过去90天 &#40;%{current_person}&#41;</target>
      </trans-unit>
      <trans-unit id="350" resname="r536752239" restype="string" datatype="ruby">
        <source>All transactions&#40;%{total_transactions}&#41;</source>
        <target>所有交易&#40;%{total_transactions}&#41;</target>
      </trans-unit>
    </body>
  </file>
  <file original="app/views/chat/feelgood/_soap_note.html.haml" source-language="en-US" target-language="zh-Hans-CN" product-name="ht-webapp12">
    <body>
      <trans-unit id="351" resname="r189490868" restype="string" datatype="ruby">
        <source>Search by city or postal code</source>
        <target>按城市或邮政编码搜索</target>
      </trans-unit>
    </body>
  </file>
  <file original="app/views/chat/feelgood/_flag_soap.html.haml" source-language="en-US" target-language="zh-Hans-CN" product-name="ht-webapp12">
    <body>
      <trans-unit id="352" resname="r570235428" restype="string" datatype="ruby">
        <source>Cannot answer, refund</source>
        <target>不能回答，退款</target>
      </trans-unit>
    </body>
  </file>
  <file original="app/views/b2b/partial/_providers_features.html.haml" source-language="en-US" target-language="zh-Hans-CN" product-name="ht-webapp12">
    <body>
      <trans-unit id="353" resname="r63425484" restype="string" datatype="ruby">
        <source>IT Cloud-based platform with no hardware or software installation required, with continuously-updated apps for both patients and doctors on all platforms &#40;Windows, Mac, iPhone, iPad, Android phones, Android tablets, smart watches&#41;.</source>
        <target>IT云基础的平台，没有硬件或安装软件的需求，仅需在所有平台上（Windows、Mac、iPhone、iPad、安卓手机、安卓平板电脑、智能手表）为患者和医生持续更新的应用程序。</target>
      </trans-unit>
      <trans-unit id="354" resname="r381766660" restype="string" datatype="ruby">
        <source>HealthTap maintains the world’s most stringent standards for security and privacy. HealthTap is fully HIPAA-compliant, and SOC 2 Type II-certified.</source>
        <target>HealthTap保持世界上最严格的安全和隐私标准。HealthTap完全符合HIPAA标准，并通过SOC 2 II类认证。</target>
      </trans-unit>
      <trans-unit id="355" resname="r635914072" restype="string" datatype="ruby">
        <source>Provide a single, convenient portal for your patients to easily access all of your existing apps or websites.</source>
        <target>为您的患者提供一个唯一的，方便的门户网页，轻松访问您现有的所有应用程序或网站。</target>
      </trans-unit>
      <trans-unit id="356" resname="r818527808" restype="string" datatype="ruby">
        <source>Interoperable with your EMR, hospital management system, and can integrate with or extend your existing apps or online portals for patients and doctors.</source>
        <target>可与您的电子病历，医院管理系统相互操作，并可与患者和医生集成或扩展您现有的应用程序或在线门户。</target>
      </trans-unit>
      <trans-unit id="357" resname="r999836336" restype="string" datatype="ruby">
        <source>Set a goal and we’ll assign a dedicated Implementation Manager and provide world-class technical support help you get there with dedicated support for you and your organization.</source>
        <target>设置目标，我们将分配一个专门的实施经理，并提供世界级的技术支持，帮助您和您的组织获得专门的支持。</target>
      </trans-unit>
      <trans-unit id="358" resname="r958093413" restype="string" datatype="ruby">
        <source>Advanced data and analytics help analyze utilization and trends, enabling predictive analysis of health insights within patient population. Metricizes and creates transparency around quality of care with doctor-doctor peer review, patient-to-doctor ratings, and doctor-to-patient ratings.</source>
        <target>高级数据和分析有助于分析利用率和趋势，从而对患者群体中的健康见解进行预测性分析。通过医生同行评审，患者对医生的评级和医生对患者的评分，参与讨论并建立关于医疗质量的透明度。</target>
      </trans-unit>
    </body>
  </file>
  <file original="app/views/b2b/partial/_providers_differentiation.html.haml" source-language="en-US" target-language="zh-Hans-CN" product-name="ht-webapp12">
    <body>
      <trans-unit id="359" resname="r774323335" restype="string" datatype="ruby">
        <source>%{static_doctors_count}+</source>
        <target>%{static_doctors_count}+</target>
      </trans-unit>
      <trans-unit id="360" resname="r548554853" restype="string" datatype="ruby">
        <source>~100–2,000</source>
        <target>~100–2,000</target>
      </trans-unit>
      <trans-unit id="361" resname="r124796222" restype="string" datatype="ruby">
        <source>140+ specialties</source>
        <target>140多个专科</target>
      </trans-unit>
      <trans-unit id="362" resname="r749149489" restype="string" datatype="ruby">
        <source>~1-5 specialties</source>
        <target>~1-5 个专科</target>
      </trans-unit>
    </body>
  </file>
  <file original="app/views/b2b/partial/_practices_differentiation.html.haml" source-language="en-US" target-language="zh-Hans-CN" product-name="ht-webapp12">
    <body>
      <trans-unit id="363" resname="r508529060" restype="string" datatype="ruby">
        <source>%{num}+</source>
        <target>%{num}+</target>
      </trans-unit>
    </body>
  </file>
  <file original="app/views/b2b/partial/_hopes_puzzle.html.haml" source-language="en-US" target-language="zh-Hans-CN" product-name="ht-webapp12">
    <body>
      <trans-unit id="364" resname="r527860771" restype="string" datatype="ruby">
        <source>Patients get instant 24/7 access to world’s largest knowledge-base of doctor insights from your doctors and our network of %{doctors_count} top doctors</source>
        <target>患者可以即时24/7全天候访问来自您的医生和我们的％{doctors_count}名顶级医生网络构成的世界上最大的医生见解知识库</target>
        <note annotates="source">TODO pluralize</note>
      </trans-unit>
    </body>
  </file>
  <file original="app/views/b2b/partial/_compass_triage.html.haml" source-language="en-US" target-language="zh-Hans-CN" product-name="ht-webapp12">
    <body>
      <trans-unit id="365" resname="r198638661" restype="string" datatype="ruby">
        <source>%{product} lets you provide your patients the right care, at the right time, at the right price.</source>
        <target>%{product}使您在正确的时间，以合理的价格提供给您患者合适的医护。</target>
      </trans-unit>
    </body>
  </file>
  <file original="app/views/b2b/partial/_compass_phones.html.haml" source-language="en-US" target-language="zh-Hans-CN" product-name="ht-webapp12">
    <body>
      <trans-unit id="366" resname="r38843894" restype="string" datatype="ruby">
        <source>%{expert_variation} advice</source>
        <target>%{expert_variation}建议</target>
      </trans-unit>
      <trans-unit id="367" resname="r643939372" restype="string" datatype="ruby">
        <source>%{personalized_variation} health newsletters</source>
        <target>%{personalized_variation}健康通讯</target>
      </trans-unit>
    </body>
  </file>
  <file original="app/views/b2b/partial/_compass_features.html.haml" source-language="en-US" target-language="zh-Hans-CN" product-name="ht-webapp12">
    <body>
<<<<<<< HEAD
      <trans-unit id="368" resname="r561036126" restype="string" datatype="ruby">
        <source>The world’s largest library of doctor-created and peer-reviewed insights, with &#35;{@lives_saved[:num_answers_served]} billion answers served by &#35;{static_doctors_count} top doctors across 140+ specialties.</source>
        <target>世界上最大的医生创作和同行评议的图书馆，&#35;{static_doctors_count}超过140多个专业的顶尖医生提供&#35;{@lives_saved[:num_answers_served]}数百万个回答。</target>
=======
      <trans-unit id="368" resname="r474955460" restype="string" datatype="ruby">
        <source>The world’s largest library of doctor-created and peer-reviewed insights, with %{answer_count} billion answers served by %{doctor_count} top doctors across 140+ specialties.</source>
        <target>世界上最大的医生创作和同行评议的图书馆，%{doctor_count}超过140多个专业的顶尖医生提供%{answer_count}数百万个回答。</target>
>>>>>>> 3f9c4b59
      </trans-unit>
      <trans-unit id="369" resname="r554727836" restype="string" datatype="ruby">
        <source>Virtual Consults enable access to fast, affordable, and convenient doctor advice, prescriptions, lab tests and referrals by HD video, voice, or text chat.</source>
        <target>在线咨询可通过高清视频，语音或文字聊天访问快速，实惠，方便的医生建议，处方，实验室测试和转诊。</target>
      </trans-unit>
      <trans-unit id="370" resname="r785608414" restype="string" datatype="ruby">
        <source>Personalized doctor checklists and automated reminders improve adherence and outcomes. Highly-optimized, personalized feeds and newsletters keep healthy living top-of-mind.</source>
        <target>专属于您的医生清单和自动提醒将改善依从性和结果。高度优化，专属于您的主页和通讯保持重要的健康生活理念。</target>
      </trans-unit>
      <trans-unit id="371" resname="r1058091713" restype="string" datatype="ruby">
        <source>Our triage flow prevents unnecessary visits to the doctor’s office or ER, ensures your members get timely care, and only refers them to lower-cost “in-network” providers.</source>
        <target>我们的分类分流防止了不必要的医生办公室或急诊室的访问，确保您的会员得到及时的医护，只是将他们转到了更低成本的“网络内”提供者处。</target>
      </trans-unit>
      <trans-unit id="372" resname="r637141669" restype="string" datatype="ruby">
        <source>Prescriptions can be ordered and fulfilled at any mail order or retail pharmacy. Tests can be ordered and resulted from any test lab. Wearables/app data can be presented to doctors at the point-of-care for better advice and treatment.</source>
        <target>处方可以在任何邮购或零售药房订购和完成。可以从任何测试实验室订购和测试。可穿戴设备/应用程序数据可以在医疗点提供给医生，以获得更好的建议和治疗。</target>
      </trans-unit>
      <trans-unit id="373" resname="r233512599" restype="string" datatype="ruby">
        <source>We offer a co-branded hub that provides one, easy-to-use interface for all health care needs, including single sign-on to your organization’s suite of websites, apps, and benefits.</source>
        <target>我们提供一个联合品牌中心，为所有健康医护需求提供一个易于使用的界面，包括单点登录到您组织的网站，应用程序和福利。</target>
      </trans-unit>
      <trans-unit id="374" resname="r786096516" restype="string" datatype="ruby">
        <source>Ensure your members are only referred to in-network doctors and specialists to minimize uncovered costs.</source>
        <target>确保您的会员仅转诊到网络医生和专科医生，以最小化未包括的费用。</target>
      </trans-unit>
      <trans-unit id="375" resname="r718822114" restype="string" datatype="ruby">
        <source>Set your own copay pricing, submit claims to third-party payors, and accept payments by credit card, Apple Pay, or Android Pay.</source>
        <target>设定您自己的挂号费定价，提交申请给第三方付款人，并接受信用卡支付，苹果支付或安卓支付。</target>
      </trans-unit>
      <trans-unit id="376" resname="r327986706" restype="string" datatype="ruby">
        <source>Our population engagement campaigns have been highly optimized, validated by hundreds of millions of consumers, and are customized for your organization.</source>
        <target>我们的人口参与运动已经过数亿消费者的高度优化，验证，并为您的组织定制。</target>
      </trans-unit>
      <trans-unit id="377" resname="r926078809" restype="string" datatype="ruby">
        <source>Enjoy priority access to customer and doctor support as well as integration with your support team.</source>
        <target>享受优先访问客户和医生支持以及与您的支持团队的集成。</target>
      </trans-unit>
      <trans-unit id="378" resname="r136104146" restype="string" datatype="ruby">
        <source>Access a rich suite of utilization reports and real-time population health insights.</source>
        <target>访问丰富的利用率报告和实时人口健康分析。</target>
      </trans-unit>
    </body>
  </file>
  <file original="app/views/b2b/partial/_compass_company_info.html.haml" source-language="en-US" target-language="zh-Hans-CN" product-name="ht-webapp12">
    <body>
      <trans-unit id="379" resname="r1044126261" restype="string" datatype="ruby">
        <source>%{doctors_count} top U.S. doctors across 141 specialties</source>
        <target>超过141个专科的%{doctors_count}顶级美国医生</target>
        <note annotates="source">TODO pluralization</note>
      </trans-unit>
    </body>
  </file>
  <file original="app/views/b2b/partial/_compass_benefits_sos.html.haml" source-language="en-US" target-language="zh-Hans-CN" product-name="ht-webapp12">
    <body>
      <trans-unit id="380" resname="r677374217" restype="string" datatype="ruby">
        <source>Turnkey solution, easy to use and deploy. No training required.</source>
        <target>整体解决方案，易于使用和部署不需要培训。</target>
      </trans-unit>
      <trans-unit id="381" resname="r579637420" restype="string" datatype="ruby">
        <source>Real-time population health insights. Based on location and demographic.</source>
        <target>实时人口健康分析。基于位置和人口统计。</target>
      </trans-unit>
      <trans-unit id="382" resname="r867896794" restype="string" datatype="ruby">
        <source>Always available technical support. Warm transfer capabilities and protocols.</source>
        <target>始终可以服务的技术支持。热转移功能和协议。</target>
      </trans-unit>
      <trans-unit id="383" resname="r513799113" restype="string" datatype="ruby">
        <source>Specific, actionable doctor insights in the form of relevant answers, tips, and checklists.</source>
        <target>具体的，可行的医生见解以相关回答，小贴士和清单的形式。</target>
      </trans-unit>
      <trans-unit id="384" resname="r521837342" restype="string" datatype="ruby">
        <source>Live responses from and access to primary care doctors and disaster specialists.</source>
        <target>普通门诊医生和灾害专科医生的实时回复和访问。</target>
      </trans-unit>
      <trans-unit id="385" resname="r876059825" restype="string" datatype="ruby">
        <source>Expert do’s and don’ts as well as alerts and doctor reminders.</source>
        <target>专家做和不做，以及警报和医生提醒。</target>
      </trans-unit>
    </body>
  </file>
  <file original="app/views/b2b/partial/_compass_benefits_providers.html.haml" source-language="en-US" target-language="zh-Hans-CN" product-name="ht-webapp12">
    <body>
      <trans-unit id="386" resname="r599069933" restype="string" datatype="ruby">
        <source>Attract and retain more patients. Convert unpaid calls, emails and downtime into revenue.</source>
        <target>吸引和留住更多的患者。将未付费呼叫，电子邮件和停机时间转换为收入。</target>
      </trans-unit>
      <trans-unit id="387" resname="r930503806" restype="string" datatype="ruby">
        <source>Fewer unnecessary follow-ups; in-person care reserved for higher value or necessary visits.</source>
        <target>减少不必要的跟进; 个人医护保留更高的价值或必要的访问。</target>
      </trans-unit>
      <trans-unit id="388" resname="r1062985802" restype="string" datatype="ruby">
        <source>Offer best-practice after-hours service and advanced chronic care management.</source>
        <target>提供最好的下班后的服务和高级的长期医护管理</target>
      </trans-unit>
      <trans-unit id="389" resname="r862593083" restype="string" datatype="ruby">
        <source>Increase adherence while improving health outcomes with automated reminders from you to your patients with no additional effort.</source>
        <target>提高依从性，同时从您和患者的自动提醒改善健康结果而不需要额外的努力。</target>
      </trans-unit>
      <trans-unit id="390" resname="r650157968" restype="string" datatype="ruby">
        <source>Quickly triage all patients to proper care and provide the right care, at the right time and at the right price.  Offer after hours care and information 24/7, without additional expenses.</source>
        <target>迅速将所有患者分流至适当的医护，并在合适的时间和地点，以合适的价格提供合适的医护。提供下班后24/7全天候的医护和信息，无需额外花费。</target>
      </trans-unit>
      <trans-unit id="391" resname="r747308920" restype="string" datatype="ruby">
        <source>Easily maintain ongoing relationships with your patients that deepen trust and long-term commitment to you as a provider, and encourage referrals to family members and friends.</source>
        <target>很容易与您的患者保持不间断的关系，作为一个提供者对您加深的信任和长期的承诺，并鼓励转诊给家人和朋友。</target>
      </trans-unit>
      <trans-unit id="392" resname="r645308597" restype="string" datatype="ruby">
        <source>Showcase doctors’ reputation and expertise online with Virtual Practice &#40;ViP&#41; profiles published to hundreds of millions worldwide.</source>
        <target>通过在全世界数以亿计的在线诊疗&#40;ViP&#41; 个人资料中在线展示医生的声誉和专业知识。</target>
      </trans-unit>
      <trans-unit id="393" resname="r952011014" restype="string" datatype="ruby">
        <source>Save precious time by preventing repetitive answers by publishing them to our knowledgebase. Eliminate manual follow ups with your patients by you or your staff by automating reminders.</source>
        <target>通过发布到我们的知识库，避免重复的回答以节省宝贵的时间。通过自动提醒，消除您或您的员工对您的患者的手动跟踪。</target>
      </trans-unit>
      <trans-unit id="394" resname="r788198062" restype="string" datatype="ruby">
        <source>Earn unlimited free AMA PRA Category 1&lt;sup&gt;TM&lt;/sup&gt; CME credits while sharing knowledge with colleagues and patients.</source>
        <target>当与同事和患者分享知识时获得无限免费的AMA PRA 1类交易&lt;sup&gt;TM&lt;/sup&gt;CME信用。</target>
      </trans-unit>
      <trans-unit id="395" resname="r1030336533" restype="string" datatype="ruby">
        <source>Easy, immediate access to your practice’s high-quality doctors and their knowledge from any personal computer or mobile device.</source>
        <target>从任何个人计算机或移动设备轻松，立即的访问您的诊疗的高质量医生和他们的知识。</target>
      </trans-unit>
      <trans-unit id="396" resname="r931395072" restype="string" datatype="ruby">
        <source>No waiting rooms. Patients can find doctor knowledge in an extensive trusted library, schedule virtual appointments with specialists, request first and second opinions from doctors, and securely and privately share their personal health records with doctors anytime from anywhere.</source>
        <target>没有候诊室。患者可以在广泛可信的图书馆找到医生知识，安排与专科医生的在线预约，请求医生的第一和第二意见，并随时随地的安全和私人的与医生共享他们的个人健康记录。</target>
      </trans-unit>
      <trans-unit id="397" resname="r478253118" restype="string" datatype="ruby">
        <source>HealthTap guides patients to the right care, at the right time, at the right cost.</source>
        <target>HealthTap指导患者在合适的时间和合理的花费下获得合适的医护。</target>
      </trans-unit>
      <trans-unit id="398" resname="r1004044057" restype="string" datatype="ruby">
        <source>Available 24/7, anytime, anywhere.</source>
        <target>随时随地，24/7全天候为您服务</target>
      </trans-unit>
      <trans-unit id="399" resname="r599523676" restype="string" datatype="ruby">
        <source>Access individualized answers, news, and tips created by doctors based on the patient’s proprietary Health Graph and aggregate data.</source>
        <target>访问医生根据患者的专有健康图表和汇总数据创建的个性化回答，新闻和小贴士。</target>
      </trans-unit>
      <trans-unit id="400" resname="r427297882" restype="string" datatype="ruby">
        <source>World-class, empathetic doctors readily available from any mobile device or PC create long-lasting relationships between the practice, its doctors, and its patients.</source>
        <target>从任何移动设备或个人电脑可以获得世界级的专注的医生在诊疗，其医生和其患者之间创建的持久的关系。</target>
      </trans-unit>
    </body>
  </file>
  <file original="app/views/b2b/partial/_compass_benefits.html.haml" source-language="en-US" target-language="zh-Hans-CN" product-name="ht-webapp12">
    <body>
      <trans-unit id="401" resname="r306609079" restype="string" datatype="ruby">
        <source>Reduce unnecessary doctor and ER visits through our data-driven triaging system.</source>
        <target>通过我们的数据驱动的分类系统减少不必要的医生和急诊室的访问。</target>
      </trans-unit>
      <trans-unit id="402" resname="r887055656" restype="string" datatype="ruby">
        <source>Lower absenteeism and presenteeism due to immediate, easy access to doctors.</source>
        <target>由于可以立即容易的访问医生产生比较低的缺勤和出勤。</target>
      </trans-unit>
      <trans-unit id="403" resname="r210059061" restype="string" datatype="ruby">
        <source>Offer a unique, cutting-edge healthcare solution that other companies can’t.</source>
        <target>提供一个独特的，先进的健康医护解决方案，而其他公司不能。</target>
      </trans-unit>
      <trans-unit id="404" resname="r329622655" restype="string" datatype="ruby">
        <source>Manage a happier, healthier workforce or member base.</source>
        <target>管理一个更快乐，更健康的员工或成员基地。</target>
      </trans-unit>
      <trans-unit id="405" resname="r1032805594" restype="string" datatype="ruby">
        <source>Prevent more expensive treatments and procedures with ongoing doctor support and engagement enabling health lifestyle changes.</source>
        <target>预防更昂贵的治疗和临床操作与持续的医生支持和参与，使健康的生活方式得到变化。</target>
      </trans-unit>
      <trans-unit id="406" resname="r666874342" restype="string" datatype="ruby">
        <source>Enjoy peace of mind knowing that HealthTap is HIPAA-compliant and SOC 2 Type II-certified, which means your data is always safe and secure.</source>
        <target>知道HealthTap符合HIPAA标准和SOC 2 II类认证后，可以完全的放心，这意味着您的数据始终是安全和安全的。</target>
      </trans-unit>
    </body>
  </file>
  <file original="app/models/user_report.rb" source-language="en-US" target-language="zh-Hans-CN" product-name="ht-webapp12">
    <body>
      <trans-unit id="407" resname="r141201854" restype="string" datatype="ruby">
        <source>a comment</source>
        <target>一条评论</target>
      </trans-unit>
      <trans-unit id="408" resname="r1024724078" restype="string" datatype="ruby">
        <source>a message</source>
        <target>一条信息</target>
      </trans-unit>
      <trans-unit id="409" resname="r724601703" restype="string" datatype="ruby">
        <source>a question</source>
        <target>一个问题</target>
      </trans-unit>
      <trans-unit id="410" resname="r819308693" restype="string" datatype="ruby">
        <source>a tip</source>
        <target>一则小贴士</target>
      </trans-unit>
      <trans-unit id="411" resname="r589074389" restype="string" datatype="ruby">
        <source>a person</source>
        <target>一个人</target>
      </trans-unit>
    </body>
  </file>
  <file original="app/models/user_question/user_question_credits.rb" source-language="en-US" target-language="zh-Hans-CN" product-name="ht-webapp12">
    <body>
      <trans-unit id="412" resname="r1045393759" restype="string" datatype="ruby">
        <source>This puts your question ahead of the line to be answered first</source>
        <target>这使您的问题可以首先得到回答</target>
      </trans-unit>
      <trans-unit id="413" resname="r1049751047" restype="string" datatype="ruby">
        <source>This option promotes the question to more doctors to get you more than one answer</source>
        <target>此选项可以促使让更多的医生回答您的问题，给您一个以上的回答</target>
      </trans-unit>
      <trans-unit id="414" resname="r699298540" restype="string" datatype="ruby">
        <source>This gives you additional characters to add more details to your question.</source>
        <target>这样可以为您的问题添加更多详细信息。</target>
      </trans-unit>
    </body>
  </file>
  <file original="app/models/person_notifier.rb" source-language="en-US" target-language="zh-Hans-CN" product-name="ht-webapp12">
    <body>
      <trans-unit id="415" resname="r486924428" restype="string" datatype="ruby">
        <source>A local patient in CITY, ST asked: %{question}. Click here to answer.</source>
        <target>CITY的当地患者，ST询问：%{question}.点击这里回答。</target>
      </trans-unit>
    </body>
  </file>
  <file original="app/models/person.rb" source-language="en-US" target-language="zh-Hans-CN" product-name="ht-webapp12">
    <body>
      <trans-unit id="416" resname="r96517605" restype="string" datatype="ruby">
        <source>&apos;Thank you, your answer was very helpful!&apos;</source>
        <target>‘感谢您，您的解答非常有帮助！&apos;</target>
      </trans-unit>
      <trans-unit id="417" resname="r728028006" restype="string" datatype="ruby">
        <source>&apos;Thanks for your quick reply!&apos;</source>
        <target>‘感谢您的快速反馈！&apos;</target>
      </trans-unit>
    </body>
  </file>
  <file original="app/models/member_profile_value_store.rb" source-language="en-US" target-language="zh-Hans-CN" product-name="ht-webapp12">
    <body>
      <trans-unit id="418" resname="r755708364" restype="string" datatype="ruby">
        <source>Ovo-Vegetarian &#40;eat eggs, but not dairy&#41;</source>
        <target>蛋素食者（吃鸡蛋，但不吃乳制品）</target>
      </trans-unit>
      <trans-unit id="419" resname="r40780740" restype="string" datatype="ruby">
        <source>Lacto-Vegetarian &#40;eat dairy, but not eggs&#41;</source>
        <target>乳素食者（吃乳制品，但不吃鸡蛋）</target>
      </trans-unit>
      <trans-unit id="420" resname="r614366831" restype="string" datatype="ruby">
        <source>Vegetarian &#40;eat both dairy and eggs&#41;</source>
        <target>素食者（吃牛奶和鸡蛋）</target>
      </trans-unit>
      <trans-unit id="421" resname="r27919281" restype="string" datatype="ruby">
        <source>Vegan &#40;no meat or animal products&#41;</source>
        <target>素食（无肉类或动物产品）</target>
      </trans-unit>
      <trans-unit id="422" resname="r836028066" restype="string" datatype="ruby">
        <source>Pescatarian &#40;no meat, except fish&#41;</source>
        <target>鱼素者（无肉，鱼除外）</target>
      </trans-unit>
      <trans-unit id="423" resname="r720240330" restype="string" datatype="ruby">
        <source>Gluten-Free &#40;no wheat, barley, or rye&#41;</source>
        <target>无麸质（无小麦，大麦或黑麦）</target>
      </trans-unit>
      <trans-unit id="424" resname="r73724393" restype="string" datatype="ruby">
        <source>Lactose Intolerant &#40;lactose-free dairy&#41;</source>
        <target>乳糖不耐症（无乳糖乳制品）</target>
      </trans-unit>
      <trans-unit id="425" resname="r20329084" restype="string" datatype="ruby">
        <source>Social Drinker &#40;0-7 drinks/week&#41;</source>
        <target>社交饮酒者（0-7杯酒/周）</target>
      </trans-unit>
      <trans-unit id="426" resname="r298490371" restype="string" datatype="ruby">
        <source>Moderate Drinker &#40;8-14 drinks/week&#41;</source>
        <target>中度饮酒者（8-14杯酒/周）</target>
      </trans-unit>
      <trans-unit id="427" resname="r205469188" restype="string" datatype="ruby">
        <source>Heavy Drinker &#40;15+ drinks/week&#41;</source>
        <target>大量饮酒者（15 +杯酒/周）</target>
      </trans-unit>
      <trans-unit id="428" resname="r23076414" restype="string" datatype="ruby">
        <source>Not a Drinker</source>
        <target>不喝酒</target>
      </trans-unit>
      <trans-unit id="429" resname="r932671155" restype="string" datatype="ruby">
        <source>Never smoked or chewed</source>
        <target>从不吸烟或咀嚼</target>
      </trans-unit>
      <trans-unit id="430" resname="r1003968121" restype="string" datatype="ruby">
        <source>Yes, 0-2 packs a month</source>
        <target>是的，每月0-2包</target>
      </trans-unit>
      <trans-unit id="431" resname="r956725319" restype="string" datatype="ruby">
        <source>Yes, 0-2 packs a week</source>
        <target>是的，每周0-2包</target>
      </trans-unit>
      <trans-unit id="432" resname="r684140086" restype="string" datatype="ruby">
        <source>Yes, 0-2 packs a day</source>
        <target>是的，每天0-2包</target>
      </trans-unit>
      <trans-unit id="433" resname="r526642561" restype="string" datatype="ruby">
        <source>Yes, more than 2 packs a day</source>
        <target>是的，每天超过2包</target>
      </trans-unit>
      <trans-unit id="434" resname="r762126145" restype="string" datatype="ruby">
        <source>Yes, chewing tobacco</source>
        <target>是的，嚼烟草</target>
      </trans-unit>
      <trans-unit id="435" resname="r597123813" restype="string" datatype="ruby">
        <source>Not sexually active</source>
        <target>不是性活跃</target>
      </trans-unit>
      <trans-unit id="436" resname="r699411433" restype="string" datatype="ruby">
        <source>Men</source>
        <target>男人</target>
      </trans-unit>
      <trans-unit id="437" resname="r204148377" restype="string" datatype="ruby">
        <source>Women</source>
        <target>女人</target>
      </trans-unit>
      <trans-unit id="438" resname="r276834703" restype="string" datatype="ruby">
        <source>Marijuana</source>
        <target>大麻</target>
      </trans-unit>
      <trans-unit id="439" resname="r468221601" restype="string" datatype="ruby">
        <source>Cocaine</source>
        <target>可卡因</target>
      </trans-unit>
      <trans-unit id="440" resname="r72073398" restype="string" datatype="ruby">
        <source>Methamphetamines</source>
        <target>去甲麻黄碱</target>
      </trans-unit>
      <trans-unit id="441" resname="r45483360" restype="string" datatype="ruby">
        <source>Heroin</source>
        <target>海洛因</target>
      </trans-unit>
      <trans-unit id="442" resname="r763555502" restype="string" datatype="ruby">
        <source>Ecstasy</source>
        <target>摇头丸</target>
      </trans-unit>
      <trans-unit id="443" resname="r394864593" restype="string" datatype="ruby">
        <source>Barbiturates / Benzodiazepines</source>
        <target>巴比妥类药物/苯二氮平类药物</target>
      </trans-unit>
      <trans-unit id="444" resname="r678640256" restype="string" datatype="ruby">
        <source>LSD</source>
        <target>麦角酸二乙基酰胺</target>
      </trans-unit>
      <trans-unit id="445" resname="r504881313" restype="string" datatype="ruby">
        <source>Psychedelic Mushrooms</source>
        <target>迷幻蘑菇</target>
      </trans-unit>
      <trans-unit id="446" resname="r224468636" restype="string" datatype="ruby">
        <source>Uninsured</source>
        <target>未保过险的</target>
      </trans-unit>
      <trans-unit id="447" resname="r560874620" restype="string" datatype="ruby">
        <source>Insurance Company</source>
        <target>保险公司</target>
      </trans-unit>
      <trans-unit id="448" resname="r971092681" restype="string" datatype="ruby">
        <source>Medicare</source>
        <target>医疗保险</target>
      </trans-unit>
      <trans-unit id="449" resname="r988718595" restype="string" datatype="ruby">
        <source>Medicaid</source>
        <target>医疗补助</target>
      </trans-unit>
      <trans-unit id="450" resname="r685526602" restype="string" datatype="ruby">
        <source>Veteran&apos;s Administration</source>
        <target>退伍军人管理局</target>
      </trans-unit>
      <trans-unit id="451" resname="r872852266" restype="string" datatype="ruby">
        <source>CHAMPUS</source>
        <target>武装部队的文职人员保健医疗计划</target>
      </trans-unit>
      <trans-unit id="452" resname="r867417447" restype="string" datatype="ruby">
        <source>Diphtheria vaccine</source>
        <target>百日咳菌苗</target>
      </trans-unit>
      <trans-unit id="453" resname="r347212400" restype="string" datatype="ruby">
        <source>Hepatitis B Vaccine, also found in ComVax, Recombivax HB, and multiple combination vaccines</source>
        <target>乙型肝炎疫苗，也见于Comvax，乙型肝炎疫苗，和多个联合疫苗</target>
      </trans-unit>
      <trans-unit id="454" resname="r846747748" restype="string" datatype="ruby">
        <source>Hib vaccine</source>
        <target>嗜血杆菌疫苗</target>
      </trans-unit>
      <trans-unit id="455" resname="r635743762" restype="string" datatype="ruby">
        <source>HPV vaccine</source>
        <target>人类乳突病毒疫苗</target>
      </trans-unit>
      <trans-unit id="456" resname="r646537861" restype="string" datatype="ruby">
        <source>Influenza vaccine</source>
        <target>流感疫苗</target>
      </trans-unit>
      <trans-unit id="457" resname="r359644565" restype="string" datatype="ruby">
        <source>Measles vaccine</source>
        <target>麻疹疫苗</target>
      </trans-unit>
      <trans-unit id="458" resname="r681987954" restype="string" datatype="ruby">
        <source>Meningococcal vaccine</source>
        <target>脑膜炎球菌菌苗</target>
      </trans-unit>
      <trans-unit id="459" resname="r1022987665" restype="string" datatype="ruby">
        <source>Mumps vaccine</source>
        <target>腮腺炎疫苗</target>
      </trans-unit>
      <trans-unit id="460" resname="r140690515" restype="string" datatype="ruby">
        <source>Pertussis vaccine</source>
        <target>百日咳菌苗</target>
      </trans-unit>
      <trans-unit id="461" resname="r596721443" restype="string" datatype="ruby">
        <source>Pneumococcal vaccine</source>
        <target>肺炎球菌菌苗</target>
      </trans-unit>
      <trans-unit id="462" resname="r419495723" restype="string" datatype="ruby">
        <source>Polio vaccine</source>
        <target>脊髓灰质炎疫苗</target>
      </trans-unit>
      <trans-unit id="463" resname="r619134569" restype="string" datatype="ruby">
        <source>Rubella vaccine</source>
        <target>风疹疫苗</target>
      </trans-unit>
      <trans-unit id="464" resname="r964137625" restype="string" datatype="ruby">
        <source>Tetanus vaccine</source>
        <target>破伤风疫苗</target>
      </trans-unit>
      <trans-unit id="465" resname="r351202910" restype="string" datatype="ruby">
        <source>Varicella vaccine</source>
        <target>水痘疫苗</target>
      </trans-unit>
      <trans-unit id="466" resname="r724617983" restype="string" datatype="ruby">
        <source>Hepatitis A vaccine</source>
        <target>甲型肝炎疫苗</target>
      </trans-unit>
      <trans-unit id="467" resname="r1040283758" restype="string" datatype="ruby">
        <source>Shingles vaccine</source>
        <target>带状疱疹疫苗</target>
      </trans-unit>
      <trans-unit id="468" resname="r702518885" restype="string" datatype="ruby">
        <source>Rotavirus vaccine</source>
        <target>轮状病毒疫苗</target>
      </trans-unit>
      <trans-unit id="469" resname="r447635868" restype="string" datatype="ruby">
        <source>Typhoid vaccine</source>
        <target>伤寒菌苗</target>
      </trans-unit>
      <trans-unit id="470" resname="r559781845" restype="string" datatype="ruby">
        <source>Yellow fever vaccine</source>
        <target>黄热病疫苗</target>
      </trans-unit>
      <trans-unit id="471" resname="r763979090" restype="string" datatype="ruby">
        <source>Cholera vaccine</source>
        <target>霍乱菌苗</target>
      </trans-unit>
      <trans-unit id="472" resname="r810279363" restype="string" datatype="ruby">
        <source>Rabies vaccine</source>
        <target>狂犬病疫苗</target>
      </trans-unit>
      <trans-unit id="473" resname="r398425411" restype="string" datatype="ruby">
        <source>Tuberculosis vaccine</source>
        <target>狂犬病疫苗</target>
      </trans-unit>
      <trans-unit id="474" resname="r303535039" restype="string" datatype="ruby">
        <source>Japanese Encephalitis vaccine</source>
        <target>流行性乙型脑炎疫苗</target>
      </trans-unit>
      <trans-unit id="475" resname="r915746423" restype="string" datatype="ruby">
        <source>African American</source>
        <target>非裔美籍</target>
      </trans-unit>
      <trans-unit id="476" resname="r597245331" restype="string" datatype="ruby">
        <source>Middle Eastern</source>
        <target>中东</target>
      </trans-unit>
      <trans-unit id="477" resname="r957111448" restype="string" datatype="ruby">
        <source>Indian</source>
        <target>印第安人</target>
      </trans-unit>
      <trans-unit id="478" resname="r338273669" restype="string" datatype="ruby">
        <source>South East Asian</source>
        <target>东南亚</target>
      </trans-unit>
      <trans-unit id="479" resname="r999292686" restype="string" datatype="ruby">
        <source>Cook Island Maori</source>
        <target>库克岛毛利</target>
      </trans-unit>
      <trans-unit id="480" resname="r345075267" restype="string" datatype="ruby">
        <source>Maori</source>
        <target>毛利</target>
      </trans-unit>
      <trans-unit id="481" resname="r876696359" restype="string" datatype="ruby">
        <source>Niuean</source>
        <target>纽埃</target>
      </trans-unit>
      <trans-unit id="482" resname="r483596955" restype="string" datatype="ruby">
        <source>NZ European or Pakeha</source>
        <target>新西兰欧洲或白种人</target>
      </trans-unit>
      <trans-unit id="483" resname="r270967877" restype="string" datatype="ruby">
        <source>Samoan</source>
        <target>萨摩亚</target>
      </trans-unit>
      <trans-unit id="484" resname="r465738554" restype="string" datatype="ruby">
        <source>Tokelauan</source>
        <target>托克劳</target>
      </trans-unit>
      <trans-unit id="485" resname="r287648175" restype="string" datatype="ruby">
        <source>Tongan</source>
        <target>汤加人</target>
      </trans-unit>
      <trans-unit id="486" resname="r993249871" restype="string" datatype="ruby">
        <source>Other Pacific Peoples</source>
        <target>其他太平洋人民</target>
      </trans-unit>
      <trans-unit id="487" resname="r504375864" restype="string" datatype="ruby">
        <source>Stepson</source>
        <target>继子</target>
      </trans-unit>
      <trans-unit id="488" resname="r950610981" restype="string" datatype="ruby">
        <source>Grandson</source>
        <target>外孙</target>
      </trans-unit>
      <trans-unit id="489" resname="r192643962" restype="string" datatype="ruby">
        <source>Nephew</source>
        <target>侄子</target>
      </trans-unit>
      <trans-unit id="490" resname="r89361294" restype="string" datatype="ruby">
        <source>Stepdaughter</source>
        <target>继女</target>
      </trans-unit>
      <trans-unit id="491" resname="r1054716214" restype="string" datatype="ruby">
        <source>Granddaughter</source>
        <target>外孙女</target>
      </trans-unit>
      <trans-unit id="492" resname="r27090358" restype="string" datatype="ruby">
        <source>Niece</source>
        <target>侄女</target>
      </trans-unit>
      <trans-unit id="493" resname="r332916763" restype="string" datatype="ruby">
        <source>Hepatitis B</source>
        <target>乙型肝炎</target>
      </trans-unit>
      <trans-unit id="494" resname="r342981282" restype="string" datatype="ruby">
        <source>Shingles</source>
        <target>带状疱疹</target>
      </trans-unit>
      <trans-unit id="495" resname="r238231211" restype="string" datatype="ruby">
        <source>Diphtheria Vaccine, also found in DT, DTaP and other combination vaccines</source>
        <target>白喉疫苗，也发现于DT，DTaP和其他联合疫苗</target>
      </trans-unit>
      <trans-unit id="496" resname="r580559527" restype="string" datatype="ruby">
        <source>Hemophilus Influenza type B Vaccine, also found in multiple combination vaccines</source>
        <target>流感嗜血杆菌B型疫苗，也存在于多种联合疫苗中</target>
      </trans-unit>
      <trans-unit id="497" resname="r698066337" restype="string" datatype="ruby">
        <source>HPV Vaccine &#40;Gardasil or Cervarix&#41;</source>
        <target>HPV疫苗（Gardasil或Cervarix）</target>
      </trans-unit>
      <trans-unit id="498" resname="r167124662" restype="string" datatype="ruby">
        <source>Influenza Vaccine, including seasonal flu shots, Flumist, H1N1 and H5N1 vaccines</source>
        <target>流感疫苗，包括季节性流感疫苗，Flumist，H1N1和H5N1疫苗</target>
      </trans-unit>
      <trans-unit id="499" resname="r352104490" restype="string" datatype="ruby">
        <source>Measles Vaccine, also found in MR, MMR and MMRV vaccines</source>
        <target>麻疹疫苗，也发现于MR，MMR和MMRV疫苗</target>
      </trans-unit>
      <trans-unit id="500" resname="r762507685" restype="string" datatype="ruby">
        <source>Meningococcal Vaccine, also found in combination as Meningococcal/HiB vaccine</source>
        <target>脑膜炎球菌疫苗，也组合作为脑膜炎球菌/HiB疫苗</target>
      </trans-unit>
      <trans-unit id="501" resname="r651937223" restype="string" datatype="ruby">
        <source>Mumps Vaccine, also found in MMR and MMRV vaccines</source>
        <target>脑膜炎球菌疫苗，也组合作为脑膜炎球菌/ HiB疫苗</target>
      </trans-unit>
      <trans-unit id="502" resname="r333958912" restype="string" datatype="ruby">
        <source>Pertussis Vaccine, also found in multiple combination vaccines &#40;DTaP, DTP, Tdap&#41;</source>
        <target>百日咳疫苗，也发现多种组合疫苗（DTaP，DTP，Tdap）</target>
      </trans-unit>
      <trans-unit id="503" resname="r887796134" restype="string" datatype="ruby">
        <source>Pneumococcal Vaccine &#40;Pneumovax or Prevnar&#41;</source>
        <target>肺炎球菌疫苗（Pneumovax或Prevnar）</target>
      </trans-unit>
      <trans-unit id="504" resname="r737752908" restype="string" datatype="ruby">
        <source>Polio Vaccine, including oral polio vaccine and poliovax</source>
        <target>脊髓灰质炎疫苗，包括口服脊髓灰质炎疫苗和脊髓灰质炎</target>
      </trans-unit>
      <trans-unit id="505" resname="r454303499" restype="string" datatype="ruby">
        <source>Rubella Vaccine, also found in MR, MMR, MMRV vaccines</source>
        <target>风疹疫苗，也发现于MR，MMR，MMRV疫苗</target>
      </trans-unit>
      <trans-unit id="506" resname="r276770935" restype="string" datatype="ruby">
        <source>Tetanus Vaccine, also found in dT, DT, DTaP, DTP, Tdap</source>
        <target>破伤风疫苗，也发现于dT，DT，DTaP，DTP，Tdap</target>
      </trans-unit>
      <trans-unit id="507" resname="r438070079" restype="string" datatype="ruby">
        <source>Chicken Pox Vaccine &#40;Varivax&#41;, also found in MMRV</source>
        <target>鸡痘疫苗（Varivax），也发现于MMRV</target>
      </trans-unit>
      <trans-unit id="508" resname="r496275745" restype="string" datatype="ruby">
        <source>Hepatitis A Vaccine, also found in combination HepA/HepB vaccine</source>
        <target>甲型肝炎疫苗，也发现于组合HepA/HepB疫苗</target>
      </trans-unit>
      <trans-unit id="509" resname="r793163709" restype="string" datatype="ruby">
        <source>Shingles Vaccine &#40;Zostavax&#41;</source>
        <target>带状疱疹疫苗（Zostavax）</target>
      </trans-unit>
      <trans-unit id="510" resname="r309911998" restype="string" datatype="ruby">
        <source>Rotavirus Vaccine</source>
        <target>轮状病毒疫苗</target>
      </trans-unit>
      <trans-unit id="511" resname="r468878785" restype="string" datatype="ruby">
        <source>Typhoid Vaccine, also found in Typhoid/Paratyphoid vaccine</source>
        <target>伤寒疫苗，也见于伤寒/副伤寒疫苗</target>
      </trans-unit>
      <trans-unit id="512" resname="r201362207" restype="string" datatype="ruby">
        <source>Yellow Fever Vaccine &#40;YF-vax&#41;</source>
        <target>黄热病疫苗（YF-vax）</target>
      </trans-unit>
      <trans-unit id="513" resname="r371372203" restype="string" datatype="ruby">
        <source>Cholera Vaccine</source>
        <target>霍乱菌苗</target>
      </trans-unit>
      <trans-unit id="514" resname="r743215897" restype="string" datatype="ruby">
        <source>Rabies Vaccine, including Imovax</source>
        <target>狂犬病疫苗，包括Imovax</target>
      </trans-unit>
      <trans-unit id="515" resname="r375881130" restype="string" datatype="ruby">
        <source>Tuberculosis Vaccine &#40;BCG&#41;</source>
        <target>结核疫苗（BCG）</target>
      </trans-unit>
      <trans-unit id="516" resname="r984669941" restype="string" datatype="ruby">
        <source>Japanese Encephalitis Vaccine</source>
        <target>流行性乙型脑炎疫苗</target>
      </trans-unit>
    </body>
  </file>
  <file original="app/models/feel_good_moment.rb" source-language="en-US" target-language="zh-Hans-CN" product-name="ht-webapp12">
    <body>
      <trans-unit id="517" resname="r31236139" restype="string" datatype="ruby">
        <source>Here&apos;s a &#35;FeelGood moment to inspire you</source>
        <target>这里有一个激励您的&#35;FeelGood瞬间</target>
      </trans-unit>
    </body>
  </file>
  <file original="app/models/expert.rb" source-language="en-US" target-language="zh-Hans-CN" product-name="ht-webapp12">
    <body>
      <trans-unit id="518" resname="r192360433" restype="string" datatype="ruby">
        <source>To help you manage your health</source>
        <target>帮助管理您的健康</target>
      </trans-unit>
      <trans-unit id="519" resname="r754319908" restype="string" datatype="ruby">
        <source>For holistic care</source>
        <target>整体医护</target>
      </trans-unit>
    </body>
  </file>
  <file original="app/models/consult_lab_test_result.rb" source-language="en-US" target-language="zh-Hans-CN" product-name="ht-webapp12">
    <body>
      <trans-unit id="520" resname="r366110742" restype="string" datatype="ruby">
        <source>Below lower panic limits</source>
        <target>低于较低的恐慌极限</target>
      </trans-unit>
      <trans-unit id="521" resname="r585068044" restype="string" datatype="ruby">
        <source>Above high normal</source>
        <target>正常的高之上</target>
      </trans-unit>
      <trans-unit id="522" resname="r933038045" restype="string" datatype="ruby">
        <source>Above upper panic limits</source>
        <target>高于恐慌上限</target>
      </trans-unit>
      <trans-unit id="523" resname="r441211637" restype="string" datatype="ruby">
        <source>Alpha very abnormal</source>
        <target>阿尔法非常异常</target>
      </trans-unit>
      <trans-unit id="524" resname="r470899633" restype="string" datatype="ruby">
        <source>No comment</source>
        <target>不予评论</target>
      </trans-unit>
      <trans-unit id="525" resname="r785184597" restype="string" datatype="ruby">
        <source>No Alert Level</source>
        <target>没有警戒级别</target>
      </trans-unit>
    </body>
  </file>
  <file original="app/models/concierge_schedule.rb" source-language="en-US" target-language="zh-Hans-CN" product-name="ht-webapp12">
    <body>
      <trans-unit id="526" resname="r252837639" restype="string" datatype="ruby">
        <source>Pacific Time</source>
        <target>太平洋时间</target>
      </trans-unit>
      <trans-unit id="527" resname="r65996076" restype="string" datatype="ruby">
        <source>Alaska Time</source>
        <target>阿拉斯加时间</target>
      </trans-unit>
      <trans-unit id="528" resname="r343318148" restype="string" datatype="ruby">
        <source>Mountain Time</source>
        <target>山地时区</target>
      </trans-unit>
      <trans-unit id="529" resname="r801998705" restype="string" datatype="ruby">
        <source>Eastern Time</source>
        <target>东部时间</target>
      </trans-unit>
      <trans-unit id="530" resname="r134362153" restype="string" datatype="ruby">
        <source>auckland</source>
        <target>奥克兰</target>
      </trans-unit>
    </body>
  </file>
  <file original="app/mailers/member_digest_mailer.rb" source-language="en-US" target-language="zh-Hans-CN" product-name="ht-webapp12">
    <body>
      <trans-unit id="531" resname="r296636873" restype="string" datatype="ruby">
        <source>Answer more</source>
        <target>回答更多</target>
      </trans-unit>
      <trans-unit id="532" resname="r522191124" restype="string" datatype="ruby">
        <source>Create checklists</source>
        <target>创建清单</target>
      </trans-unit>
      <trans-unit id="533" resname="r139928299" restype="string" datatype="ruby">
        <source>Rate AppRx</source>
        <target>评价App医生评测</target>
      </trans-unit>
      <trans-unit id="534" resname="r70200850" restype="string" datatype="ruby">
        <source>Rate RateRx</source>
        <target>评价Rate医生评测</target>
      </trans-unit>
      <trans-unit id="535" resname="r550711058" restype="string" datatype="ruby">
        <source>Review news</source>
        <target>审核新闻</target>
      </trans-unit>
      <trans-unit id="536" resname="r416177871" restype="string" datatype="ruby">
        <source>Review answers</source>
        <target>审核回答</target>
      </trans-unit>
      <trans-unit id="537" resname="r758138985" restype="string" datatype="ruby">
        <source>Review tips</source>
        <target>审核小贴士</target>
      </trans-unit>
      <trans-unit id="538" resname="r623391774" restype="string" datatype="ruby">
        <source>Review checklists</source>
        <target>审核清单</target>
      </trans-unit>
    </body>
  </file>
  <file original="app/mailers/general_mailer.rb" source-language="en-US" target-language="zh-Hans-CN" product-name="ht-webapp12">
    <body>
      <trans-unit id="539" resname="r426606689" restype="string" datatype="ruby">
        <source>Someone Voted Up your answer to a question on HealthTap</source>
        <target>有人投票给您在HealthTap对一个问题的回答</target>
      </trans-unit>
      <trans-unit id="540" resname="r811877244" restype="string" datatype="ruby">
        <source>Confirm your email address to get your answer</source>
        <target>确认您的邮箱地址以获得您的回答</target>
      </trans-unit>
      <trans-unit id="541" resname="r7976305" restype="string" datatype="ruby">
        <source>New group %{group} has been created</source>
        <target>已创建的新的群组％{group}</target>
      </trans-unit>
      <trans-unit id="542" resname="r989766554" restype="string" datatype="ruby">
        <source>patient list uploaded by doctor!</source>
        <target>由医生上传的患者名单！</target>
      </trans-unit>
      <trans-unit id="543" resname="r475671940" restype="string" datatype="ruby">
        <source>Member has sent an invite to non-network doctor</source>
        <target>会员已向非网络医生发送邀请</target>
      </trans-unit>
      <trans-unit id="544" resname="r914920435" restype="string" datatype="ruby">
        <source>Your newsletter from %{expert} has arrived!</source>
        <target>您的来自％{expert}的通讯简报已送达！</target>
      </trans-unit>
      <trans-unit id="545" resname="r380031734" restype="string" datatype="ruby">
        <source>ACT NOW: Tap in to %{org}&apos;s new health benefit today!</source>
        <target>立刻行动：立刻轻触%{org}的新的健康福利！</target>
      </trans-unit>
      <trans-unit id="546" resname="r337295139" restype="string" datatype="ruby">
        <source>%{expert}, important notice: action needed to reactivate your Concierge Virtual Practice</source>
        <target>%{expert}, 重要通知：需要重新激活您的贵宾台在线诊疗</target>
      </trans-unit>
      <trans-unit id="547" resname="r464688660" restype="string" datatype="ruby">
        <source>%{expert}, your Concierge Virtual Practice is active again. You&apos;re good to go!</source>
        <target>%{expert}, 您的贵宾台在线诊疗已再次激活。好好干吧！</target>
      </trans-unit>
      <trans-unit id="548" resname="r591778277" restype="string" datatype="ruby">
        <source>&quot;Ron Gutman and the HealthTap Team&quot; &lt;notifications@healthtap.com&gt;</source>
        <target>“Ron Gutman和HealthTap团队&quot; &lt;notifications@healthtap.com&gt;</target>
      </trans-unit>
      <trans-unit id="549" resname="r935072635" restype="string" datatype="ruby">
        <source>&quot;Ron Gutman &#40;HealthTap&#41;&quot; &lt;notifications@healthtap.com&gt;</source>
        <target>“Ron Gutman &#40;HealthTap&#41;&quot; &lt;notifications@healthtap.com&gt;</target>
      </trans-unit>
      <trans-unit id="550" resname="r309281210" restype="string" datatype="ruby">
        <source>Demo Appointments</source>
        <target>预约演示</target>
      </trans-unit>
      <trans-unit id="551" resname="r35312396" restype="string" datatype="ruby">
        <source>Hi there, Help Others by Rating HealthTap Today! ★★★★★</source>
        <target>您好, 立刻通过HealthTap评分帮助其他人！★★★★★</target>
      </trans-unit>
      <trans-unit id="552" resname="r262110983" restype="string" datatype="ruby">
        <source>Sign Up Today!</source>
        <target>立即注册！</target>
      </trans-unit>
      <trans-unit id="553" resname="r113199821" restype="string" datatype="ruby">
        <source>Want to achieve your health goals? Don’t miss this limited time free offer!</source>
        <target>想要实现您的健康目标吗？不要错过限时免费！</target>
      </trans-unit>
      <trans-unit id="554" resname="r471507271" restype="string" datatype="ruby">
        <source>HealthTap HOPES for Practices</source>
        <target>为诊疗的HealthTap HOPES</target>
      </trans-unit>
      <trans-unit id="555" resname="r264964148" restype="string" datatype="ruby">
        <source>Here’s your receipt for your consult with %{expert}</source>
        <target>这是您与％{expert}咨询的收据</target>
      </trans-unit>
      <trans-unit id="556" resname="r253235659" restype="string" datatype="ruby">
        <source>%{expert} still hasn’t responded</source>
        <target>%{expert}仍然没有回复</target>
      </trans-unit>
      <trans-unit id="557" resname="r754055115" restype="string" datatype="ruby">
        <source>Hi there, 1 easy click to build your Care-Team!</source>
        <target>您好, 轻松点击1次建立您的医护团队！</target>
      </trans-unit>
      <trans-unit id="558" resname="r238878717" restype="string" datatype="ruby">
        <source>Hi there, grow your Doctor Care-Team with one easy click!</source>
        <target>您好，通过一个简单的点击成长您的医生医护团队！</target>
      </trans-unit>
      <trans-unit id="559" resname="r935244318" restype="string" datatype="ruby">
        <source>Hi there, invite top specialty doctors to join your Care-Team!</source>
        <target>您好，邀请顶级专科医生加入您的医护团队！</target>
      </trans-unit>
      <trans-unit id="560" resname="r893979145" restype="string" datatype="ruby">
        <source>Hi there, have top specialists on your Care-Team – just one click!</source>
        <target>您好，在您的医护团队有顶级专家 - 只需1次点击！</target>
      </trans-unit>
      <trans-unit id="561" resname="r366820401" restype="string" datatype="ruby">
        <source>Hi there, would you like to chat?</source>
        <target>您好，您希望聊天吗？</target>
      </trans-unit>
      <trans-unit id="562" resname="r299017939" restype="string" datatype="ruby">
        <source>Hi there, you can now consult me!</source>
        <target>您好，您现在可以咨询我！</target>
      </trans-unit>
      <trans-unit id="563" resname="r690156318" restype="string" datatype="ruby">
        <source>Hi there, I’d love to learn more about you</source>
        <target>您好，希望更多的了解关于您的信息</target>
      </trans-unit>
      <trans-unit id="564" resname="r426401301" restype="string" datatype="ruby">
        <source>Hi there, I’d like to connect as your doctor on HealthTap</source>
        <target>您好，我希望在HealthTap连接您的医生</target>
      </trans-unit>
      <trans-unit id="565" resname="r1005753465" restype="string" datatype="ruby">
        <source>Hi there, would you like to send me a secure message?</source>
        <target>您好，您希望给我发送安全信息吗？</target>
      </trans-unit>
      <trans-unit id="566" resname="r856758676" restype="string" datatype="ruby">
        <source>Hi there, %{expert} would love to learn more about you</source>
        <target>您好，%{expert}希望了解更多关于您的信息</target>
      </trans-unit>
      <trans-unit id="567" resname="r384301942" restype="string" datatype="ruby">
        <source>Hi there, let’s chat to see if I can help you</source>
        <target>您好，我们聊天看看我是否可以帮助您</target>
      </trans-unit>
<<<<<<< HEAD
      <trans-unit id="568" resname="r150651149" restype="string" datatype="ruby">
        <source>Hi there, would you like to send &#35;{@expert.expert_name_abbreviated} a secure message?</source>
        <target>您好, 您希望发送&#35;{@expert.expert_name_abbreviated}安全信息吗？</target>
=======
      <trans-unit id="568" resname="r316683989" restype="string" datatype="ruby">
        <source>Hi there, would you like to send %{person} a secure message?</source>
        <target>您好, 您希望发送%{person}安全信息吗？</target>
>>>>>>> 3f9c4b59
      </trans-unit>
      <trans-unit id="569" resname="r19131683" restype="string" datatype="ruby">
        <source>Hi there, your information is not sufficient.</source>
        <target>您好，您的信息不足。</target>
      </trans-unit>
      <trans-unit id="570" resname="r508061053" restype="string" datatype="ruby">
        <source>IMPORTANT: Lab test results are back for your patient, with a critical value</source>
        <target>重要：为您的患者得到的实验室测试结果，具有重要价值</target>
      </trans-unit>
      <trans-unit id="571" resname="r521160229" restype="string" datatype="ruby">
        <source>Your Own Personal Doctors are Now Just a HealthTap Away</source>
        <target>您拥有个人医生仅有一个HealthTap之遥</target>
      </trans-unit>
      <trans-unit id="572" resname="r458228099" restype="string" datatype="ruby">
        <source>Exciting News from HealthTap—You can now connect with your doctors!</source>
        <target>来自HealthTap的精彩新闻—您现在可以联系您的医生！</target>
      </trans-unit>
      <trans-unit id="573" resname="r785059586" restype="string" datatype="ruby">
        <source>Invite Your Doctor to HealthTap Concierge!</source>
        <target>邀请您的医生加入HealthTap贵宾台！</target>
      </trans-unit>
      <trans-unit id="574" resname="r404644548" restype="string" datatype="ruby">
        <source>Book and Visit Your Doctor on HealthTap Concierge!</source>
        <target>在HealthTap贵宾台预订和访问您的医生！</target>
      </trans-unit>
      <trans-unit id="575" resname="r312125678" restype="string" datatype="ruby">
        <source>You thanked %{expert} – now connect virtually!</source>
        <target>您感谢％{expert} - 立刻在线连接！</target>
      </trans-unit>
      <trans-unit id="576" resname="r356149659" restype="string" datatype="ruby">
        <source>You have more to be thankful for – connect virtually with a doctor today!</source>
        <target>您有更多的感谢 – 立刻与一名医生在线连接！</target>
      </trans-unit>
      <trans-unit id="577" resname="r353885032" restype="string" datatype="ruby">
        <source>Hi, I&apos;m your HealthTap Quality Care Assistant!</source>
        <target>您好，我是您的HealthTap质量保证助理！</target>
      </trans-unit>
      <trans-unit id="578" resname="r515719938" restype="string" datatype="ruby">
        <source>Hi, How is it going so far?</source>
        <target>您好, 目前为止如何了？</target>
      </trans-unit>
      <trans-unit id="579" resname="r664227217" restype="string" datatype="ruby">
        <source>Lab test results are ready for your patient</source>
        <target>已为您的患者准备好了实验室测试结果</target>
      </trans-unit>
      <trans-unit id="580" resname="r225414228" restype="string" datatype="ruby">
        <source>REMINDER: Lab test results are ready for your patient</source>
        <target>提醒：已为您的患者准备好了实验室测试结果</target>
      </trans-unit>
      <trans-unit id="581" resname="r990266276" restype="string" datatype="ruby">
        <source>REMINDER: Lab test results are back for your patient, with a critical value</source>
        <target>提醒：为您的患者得到的实验室测试结果，具有重要价值</target>
      </trans-unit>
      <trans-unit id="582" resname="r194518077" restype="string" datatype="ruby">
        <source>&apos;HealthTap Quality Care&apos; &lt;support@healthtap.com&gt;</source>
        <target>HealthTap质量保证&apos; &lt;support@healthtap.com&gt;</target>
      </trans-unit>
      <trans-unit id="583" resname="r349430943" restype="string" datatype="ruby">
        <source>Doctor agreed with an answer you’re following</source>
        <target>医生同意了您关注的答案</target>
      </trans-unit>
      <trans-unit id="584" resname="r582998824" restype="string" datatype="ruby">
        <source>%{person}%{person}</source>
        <target>%{person}%{person}</target>
      </trans-unit>
<<<<<<< HEAD
      <trans-unit id="585" resname="r428309437" restype="string" datatype="ruby">
        <source>&#35;{first_name}, start using the &#35;{organization_name}, powered by HealthTap, today!</source>
        <target>&#35;{first_name}，开始使用&#35;{organization_name}，由HealthTap提供支持，立刻！</target>
      </trans-unit>
      <trans-unit id="586" resname="r1066313605" restype="string" datatype="ruby">
        <source>&#35;{first_name}, congratulations! Let’s start using HealthTap Compass for &#35;{organization_name} today</source>
        <target>&#35;{first_name}，恭喜！让我们立刻开始使用为&#35;{organization_name}提供的HealthTap Compass</target>
      </trans-unit>
      <trans-unit id="587" resname="r885261874" restype="string" datatype="ruby">
        <source>Congratulations! Let’s start using HealthTap Compass for &#35;{organization_name} today</source>
        <target>恭喜！让我们立刻开始使用为&#35;{organization_name}提供的HealthTap Compass</target>
      </trans-unit>
      <trans-unit id="588" resname="r39135700" restype="string" datatype="ruby">
        <source>&#35;{first_name}, ready to take control of your health and wellbeing? The &#35;{organization_name}, powered by HealthTap, can help.</source>
        <target>&#35;{first_name}，准备好管理您的健康与保健了吗？&#35;{organization_name}，（由HealthTap提供支持）可以帮助您。</target>
      </trans-unit>
      <trans-unit id="589" resname="r60916497" restype="string" datatype="ruby">
        <source>&#35;{first_name}, ready to take control of your health? We can help</source>
        <target>&#35;{first_name}，准备好管理您的健康了吗？我们可以帮助</target>
=======
      <trans-unit id="585" resname="r203092010" restype="string" datatype="ruby">
        <source>%{fn}, start using the %{org}, powered by HealthTap, today!</source>
        <target>%{fn}，开始使用%{org}，由HealthTap提供支持，立刻！</target>
      </trans-unit>
      <trans-unit id="586" resname="r1046565453" restype="string" datatype="ruby">
        <source>%{fn}, congratulations! Let’s start using HealthTap Compass for %{org} today</source>
        <target>%{fn}，恭喜！让我们立刻开始使用为%{org}提供的HealthTap Compass</target>
      </trans-unit>
      <trans-unit id="587" resname="r44051618" restype="string" datatype="ruby">
        <source>Congratulations! Let’s start using HealthTap Compass for %{org} today</source>
        <target>恭喜！让我们立刻开始使用为%{org}提供的HealthTap Compass</target>
      </trans-unit>
      <trans-unit id="588" resname="r808116645" restype="string" datatype="ruby">
        <source>%{fn}, ready to take control of your health and wellbeing? The %{org}, powered by HealthTap, can help.</source>
        <target>%{fn}，准备好管理您的健康与保健了吗？%{org}，（由HealthTap提供支持）可以帮助您。</target>
      </trans-unit>
      <trans-unit id="589" resname="r238798111" restype="string" datatype="ruby">
        <source>%{fn}, ready to take control of your health? We can help</source>
        <target>%{fn}，准备好管理您的健康了吗？我们可以帮助</target>
>>>>>>> 3f9c4b59
      </trans-unit>
      <trans-unit id="590" resname="r918166788" restype="string" datatype="ruby">
        <source>Ready to take control of your health? We can help</source>
        <target>准备来管理您的健康？我们可以帮助</target>
      </trans-unit>
<<<<<<< HEAD
      <trans-unit id="591" resname="r1072716649" restype="string" datatype="ruby">
        <source>&#35;{first_name}, gain access to free health information at your fingertips!</source>
        <target>&#35;{first_name}，从您的指尖获得免费的健康信息！</target>
      </trans-unit>
      <trans-unit id="592" resname="r251519263" restype="string" datatype="ruby">
        <source>&#35;{first_name}, tell us about yourself! Help doctors help you.</source>
        <target>&#35;{first_name}，告诉我们关于您自己的一些事情！帮助医生帮助您。</target>
=======
      <trans-unit id="591" resname="r526564008" restype="string" datatype="ruby">
        <source>%{fn}, gain access to free health information at your fingertips!</source>
        <target>%{fn}，从您的指尖获得免费的健康信息！</target>
      </trans-unit>
      <trans-unit id="592" resname="r675824490" restype="string" datatype="ruby">
        <source>%{fn}, tell us about yourself! Help doctors help you.</source>
        <target>%{fn}，告诉我们关于您自己的一些事情！帮助医生帮助您。</target>
>>>>>>> 3f9c4b59
      </trans-unit>
      <trans-unit id="593" resname="r423167358" restype="string" datatype="ruby">
        <source>Tell us about yourself! Help doctors help you.</source>
        <target>告诉我们关于您自己!帮助医生帮助您。</target>
      </trans-unit>
<<<<<<< HEAD
      <trans-unit id="594" resname="r710474054" restype="string" datatype="ruby">
        <source>&#35;{first_name}, accomplish your health resolutions today –we can help!</source>
        <target>&#35;{first_name}，完成您今天的健康决定 –我们可以提供帮助！</target>
=======
      <trans-unit id="594" resname="r607774348" restype="string" datatype="ruby">
        <source>%{fn}, accomplish your health resolutions today –we can help!</source>
        <target>%{fn}，完成您今天的健康决定 –我们可以提供帮助！</target>
>>>>>>> 3f9c4b59
      </trans-unit>
      <trans-unit id="595" resname="r961320258" restype="string" datatype="ruby">
        <source>Accomplish your health resolutions today –we can help!</source>
        <target>完成您今天的健康决定 –我们可以提供帮助！</target>
      </trans-unit>
    </body>
  </file>
  <file original="app/helpers/general_mailer_helper.rb" source-language="en-US" target-language="zh-Hans-CN" product-name="ht-webapp12">
    <body>
      <trans-unit id="596" resname="r778575186" restype="string" datatype="ruby">
        <source>Access a team of top primary care doctors “on call” 24/7 for you</source>
        <target>通过24/7全天候“随传随到”您可以为自己获得一个顶级的普通门诊医生团队</target>
      </trans-unit>
      <trans-unit id="597" resname="r273604850" restype="string" datatype="ruby">
        <source>Get treatment, referrals, diagnoses, and second opinions</source>
        <target>获得治疗，转诊，诊断和第二意见</target>
      </trans-unit>
      <trans-unit id="598" resname="r750061929" restype="string" datatype="ruby">
        <source>Send a secure message or schedule a video chat with specialists at no additional charge</source>
        <target>无需支付额外费用即可发送安全信息或与专科医生安排视频聊天</target>
      </trans-unit>
      <trans-unit id="599" resname="r970566625" restype="string" datatype="ruby">
        <source>Get prescriptions immediately sent electronically to your local preferred pharmacy or conveniently mailed to your home</source>
        <target>获得处方并立即以电子方式发送到您当地的首选药房，或方便地邮寄到您的家里</target>
      </trans-unit>
      <trans-unit id="600" resname="r864317993" restype="string" datatype="ruby">
        <source>Get priority attention paid to your emails and requests for phone support, and your own dedicated Quality Care Specialist</source>
        <target>优先关注支付您的邮箱和电话支持请求，以及您自己的专用质量保证专科医生</target>
      </trans-unit>
      <trans-unit id="601" resname="r217043329" restype="string" datatype="ruby">
        <source>Give your friends and family a free month of HealthTap Prime and earn $30 off for each referral.</source>
        <target>给您的朋友和家人一个月免费的Prime并且每一次推荐即可获得$ 30的折扣！</target>
      </trans-unit>
      <trans-unit id="602" resname="r663766473" restype="string" datatype="ruby">
        <source>We‘re committed to helping you feel good!</source>
        <target>我们致力于帮助您感觉良好！</target>
      </trans-unit>
      <trans-unit id="603" resname="r519016334" restype="string" datatype="ruby">
        <source>of health information created  by doctors, personalized for you.</source>
        <target>医生为您创建的个性化健康信息。</target>
      </trans-unit>
      <trans-unit id="604" resname="r906156403" restype="string" datatype="ruby">
        <source>so that you can easily share them with doctors to get better care whenever necessary</source>
        <target>所以如有必要，您可以轻松地与医生分享他们，以获得更好的医护</target>
      </trans-unit>
      <trans-unit id="605" resname="r296867451" restype="string" datatype="ruby">
        <source>to make it meaningful, answerable, and easy to understand.</source>
        <target>使问题更有意义，可被答复并简单易懂。</target>
      </trans-unit>
      <trans-unit id="606" resname="r825311158" restype="string" datatype="ruby">
        <source>in your question.</source>
        <target>在您的问题中</target>
      </trans-unit>
      <trans-unit id="607" resname="r698552333" restype="string" datatype="ruby">
        <source>your spelling and grammar.</source>
        <target>您的拼写和语法。</target>
      </trans-unit>
      <trans-unit id="608" resname="r51293827" restype="string" datatype="ruby">
        <source>Questions must be in English, easy to understand, and about health or wellness topics.</source>
        <target>问题必须是英文形式、容易理解，并且是关于健康或保健话题的。</target>
      </trans-unit>
      <trans-unit id="609" resname="r152584352" restype="string" datatype="ruby">
        <source>Questions must include enough detail to be meaningful and answerable. Naming a topic &#40;for example, “headache?”&#41; without asking something specific, doesn’t give the doctor enough information to accurately answer. You can consider mentioning gender, duration, age range, or body area affected.</source>
        <target>问题必须包含足够的细节才是有意义和可回答的。命名一个话题（例如，“头痛？”）而不询问具体的东西，不给医生准确地回答的足够信息。您可以考虑提到有影响的性别，持续时间，年龄范围或身体区域。</target>
      </trans-unit>
      <trans-unit id="610" resname="r223830689" restype="string" datatype="ruby">
        <source>Medications in different countries use different names, so be sure to include the generic name of the medication. Our experts are U.S.-licensed doctors and rarely answer questions about uniquely foreign medications they are not familiar with, or about hospitals or procedures in other countries that they have not visited.</source>
        <target>不同国家的药物使用不同的名称，因此请务必包括药物的通用名称。我们的专家是拥有美国执业执照的医生，很少回答关于他们不熟悉的国外独特的药物，或他们没有访问的其他国家的医院或临床操作的问题。</target>
      </trans-unit>
      <trans-unit id="611" resname="r487531551" restype="string" datatype="ruby">
        <source>Do not include your name, names of other people, or doctors’ names.</source>
        <target>不要包含您的姓名、其他人的姓名或医生的姓名。</target>
      </trans-unit>
      <trans-unit id="612" resname="r472356716" restype="string" datatype="ruby">
        <source>We do not answer questions from minors under the age of 16, so parents should ask questions for teens and children.</source>
        <target>我们不回答未成年人提出的问题，所以父母需要为子女询问问题。</target>
      </trans-unit>
    </body>
  </file>
  <file original="app/helpers/experiments_helper.rb" source-language="en-US" target-language="zh-Hans-CN" product-name="ht-webapp12">
    <body>
      <trans-unit id="613" resname="r652755468" restype="string" datatype="ruby">
        <source>Immediate Doctor Help Free!</source>
        <target>立即的医生的免费帮助！</target>
      </trans-unit>
      <trans-unit id="614" resname="r78766406" restype="string" datatype="ruby">
        <source>24/7 Doctor Answers Free!</source>
        <target>24/7全天候医生的免费回答！</target>
      </trans-unit>
      <trans-unit id="615" resname="r82964774" restype="string" datatype="ruby">
        <source>Join millions who have been helped for free!</source>
        <target>加入已经免费帮助过的百万人！</target>
      </trans-unit>
      <trans-unit id="616" resname="r865241101" restype="string" datatype="ruby">
        <source>24/7 Doctor Advice Free!</source>
        <target>24/7全天候医生的免费活动！</target>
      </trans-unit>
      <trans-unit id="617" resname="r820424851" restype="string" datatype="ruby">
        <source>Immediate Doctor Answers Free!</source>
        <target>立即的医生的免费回答！</target>
      </trans-unit>
      <trans-unit id="618" resname="r466472502" restype="string" datatype="ruby">
        <source>Get immediate help from doctors, Free</source>
        <target>免费获得医生的即时帮助</target>
      </trans-unit>
      <trans-unit id="619" resname="r770908152" restype="string" datatype="ruby">
        <source>Immediate help from Experienced Doctors, free!</source>
        <target>免费立即的获得经验丰富的医生的帮助！</target>
      </trans-unit>
      <trans-unit id="620" resname="r574040747" restype="string" datatype="ruby">
        <source>A doctor is already waiting for you, free</source>
        <target>一名医生已经在免费等待您</target>
      </trans-unit>
      <trans-unit id="621" resname="r572624455" restype="string" datatype="ruby">
        <source>A doctor is only a tap away, free</source>
        <target>可以免费点击一名医生</target>
      </trans-unit>
      <trans-unit id="622" resname="r324878018" restype="string" datatype="ruby">
        <source>Talk to a doctor in 2 minutes free!</source>
        <target>在2分钟内免费与医生交流！</target>
      </trans-unit>
      <trans-unit id="623" resname="r439354062" restype="string" datatype="ruby">
        <source>A doctor will answer you now</source>
        <target>一名医生会立刻回答您</target>
      </trans-unit>
      <trans-unit id="624" resname="r359028593" restype="string" datatype="ruby">
        <source>Ask a top doctor now!</source>
        <target>立刻询问一位顶级医生！</target>
      </trans-unit>
      <trans-unit id="625" resname="r330871246" restype="string" datatype="ruby">
        <source>Advice&amp;bull;Prescriptions&amp;bull;Referrals</source>
        <target>建议&amp;bull;处方&amp;bull;转诊</target>
      </trans-unit>
      <trans-unit id="626" resname="r513679100" restype="string" datatype="ruby">
        <source>Privately, Immediately, 24/7</source>
        <target>私人地，立即，24/7全天候</target>
      </trans-unit>
      <trans-unit id="627" resname="r100011412" restype="string" datatype="ruby">
        <source>Answered by top doctors</source>
        <target>由顶级医生回答的</target>
      </trans-unit>
      <trans-unit id="628" resname="r205806000" restype="string" datatype="ruby">
        <source>Answer your medical questions</source>
        <target>回答您的医学问题</target>
      </trans-unit>
      <trans-unit id="629" resname="r549292628" restype="string" datatype="ruby">
        <source>24/7 Advice&amp;bull;Prescriptions&amp;bull;Referrals</source>
        <target>24/7全天候的建议&amp;bull;处方&amp;bull;转诊</target>
      </trans-unit>
      <trans-unit id="630" resname="r627714492" restype="string" datatype="ruby">
        <source>Ask Now</source>
        <target>立刻询问</target>
      </trans-unit>
      <trans-unit id="631" resname="r278029686" restype="string" datatype="ruby">
        <source>Send a doctor a private message for expert advice</source>
        <target>向医生发送为专家建议发送私人消息</target>
      </trans-unit>
    </body>
  </file>
  <file original="app/helpers/b2b_helper.rb" source-language="en-US" target-language="zh-Hans-CN" product-name="ht-webapp12">
    <body>
      <trans-unit id="632" resname="r140994250" restype="string" datatype="ruby">
        <source>Give employees immediate access to world-class doctor care, from Query to Cure</source>
        <target>让员工立即访问世界级的医生，从查询到治愈</target>
      </trans-unit>
      <trans-unit id="633" resname="r385072765" restype="string" datatype="ruby">
        <source>Assign project leads</source>
        <target>分配项目领导</target>
      </trans-unit>
      <trans-unit id="634" resname="r314579441" restype="string" datatype="ruby">
        <source>Scope requirements and timeline</source>
        <target>范围要求和时间表</target>
      </trans-unit>
      <trans-unit id="635" resname="r352505107" restype="string" datatype="ruby">
        <source>Implement customizations</source>
        <target>自定义实施</target>
      </trans-unit>
      <trans-unit id="636" resname="r42926143" restype="string" datatype="ruby">
        <source>Launch and marketing</source>
        <target>发布和营销</target>
      </trans-unit>
      <trans-unit id="637" resname="r306483773" restype="string" datatype="ruby">
        <source>Post-launch success</source>
        <target>发布后成功</target>
      </trans-unit>
      <trans-unit id="638" resname="r703893325" restype="string" datatype="ruby">
        <source>HealthTap’s platform architecture, extensible APIs, and world-class engineering and implementation teams &lt;b&gt;make deployment fast and easy.&lt;/b&gt; A typical &lt;b&gt;implementation can be accomplished in a few days or weeks,&lt;/b&gt; depending on your requirements.</source>
        <target>HealthTap的平台架构，可扩展API以及世界级的工程和实施团队&lt;b&gt;使部署更加快速和简单。 &lt;/b&gt;根据您的要求，&lt;/b&gt;典型的&lt;b&gt;实现可以在几天或几周内完成。</target>
      </trans-unit>
      <trans-unit id="639" resname="r347680202" restype="string" datatype="ruby">
        <source>A personal health hub that helps your employees navigate healthcare, easily and cost-effectively</source>
        <target>个人健康中心，可帮助您的员工轻松，实惠地管理健康医护</target>
      </trans-unit>
      <trans-unit id="640" resname="r398480132" restype="string" datatype="ruby">
        <source>Assign account manager</source>
        <target>分配客户经理</target>
      </trans-unit>
      <trans-unit id="641" resname="r124215233" restype="string" datatype="ruby">
        <source>Set goals and set up Virtual Practice</source>
        <target>设置目标并建立在线诊疗</target>
      </trans-unit>
      <trans-unit id="642" resname="r942078274" restype="string" datatype="ruby">
        <source>Integrate with practice systems</source>
        <target>与诊疗系统集成</target>
      </trans-unit>
      <trans-unit id="643" resname="r94726675" restype="string" datatype="ruby">
        <source>Train doctors and onboard patients</source>
        <target>培训医生和就诊患者</target>
      </trans-unit>
      <trans-unit id="644" resname="r405111950" restype="string" datatype="ruby">
        <source>HealthTap’s platform and world-class engineering &amp; support teams make getting started fast and easy. You can have a Virtual Practice going &lt;b&gt;in minutes,&lt;/b&gt; with no software to download or hardware to install.</source>
        <target>HealthTap的平台和世界一流的工程和支持团队使开展变得快速且容易。您在&lt;b&gt;几分钟内&lt;/b&gt;即可进行在线诊疗，无需下载软件或安装硬件。</target>
      </trans-unit>
      <trans-unit id="645" resname="r350748565" restype="string" datatype="ruby">
        <source>Query-to-cure virtual care for your doctors and patients, anytime, anywhere</source>
        <target>随时随地为您的医生和患者提供从查询到治疗的在线医护</target>
      </trans-unit>
      <trans-unit id="646" resname="r882848698" restype="string" datatype="ruby">
        <source>HealthTap’s platform architecture, extensible APIs, and world-class engineering and implementation teams &lt;b&gt;make deployment fast and easy.&lt;/b&gt; A typical &lt;b&gt;implementation can be accomplished in a few days or weeks,&lt;/b&gt; depending on your requirements, with no software to download or hardware to install.</source>
        <target>HealthTap的平台架构，可扩展API以及世界级的工程和实施团队&lt;b&gt;使部署更加快速和简单。 &lt;/b&gt;根据您的要求，无需下载软件或安装硬件，&lt;/b&gt;典型的&lt;b&gt;实现可以在几天或几周内完成。</target>
      </trans-unit>
      <trans-unit id="647" resname="r957010035" restype="string" datatype="ruby">
        <source>Comprehensive coverage and peace of mind for population health managers</source>
        <target>人口健康管理人员的全面覆盖和放心</target>
      </trans-unit>
      <trans-unit id="648" resname="r820101193" restype="string" datatype="ruby">
        <source>Prepare common disaster scenarios</source>
        <target>准备常见的灾难场景</target>
      </trans-unit>
      <trans-unit id="649" resname="r668101666" restype="string" datatype="ruby">
        <source>Launch and enrollment</source>
        <target>发布和登记</target>
      </trans-unit>
      <trans-unit id="650" resname="r843164672" restype="string" datatype="ruby">
        <source>Standby for disaster relief</source>
        <target>随时等待救灾</target>
      </trans-unit>
      <trans-unit id="651" resname="r414529181" restype="string" datatype="ruby">
        <source>A typical implementation can be accomplished in a few short days, depending on your requirements, with no software to download or hardware to install. A full-scale deployment at the time of disaster can be accomplish within minutes.</source>
        <target>根据您的要求，无需下载软件或安装硬件，典型的实现可以在几天或几周内完成。灾难发生时的全面部署可以在几分钟内完成。</target>
      </trans-unit>
      <trans-unit id="652" resname="r270983321" restype="string" datatype="ruby">
        <source>Instantly deploy doctor knowledge and advice when your population needs it most</source>
        <target>在人群最需要时立即部署医生知识和建议</target>
      </trans-unit>
    </body>
  </file>
  <file original="app/helpers/application_helper.rb" source-language="en-US" target-language="zh-Hans-CN" product-name="ht-webapp12">
    <body>
      <trans-unit id="653" resname="r1064098699" restype="string" datatype="ruby">
        <source>Addiction Specialist</source>
        <target>戒瘾专科医生</target>
      </trans-unit>
      <trans-unit id="654" resname="r801721586" restype="string" datatype="ruby">
        <source>Adolescent Medicine Specialist</source>
        <target>青少年医学专科医生</target>
      </trans-unit>
      <trans-unit id="655" resname="r1004495727" restype="string" datatype="ruby">
        <source>Aerospace Physician</source>
        <target>航空医师</target>
      </trans-unit>
      <trans-unit id="656" resname="r355896790" restype="string" datatype="ruby">
        <source>Aesthetic Medicine Specialist</source>
        <target>美容医学专科医生</target>
      </trans-unit>
      <trans-unit id="657" resname="r446000896" restype="string" datatype="ruby">
        <source>Allergist and Immunologist</source>
        <target>过敏症和免疫学家</target>
      </trans-unit>
      <trans-unit id="658" resname="r549435277" restype="string" datatype="ruby">
        <source>Anesthesiologist</source>
        <target>麻醉师</target>
      </trans-unit>
      <trans-unit id="659" resname="r870762867" restype="string" datatype="ruby">
        <source>Anti-Aging Specialist</source>
        <target>抗衰老专科医生</target>
      </trans-unit>
      <trans-unit id="660" resname="r244370388" restype="string" datatype="ruby">
        <source>Bariatrician</source>
        <target>肥胖治疗专科医生</target>
      </trans-unit>
      <trans-unit id="661" resname="r976458803" restype="string" datatype="ruby">
        <source>Breast Surgeon</source>
        <target>乳腺外科医生</target>
      </trans-unit>
      <trans-unit id="662" resname="r1031711815" restype="string" datatype="ruby">
        <source>Cardiologist</source>
        <target>心脏病专科医生</target>
      </trans-unit>
      <trans-unit id="663" resname="r957034556" restype="string" datatype="ruby">
        <source>Child Neurologist</source>
        <target>儿童神经学家</target>
      </trans-unit>
      <trans-unit id="664" resname="r261251123" restype="string" datatype="ruby">
        <source>Child Psychiatrist</source>
        <target>儿童精神科医生</target>
      </trans-unit>
      <trans-unit id="665" resname="r348430115" restype="string" datatype="ruby">
        <source>Clinical Geneticist</source>
        <target>临床遗传学家</target>
      </trans-unit>
      <trans-unit id="666" resname="r348430115" restype="string" datatype="ruby">
        <source>Clinical Geneticist</source>
        <target>临床遗传学家</target>
      </trans-unit>
      <trans-unit id="667" resname="r989069590" restype="string" datatype="ruby">
        <source>Colorectal Surgeon</source>
        <target>结肠外科医生</target>
      </trans-unit>
      <trans-unit id="668" resname="r286590996" restype="string" datatype="ruby">
        <source>Cosmetic Dentist</source>
        <target>整形牙医</target>
      </trans-unit>
      <trans-unit id="669" resname="r344173009" restype="string" datatype="ruby">
        <source>Cosmetic Surgeon</source>
        <target>美容整形外科医师</target>
      </trans-unit>
      <trans-unit id="670" resname="r122622059" restype="string" datatype="ruby">
        <source>Critical Care Specialist</source>
        <target>急救护理专科医生</target>
      </trans-unit>
      <trans-unit id="671" resname="r678722831" restype="string" datatype="ruby">
        <source>Dentist</source>
        <target>牙医</target>
      </trans-unit>
      <trans-unit id="672" resname="r478323951" restype="string" datatype="ruby">
        <source>Dermatologist</source>
        <target>皮肤科医生</target>
      </trans-unit>
      <trans-unit id="673" resname="r445065585" restype="string" datatype="ruby">
        <source>Diabetes Specialist</source>
        <target>糖尿病专科医生</target>
      </trans-unit>
      <trans-unit id="674" resname="r857878055" restype="string" datatype="ruby">
        <source>Diagnostic Radiologist</source>
        <target>放射诊断科医生</target>
      </trans-unit>
      <trans-unit id="675" resname="r797805133" restype="string" datatype="ruby">
        <source>Emergency Medicine Specialist</source>
        <target>急诊医学专科医生</target>
      </trans-unit>
      <trans-unit id="676" resname="r391235751" restype="string" datatype="ruby">
        <source>Endocrinologist</source>
        <target>内分泌学家</target>
      </trans-unit>
      <trans-unit id="677" resname="r9608297" restype="string" datatype="ruby">
        <source>Endodontist</source>
        <target>牙医</target>
      </trans-unit>
      <trans-unit id="678" resname="r987856912" restype="string" datatype="ruby">
        <source>Family Physician</source>
        <target>家庭医师</target>
      </trans-unit>
      <trans-unit id="679" resname="r87426767" restype="string" datatype="ruby">
        <source>Gastroenterologist</source>
        <target>消化科医师</target>
      </trans-unit>
      <trans-unit id="680" resname="r1070488149" restype="string" datatype="ruby">
        <source>General Internist</source>
        <target>普通内科医生</target>
      </trans-unit>
      <trans-unit id="681" resname="r57088221" restype="string" datatype="ruby">
        <source>General Practitioner</source>
        <target>普通医师</target>
      </trans-unit>
      <trans-unit id="682" resname="r771451434" restype="string" datatype="ruby">
        <source>Geriatric Psychiatrist</source>
        <target>老年人精神病专科医生</target>
      </trans-unit>
      <trans-unit id="683" resname="r373637016" restype="string" datatype="ruby">
        <source>Geriatrician</source>
        <target>老年病学专家</target>
      </trans-unit>
      <trans-unit id="684" resname="r384367710" restype="string" datatype="ruby">
        <source>Gynecologic Oncologist</source>
        <target>妇科肿瘤医师</target>
      </trans-unit>
      <trans-unit id="685" resname="r475085245" restype="string" datatype="ruby">
        <source>Gynecologist</source>
        <target>妇科医生</target>
      </trans-unit>
      <trans-unit id="686" resname="r302185414" restype="string" datatype="ruby">
        <source>Hair Restoration Specialist</source>
        <target>头发修复专科医生</target>
      </trans-unit>
      <trans-unit id="687" resname="r787291007" restype="string" datatype="ruby">
        <source>Hand Surgeon</source>
        <target>手外科医生</target>
      </trans-unit>
      <trans-unit id="688" resname="r819256580" restype="string" datatype="ruby">
        <source>Hematologist</source>
        <target>血液学家</target>
      </trans-unit>
      <trans-unit id="689" resname="r201397782" restype="string" datatype="ruby">
        <source>Hepatologist</source>
        <target>肝脏病学家</target>
      </trans-unit>
      <trans-unit id="690" resname="r315981743" restype="string" datatype="ruby">
        <source>Holistic Medicine Practitioner</source>
        <target>整体医学医生</target>
      </trans-unit>
      <trans-unit id="691" resname="r556505391" restype="string" datatype="ruby">
        <source>Hospitalist</source>
        <target>住院医生</target>
      </trans-unit>
      <trans-unit id="692" resname="r964632531" restype="string" datatype="ruby">
        <source>Immunologist</source>
        <target>免疫学家</target>
      </trans-unit>
      <trans-unit id="693" resname="r681701898" restype="string" datatype="ruby">
        <source>Integrative Medicine Specialist</source>
        <target>中西医结合治疗专科医生</target>
      </trans-unit>
      <trans-unit id="694" resname="r34663532" restype="string" datatype="ruby">
        <source>Internist and Pediatrician</source>
        <target>内科医生和儿科医生</target>
      </trans-unit>
      <trans-unit id="695" resname="r968553185" restype="string" datatype="ruby">
        <source>Interventional Radiologist</source>
        <target>介入放射科医生</target>
      </trans-unit>
      <trans-unit id="696" resname="r36625655" restype="string" datatype="ruby">
        <source>Lasik Surgeon</source>
        <target>激光外科医生</target>
      </trans-unit>
      <trans-unit id="697" resname="r735415197" restype="string" datatype="ruby">
        <source>Nephrologist</source>
        <target>肾脏专科医生</target>
      </trans-unit>
      <trans-unit id="698" resname="r855040729" restype="string" datatype="ruby">
        <source>Neuroradiologist</source>
        <target>神经系放射学家</target>
      </trans-unit>
      <trans-unit id="699" resname="r540725695" restype="string" datatype="ruby">
        <source>Neurosurgeon</source>
        <target>神经外科医生</target>
      </trans-unit>
      <trans-unit id="700" resname="r381571923" restype="string" datatype="ruby">
        <source>Nuclear Medicine Specialist</source>
        <target>核医学专科医生</target>
      </trans-unit>
      <trans-unit id="701" resname="r1036724137" restype="string" datatype="ruby">
        <source>Obstetric Medicine Specialist</source>
        <target>产科医学专科医生</target>
      </trans-unit>
      <trans-unit id="702" resname="r705927569" restype="string" datatype="ruby">
        <source>Occupational Medicine Specialist</source>
        <target>职业医学专科医生</target>
      </trans-unit>
      <trans-unit id="703" resname="r774363533" restype="string" datatype="ruby">
        <source>Oncologist</source>
        <target>肿瘤学家</target>
      </trans-unit>
      <trans-unit id="704" resname="r166224609" restype="string" datatype="ruby">
        <source>Oncologist and Hematologist</source>
        <target>肿瘤学家和血液学家</target>
      </trans-unit>
      <trans-unit id="705" resname="r807243127" restype="string" datatype="ruby">
        <source>Ophthalmologist</source>
        <target>眼科医生</target>
      </trans-unit>
      <trans-unit id="706" resname="r300955994" restype="string" datatype="ruby">
        <source>Orthodontist</source>
        <target>牙齿矫正医师</target>
      </trans-unit>
      <trans-unit id="707" resname="r835040774" restype="string" datatype="ruby">
        <source>Orthopedic Foot and Ankle Surgeon</source>
        <target>骨科足部和踝关节外科医生</target>
      </trans-unit>
      <trans-unit id="708" resname="r907140154" restype="string" datatype="ruby">
        <source>Orthopedic Reconstructive Surgeon</source>
        <target>整形重建外科医生</target>
      </trans-unit>
      <trans-unit id="709" resname="r413382702" restype="string" datatype="ruby">
        <source>Orthopedic Spine Surgeon</source>
        <target>骨科脊柱外科医生</target>
      </trans-unit>
      <trans-unit id="710" resname="r19273514" restype="string" datatype="ruby">
        <source>Otolaryngologist</source>
        <target>耳鼻喉科专科医生</target>
      </trans-unit>
      <trans-unit id="711" resname="r690600056" restype="string" datatype="ruby">
        <source>Pain Management Specialist</source>
        <target>疼痛治疗专科医生</target>
      </trans-unit>
      <trans-unit id="712" resname="r655288344" restype="string" datatype="ruby">
        <source>Palliative Care Specialist</source>
        <target>临终关怀专科医生</target>
      </trans-unit>
      <trans-unit id="713" resname="r229202581" restype="string" datatype="ruby">
        <source>Pathologist</source>
        <target>病理学家</target>
      </trans-unit>
      <trans-unit id="714" resname="r211121372" restype="string" datatype="ruby">
        <source>Pediatric Allergist</source>
        <target>儿科过敏专科医生</target>
      </trans-unit>
      <trans-unit id="715" resname="r1043186378" restype="string" datatype="ruby">
        <source>Pediatric Cardiologist</source>
        <target>小儿心脏病学专科医生</target>
      </trans-unit>
      <trans-unit id="716" resname="r242357524" restype="string" datatype="ruby">
        <source>Pediatric Critical Care Specialist</source>
        <target>儿科重症护理专科医生</target>
      </trans-unit>
      <trans-unit id="717" resname="r890007890" restype="string" datatype="ruby">
        <source>Pediatric Dentist</source>
        <target>儿科牙医</target>
      </trans-unit>
      <trans-unit id="718" resname="r683913974" restype="string" datatype="ruby">
        <source>Pediatric Dermatologist</source>
        <target>儿科皮肤科医生</target>
      </trans-unit>
      <trans-unit id="719" resname="r450272754" restype="string" datatype="ruby">
        <source>Pediatric Emergency Physician</source>
        <target>小儿急救医师</target>
      </trans-unit>
      <trans-unit id="720" resname="r712492759" restype="string" datatype="ruby">
        <source>Pediatric Endocrinologist</source>
        <target>儿科内分泌学家</target>
      </trans-unit>
      <trans-unit id="721" resname="r880639109" restype="string" datatype="ruby">
        <source>Pediatric Gastroenterologist</source>
        <target>儿科胃肠病学家</target>
      </trans-unit>
      <trans-unit id="722" resname="r356584778" restype="string" datatype="ruby">
        <source>Pediatric Hematologist and Oncologist</source>
        <target>儿科血液学家和肿瘤学家</target>
      </trans-unit>
      <trans-unit id="723" resname="r507768574" restype="string" datatype="ruby">
        <source>Pediatric Infectious Disease Specialist</source>
        <target>儿科传染病专科医生</target>
      </trans-unit>
      <trans-unit id="724" resname="r746889760" restype="string" datatype="ruby">
        <source>Pediatric Nephrologist</source>
        <target>儿童肾脏科专科医生</target>
      </trans-unit>
      <trans-unit id="725" resname="r54758346" restype="string" datatype="ruby">
        <source>Pediatric Ophthalmologist</source>
        <target>儿童眼科专科医生</target>
      </trans-unit>
      <trans-unit id="726" resname="r944060164" restype="string" datatype="ruby">
        <source>Pediatric Orthopedic Surgeon</source>
        <target>儿童整形外科医生</target>
      </trans-unit>
      <trans-unit id="727" resname="r473187902" restype="string" datatype="ruby">
        <source>Pediatric Pulmonologist</source>
        <target>小儿肺学专科医生</target>
      </trans-unit>
      <trans-unit id="728" resname="r22214480" restype="string" datatype="ruby">
        <source>Pediatric Rehabilitation Specialist</source>
        <target>儿科康复医学专科医生</target>
      </trans-unit>
      <trans-unit id="729" resname="r968952926" restype="string" datatype="ruby">
        <source>Pediatric Sports Medicine Specialist</source>
        <target>儿科运动医学专科医生</target>
      </trans-unit>
      <trans-unit id="730" resname="r947589903" restype="string" datatype="ruby">
        <source>Pediatric Surgeon</source>
        <target>小儿外科医生</target>
      </trans-unit>
      <trans-unit id="731" resname="r888859737" restype="string" datatype="ruby">
        <source>Pediatric Urologist</source>
        <target>小儿泌尿科医生</target>
      </trans-unit>
      <trans-unit id="732" resname="r140459416" restype="string" datatype="ruby">
        <source>Pediatrician</source>
        <target>儿科医生</target>
      </trans-unit>
      <trans-unit id="733" resname="r554515484" restype="string" datatype="ruby">
        <source>Perinatologist</source>
        <target>围产学家</target>
      </trans-unit>
      <trans-unit id="734" resname="r450373856" restype="string" datatype="ruby">
        <source>Pharmacologist</source>
        <target>药理学家</target>
      </trans-unit>
      <trans-unit id="735" resname="r64248140" restype="string" datatype="ruby">
        <source>Phlebologist</source>
        <target>药理学家</target>
      </trans-unit>
      <trans-unit id="736" resname="r190979833" restype="string" datatype="ruby">
        <source>Physiatrist</source>
        <target>理疗医生</target>
      </trans-unit>
      <trans-unit id="737" resname="r913935946" restype="string" datatype="ruby">
        <source>Physical Medicine and Rehab Specialist</source>
        <target>物理医学和康复专科医生</target>
      </trans-unit>
      <trans-unit id="738" resname="r272603401" restype="string" datatype="ruby">
        <source>Plastic Surgeon</source>
        <target>整形外科医生</target>
      </trans-unit>
      <trans-unit id="739" resname="r951432257" restype="string" datatype="ruby">
        <source>Podiatrist</source>
        <target>足科医生</target>
      </trans-unit>
      <trans-unit id="740" resname="r909086406" restype="string" datatype="ruby">
        <source>Prosthodontist</source>
        <target>镶牙专家</target>
      </trans-unit>
      <trans-unit id="741" resname="r129690959" restype="string" datatype="ruby">
        <source>Psychiatrist</source>
        <target>精神科医师</target>
      </trans-unit>
      <trans-unit id="742" resname="r1047279497" restype="string" datatype="ruby">
        <source>Psychologist</source>
        <target>心理医生</target>
      </trans-unit>
      <trans-unit id="743" resname="r827280697" restype="string" datatype="ruby">
        <source>Public Health Specialist</source>
        <target>公共卫生专科医生</target>
      </trans-unit>
      <trans-unit id="744" resname="r189914341" restype="string" datatype="ruby">
        <source>Pulmonary Critical Care Intensivist</source>
        <target>肺急救护理特护医生</target>
      </trans-unit>
      <trans-unit id="745" resname="r609611964" restype="string" datatype="ruby">
        <source>Radiation Oncologist</source>
        <target>放射肿瘤医师</target>
      </trans-unit>
      <trans-unit id="746" resname="r633448127" restype="string" datatype="ruby">
        <source>Radiologist</source>
        <target>放射科医师</target>
      </trans-unit>
      <trans-unit id="747" resname="r533280193" restype="string" datatype="ruby">
        <source>Reproductive Endocrinologist</source>
        <target>生殖内分泌专家</target>
      </trans-unit>
      <trans-unit id="748" resname="r428602651" restype="string" datatype="ruby">
        <source>Retinal Surgeon</source>
        <target>视网膜外科医生</target>
      </trans-unit>
      <trans-unit id="749" resname="r1029442879" restype="string" datatype="ruby">
        <source>Rheumatologist</source>
        <target>风湿病专家</target>
      </trans-unit>
      <trans-unit id="750" resname="r870855306" restype="string" datatype="ruby">
        <source>Sport Medicine Specialist</source>
        <target>运动医学专科医生</target>
      </trans-unit>
      <trans-unit id="751" resname="r194077049" restype="string" datatype="ruby">
        <source>Surgical Oncologist</source>
        <target>外科肿瘤医师</target>
      </trans-unit>
      <trans-unit id="752" resname="r851864813" restype="string" datatype="ruby">
        <source>Thoracic Surgeon</source>
        <target>胸外科医生</target>
      </trans-unit>
      <trans-unit id="753" resname="r473929068" restype="string" datatype="ruby">
        <source>Toxicologist</source>
        <target>毒理学家</target>
      </trans-unit>
      <trans-unit id="754" resname="r924046878" restype="string" datatype="ruby">
        <source>Transfusion Specialist</source>
        <target>输液专科医生</target>
      </trans-unit>
      <trans-unit id="755" resname="r527839313" restype="string" datatype="ruby">
        <source>Trauma Surgeon</source>
        <target>创伤外科医生</target>
      </trans-unit>
      <trans-unit id="756" resname="r978188282" restype="string" datatype="ruby">
        <source>Travel Medicine Specialist</source>
        <target>旅行医学专科医生</target>
      </trans-unit>
      <trans-unit id="757" resname="r802243024" restype="string" datatype="ruby">
        <source>Undersea and Hyperbaric Medicine Specialist</source>
        <target>海水和高压医学专科医生</target>
      </trans-unit>
      <trans-unit id="758" resname="r669869026" restype="string" datatype="ruby">
        <source>Urgent Care Specialist</source>
        <target>紧急护理专科医生</target>
      </trans-unit>
      <trans-unit id="759" resname="r255352695" restype="string" datatype="ruby">
        <source>Urologic Oncologist</source>
        <target>泌尿道肿瘤学家</target>
      </trans-unit>
      <trans-unit id="760" resname="r553401355" restype="string" datatype="ruby">
        <source>Urologist</source>
        <target>泌尿科医生</target>
      </trans-unit>
      <trans-unit id="761" resname="r43071103" restype="string" datatype="ruby">
        <source>Vascular Surgeon</source>
        <target>心血管外科医生</target>
      </trans-unit>
      <trans-unit id="762" resname="r20181383" restype="string" datatype="ruby">
        <source>Wilderness Medicine Specialist</source>
        <target>荒野医学专科医生</target>
      </trans-unit>
      <trans-unit id="763" resname="r284432122" restype="string" datatype="ruby">
        <source>Wound Care Specialist</source>
        <target>伤口护理专科医生</target>
      </trans-unit>
      <trans-unit id="764" resname="r594230521" restype="string" datatype="ruby">
        <source>12:00 am</source>
        <target>12:00</target>
      </trans-unit>
      <trans-unit id="765" resname="r791013990" restype="string" datatype="ruby">
        <source>12:15 am</source>
        <target>12:15</target>
      </trans-unit>
      <trans-unit id="766" resname="r160690984" restype="string" datatype="ruby">
        <source>12:30 am</source>
        <target>12:30</target>
      </trans-unit>
      <trans-unit id="767" resname="r357474453" restype="string" datatype="ruby">
        <source>12:45 am</source>
        <target>12:45</target>
      </trans-unit>
      <trans-unit id="768" resname="r604147110" restype="string" datatype="ruby">
        <source>01:00 am</source>
        <target>01:00</target>
      </trans-unit>
      <trans-unit id="769" resname="r800930579" restype="string" datatype="ruby">
        <source>01:15 am</source>
        <target>1:15</target>
      </trans-unit>
      <trans-unit id="770" resname="r170607573" restype="string" datatype="ruby">
        <source>01:30 am</source>
        <target>1:30</target>
      </trans-unit>
      <trans-unit id="771" resname="r367391042" restype="string" datatype="ruby">
        <source>01:45 am</source>
        <target>1:45</target>
      </trans-unit>
      <trans-unit id="772" resname="r1052623677" restype="string" datatype="ruby">
        <source>02:00 am</source>
        <target>2:00</target>
      </trans-unit>
      <trans-unit id="773" resname="r175665357" restype="string" datatype="ruby">
        <source>02:15 am</source>
        <target>2:15</target>
      </trans-unit>
      <trans-unit id="774" resname="r427358455" restype="string" datatype="ruby">
        <source>03:00 am</source>
        <target>3:00</target>
      </trans-unit>
      <trans-unit id="775" resname="r624141924" restype="string" datatype="ruby">
        <source>03:15 am</source>
        <target>3:15</target>
      </trans-unit>
      <trans-unit id="776" resname="r1067560707" restype="string" datatype="ruby">
        <source>03:30 am</source>
        <target>3:30</target>
      </trans-unit>
      <trans-unit id="777" resname="r190602387" restype="string" datatype="ruby">
        <source>03:45 am</source>
        <target>3:45</target>
      </trans-unit>
      <trans-unit id="778" resname="r875835022" restype="string" datatype="ruby">
        <source>04:00 am</source>
        <target>4:00</target>
      </trans-unit>
      <trans-unit id="779" resname="r1072618491" restype="string" datatype="ruby">
        <source>04:15 am</source>
        <target>4:15</target>
      </trans-unit>
      <trans-unit id="780" resname="r442295485" restype="string" datatype="ruby">
        <source>04:30 am</source>
        <target>4:30</target>
      </trans-unit>
      <trans-unit id="781" resname="r639078954" restype="string" datatype="ruby">
        <source>04:45 am</source>
        <target>4:45</target>
      </trans-unit>
      <trans-unit id="782" resname="r250569800" restype="string" datatype="ruby">
        <source>05:00 am</source>
        <target>5:00</target>
      </trans-unit>
      <trans-unit id="783" resname="r13813732" restype="string" datatype="ruby">
        <source>05:45 am</source>
        <target>5:45</target>
      </trans-unit>
      <trans-unit id="784" resname="r699046367" restype="string" datatype="ruby">
        <source>06:00 am</source>
        <target>6:00</target>
      </trans-unit>
      <trans-unit id="785" resname="r895829836" restype="string" datatype="ruby">
        <source>06:15 am</source>
        <target>6:15</target>
      </trans-unit>
      <trans-unit id="786" resname="r265506830" restype="string" datatype="ruby">
        <source>06:30 am</source>
        <target>6:30</target>
      </trans-unit>
      <trans-unit id="787" resname="r462290299" restype="string" datatype="ruby">
        <source>06:45 am</source>
        <target>6:45</target>
      </trans-unit>
      <trans-unit id="788" resname="r73781145" restype="string" datatype="ruby">
        <source>07:00 am</source>
        <target>7:00</target>
      </trans-unit>
      <trans-unit id="789" resname="r270564614" restype="string" datatype="ruby">
        <source>07:15 am</source>
        <target>7:15</target>
      </trans-unit>
      <trans-unit id="790" resname="r713983397" restype="string" datatype="ruby">
        <source>07:30 am</source>
        <target>7:30</target>
      </trans-unit>
      <trans-unit id="791" resname="r910766866" restype="string" datatype="ruby">
        <source>07:45 am</source>
        <target>7:45</target>
      </trans-unit>
      <trans-unit id="792" resname="r88718175" restype="string" datatype="ruby">
        <source>08:30 am</source>
        <target>8:30</target>
      </trans-unit>
      <trans-unit id="793" resname="r285501644" restype="string" datatype="ruby">
        <source>08:45 am</source>
        <target>8:45</target>
      </trans-unit>
      <trans-unit id="794" resname="r970734279" restype="string" datatype="ruby">
        <source>09:00 am</source>
        <target>9:00</target>
      </trans-unit>
      <trans-unit id="795" resname="r93775959" restype="string" datatype="ruby">
        <source>09:15 am</source>
        <target>9:15</target>
      </trans-unit>
      <trans-unit id="796" resname="r537194742" restype="string" datatype="ruby">
        <source>09:30 am</source>
        <target>9:30</target>
      </trans-unit>
      <trans-unit id="797" resname="r733978211" restype="string" datatype="ruby">
        <source>09:45 am</source>
        <target>9:45</target>
      </trans-unit>
      <trans-unit id="798" resname="r771019176" restype="string" datatype="ruby">
        <source>10:00 am</source>
        <target>10:00</target>
      </trans-unit>
      <trans-unit id="799" resname="r967802645" restype="string" datatype="ruby">
        <source>10:15 am</source>
        <target>10:15</target>
      </trans-unit>
      <trans-unit id="800" resname="r337479639" restype="string" datatype="ruby">
        <source>10:30 am</source>
        <target>10:30</target>
      </trans-unit>
      <trans-unit id="801" resname="r342537423" restype="string" datatype="ruby">
        <source>11:15 am</source>
        <target>11:15</target>
      </trans-unit>
      <trans-unit id="802" resname="r785956206" restype="string" datatype="ruby">
        <source>11:30 am</source>
        <target>11:30</target>
      </trans-unit>
      <trans-unit id="803" resname="r982739675" restype="string" datatype="ruby">
        <source>11:45 am</source>
        <target>11:45</target>
      </trans-unit>
      <trans-unit id="804" resname="r564744796" restype="string" datatype="ruby">
        <source>12:00 pm</source>
        <target>12:00</target>
      </trans-unit>
      <trans-unit id="805" resname="r761528265" restype="string" datatype="ruby">
        <source>12:15 pm</source>
        <target>12:15</target>
      </trans-unit>
      <trans-unit id="806" resname="r131205259" restype="string" datatype="ruby">
        <source>12:30 pm</source>
        <target>12:30</target>
      </trans-unit>
      <trans-unit id="807" resname="r327988728" restype="string" datatype="ruby">
        <source>12:45 pm</source>
        <target>12:45</target>
      </trans-unit>
      <trans-unit id="808" resname="r574661385" restype="string" datatype="ruby">
        <source>01:00 pm</source>
        <target>13:00</target>
      </trans-unit>
      <trans-unit id="809" resname="r771444854" restype="string" datatype="ruby">
        <source>01:15 pm</source>
        <target>13:15</target>
      </trans-unit>
      <trans-unit id="810" resname="r1023137952" restype="string" datatype="ruby">
        <source>02:00 pm</source>
        <target>14:00</target>
      </trans-unit>
      <trans-unit id="811" resname="r146179632" restype="string" datatype="ruby">
        <source>02:15 pm</source>
        <target>14:15</target>
      </trans-unit>
      <trans-unit id="812" resname="r589598415" restype="string" datatype="ruby">
        <source>02:30 pm</source>
        <target>14:30</target>
      </trans-unit>
      <trans-unit id="813" resname="r786381884" restype="string" datatype="ruby">
        <source>02:45 pm</source>
        <target>14:45</target>
      </trans-unit>
      <trans-unit id="814" resname="r397872730" restype="string" datatype="ruby">
        <source>03:00 pm</source>
        <target>15:00</target>
      </trans-unit>
      <trans-unit id="815" resname="r594656199" restype="string" datatype="ruby">
        <source>03:15 pm</source>
        <target>15:15</target>
      </trans-unit>
      <trans-unit id="816" resname="r1038074982" restype="string" datatype="ruby">
        <source>03:30 pm</source>
        <target>15:30</target>
      </trans-unit>
      <trans-unit id="817" resname="r161116662" restype="string" datatype="ruby">
        <source>03:45 pm</source>
        <target>15:45</target>
      </trans-unit>
      <trans-unit id="818" resname="r846349297" restype="string" datatype="ruby">
        <source>04:00 pm</source>
        <target>16:00</target>
      </trans-unit>
      <trans-unit id="819" resname="r609593229" restype="string" datatype="ruby">
        <source>04:45 pm</source>
        <target>16:45</target>
      </trans-unit>
      <trans-unit id="820" resname="r221084075" restype="string" datatype="ruby">
        <source>05:00 pm</source>
        <target>17:00</target>
      </trans-unit>
      <trans-unit id="821" resname="r417867544" restype="string" datatype="ruby">
        <source>05:15 pm</source>
        <target>17:15</target>
      </trans-unit>
      <trans-unit id="822" resname="r861286327" restype="string" datatype="ruby">
        <source>05:30 pm</source>
        <target>17:30</target>
      </trans-unit>
      <trans-unit id="823" resname="r1058069796" restype="string" datatype="ruby">
        <source>05:45 pm</source>
        <target>17:45</target>
      </trans-unit>
      <trans-unit id="824" resname="r669560642" restype="string" datatype="ruby">
        <source>06:00 pm</source>
        <target>18:00</target>
      </trans-unit>
      <trans-unit id="825" resname="r866344111" restype="string" datatype="ruby">
        <source>06:15 pm</source>
        <target>18:15</target>
      </trans-unit>
      <trans-unit id="826" resname="r236021105" restype="string" datatype="ruby">
        <source>06:30 pm</source>
        <target>18:30</target>
      </trans-unit>
      <trans-unit id="827" resname="r432804574" restype="string" datatype="ruby">
        <source>06:45 pm</source>
        <target>18:45</target>
      </trans-unit>
      <trans-unit id="828" resname="r684497672" restype="string" datatype="ruby">
        <source>07:30 pm</source>
        <target>19:30</target>
      </trans-unit>
      <trans-unit id="829" resname="r881281141" restype="string" datatype="ruby">
        <source>07:45 pm</source>
        <target>19:45</target>
      </trans-unit>
      <trans-unit id="830" resname="r492771987" restype="string" datatype="ruby">
        <source>08:00 pm</source>
        <target>20:00</target>
      </trans-unit>
      <trans-unit id="831" resname="r689555456" restype="string" datatype="ruby">
        <source>08:15 pm</source>
        <target>20:15</target>
      </trans-unit>
      <trans-unit id="832" resname="r59232450" restype="string" datatype="ruby">
        <source>08:30 pm</source>
        <target>20:30</target>
      </trans-unit>
      <trans-unit id="833" resname="r256015919" restype="string" datatype="ruby">
        <source>08:45 pm</source>
        <target>20:45</target>
      </trans-unit>
      <trans-unit id="834" resname="r941248554" restype="string" datatype="ruby">
        <source>09:00 pm</source>
        <target>21:00</target>
      </trans-unit>
      <trans-unit id="835" resname="r64290234" restype="string" datatype="ruby">
        <source>09:15 pm</source>
        <target>21:15</target>
      </trans-unit>
      <trans-unit id="836" resname="r507709017" restype="string" datatype="ruby">
        <source>09:30 pm</source>
        <target>21:30</target>
      </trans-unit>
      <trans-unit id="837" resname="r938316920" restype="string" datatype="ruby">
        <source>10:15 pm</source>
        <target>22:15</target>
      </trans-unit>
      <trans-unit id="838" resname="r307993914" restype="string" datatype="ruby">
        <source>10:30 pm</source>
        <target>22:30</target>
      </trans-unit>
      <trans-unit id="839" resname="r504777383" restype="string" datatype="ruby">
        <source>10:45 pm</source>
        <target>22:45</target>
      </trans-unit>
      <trans-unit id="840" resname="r116268229" restype="string" datatype="ruby">
        <source>11:00 pm</source>
        <target>23:00</target>
      </trans-unit>
      <trans-unit id="841" resname="r313051698" restype="string" datatype="ruby">
        <source>11:15 pm</source>
        <target>23:15</target>
      </trans-unit>
      <trans-unit id="842" resname="r756470481" restype="string" datatype="ruby">
        <source>11:30 pm</source>
        <target>23:30</target>
      </trans-unit>
      <trans-unit id="843" resname="r953253950" restype="string" datatype="ruby">
        <source>11:45 pm</source>
        <target>23:45</target>
      </trans-unit>
      <trans-unit id="844" resname="r437533016" restype="string" datatype="ruby">
        <source>11:59 pm</source>
        <target>23:59</target>
      </trans-unit>
      <trans-unit id="845" resname="r727730983" restype="string" datatype="ruby">
        <source>Sunday</source>
        <target>星期天</target>
      </trans-unit>
      <trans-unit id="846" resname="r1039645027" restype="string" datatype="ruby">
        <source>sunday</source>
        <target>星期天</target>
      </trans-unit>
      <trans-unit id="847" resname="r1042933876" restype="string" datatype="ruby">
        <source>monday</source>
        <target>星期一</target>
      </trans-unit>
      <trans-unit id="848" resname="r850926260" restype="string" datatype="ruby">
        <source>Tuesday</source>
        <target>星期二</target>
      </trans-unit>
      <trans-unit id="849" resname="r169791358" restype="string" datatype="ruby">
        <source>tuesday</source>
        <target>星期二</target>
      </trans-unit>
      <trans-unit id="850" resname="r474620082" restype="string" datatype="ruby">
        <source>Wednesday</source>
        <target>星期三</target>
      </trans-unit>
      <trans-unit id="851" resname="r212326416" restype="string" datatype="ruby">
        <source>wednesday</source>
        <target>星期三</target>
      </trans-unit>
      <trans-unit id="852" resname="r575273050" restype="string" datatype="ruby">
        <source>Thursday</source>
        <target>星期四</target>
      </trans-unit>
      <trans-unit id="853" resname="r939077104" restype="string" datatype="ruby">
        <source>thursday</source>
        <target>星期四</target>
      </trans-unit>
      <trans-unit id="854" resname="r559041068" restype="string" datatype="ruby">
        <source>Friday</source>
        <target>星期五</target>
      </trans-unit>
      <trans-unit id="855" resname="r870955112" restype="string" datatype="ruby">
        <source>friday</source>
        <target>星期五</target>
      </trans-unit>
      <trans-unit id="856" resname="r362417521" restype="string" datatype="ruby">
        <source>Saturday</source>
        <target>星期六</target>
      </trans-unit>
      <trans-unit id="857" resname="r726221575" restype="string" datatype="ruby">
        <source>saturday</source>
        <target>星期六</target>
      </trans-unit>
      <trans-unit id="858" resname="r384041382" restype="string" datatype="ruby">
        <source>1-2</source>
        <target>1-2</target>
      </trans-unit>
      <trans-unit id="859" resname="r384106903" restype="string" datatype="ruby">
        <source>1-3</source>
        <target>1-3</target>
      </trans-unit>
      <trans-unit id="860" resname="r437509068" restype="string" datatype="ruby">
        <source>2-3</source>
        <target>2-3</target>
      </trans-unit>
      <trans-unit id="861" resname="r693652305" restype="string" datatype="ruby">
        <source>0.5/half</source>
        <target>0.5</target>
      </trans-unit>
      <trans-unit id="862" resname="r666351531" restype="string" datatype="ruby">
        <source>0.5-1</source>
        <target>0.5-1</target>
      </trans-unit>
      <trans-unit id="864" resname="r702685220" restype="string" datatype="ruby">
        <source>7.5</source>
        <target>7.5</target>
      </trans-unit>
      <trans-unit id="869" resname="r772807199" restype="string" datatype="ruby">
        <source>capsule</source>
        <target>胶囊</target>
      </trans-unit>
      <trans-unit id="870" resname="r891764078" restype="string" datatype="ruby">
        <source>drop</source>
        <target>滴剂</target>
      </trans-unit>
      <trans-unit id="871" resname="r878414933" restype="string" datatype="ruby">
        <source>gm</source>
        <target>克</target>
      </trans-unit>
      <trans-unit id="872" resname="r409135760" restype="string" datatype="ruby">
        <source>lozenge</source>
        <target>锭剂</target>
      </trans-unit>
      <trans-unit id="873" resname="r264269918" restype="string" datatype="ruby">
        <source>mcg</source>
        <target>微克</target>
      </trans-unit>
      <trans-unit id="874" resname="r866227517" restype="string" datatype="ruby">
        <source>mg</source>
        <target>毫克</target>
      </trans-unit>
      <trans-unit id="875" resname="r952253976" restype="string" datatype="ruby">
        <source>patch</source>
        <target>贴剂</target>
      </trans-unit>
      <trans-unit id="876" resname="r376898178" restype="string" datatype="ruby">
        <source>pill</source>
        <target>药丸</target>
      </trans-unit>
      <trans-unit id="877" resname="r1029125322" restype="string" datatype="ruby">
        <source>puff</source>
        <target>粉扑</target>
      </trans-unit>
      <trans-unit id="878" resname="r4514769" restype="string" datatype="ruby">
        <source>suppository</source>
        <target>栓剂</target>
      </trans-unit>
      <trans-unit id="879" resname="r774685714" restype="string" datatype="ruby">
        <source>tablet</source>
        <target>药片</target>
      </trans-unit>
      <trans-unit id="880" resname="r650568731" restype="string" datatype="ruby">
        <source>troche</source>
        <target>片剂</target>
      </trans-unit>
      <trans-unit id="881" resname="r404310836" restype="string" datatype="ruby">
        <source>syringe</source>
        <target>注射</target>
      </trans-unit>
      <trans-unit id="882" resname="r649682159" restype="string" datatype="ruby">
        <source>package</source>
        <target>套餐</target>
      </trans-unit>
      <trans-unit id="883" resname="r634795537" restype="string" datatype="ruby">
        <source>by mouth</source>
        <target>口服</target>
      </trans-unit>
      <trans-unit id="884" resname="r180363662" restype="string" datatype="ruby">
        <source>ears, both</source>
        <target>耳朵，两只</target>
      </trans-unit>
      <trans-unit id="885" resname="r105229220" restype="string" datatype="ruby">
        <source>ear, left</source>
        <target>耳朵，左</target>
      </trans-unit>
      <trans-unit id="886" resname="r985276911" restype="string" datatype="ruby">
        <source>epidural</source>
        <target>硬膜外</target>
      </trans-unit>
      <trans-unit id="887" resname="r37174601" restype="string" datatype="ruby">
        <source>eyes, both</source>
        <target>眼睛，两只</target>
      </trans-unit>
      <trans-unit id="888" resname="r453466729" restype="string" datatype="ruby">
        <source>eye, left</source>
        <target>眼睛，左</target>
      </trans-unit>
      <trans-unit id="889" resname="r493837324" restype="string" datatype="ruby">
        <source>eyelids, apply to</source>
        <target>眼皮,适用于</target>
      </trans-unit>
      <trans-unit id="890" resname="r417349156" restype="string" datatype="ruby">
        <source>eye, surgical</source>
        <target>眼睛，手术</target>
      </trans-unit>
      <trans-unit id="891" resname="r495175833" restype="string" datatype="ruby">
        <source>face, apply to</source>
        <target>脸，适用于</target>
      </trans-unit>
      <trans-unit id="892" resname="r874261262" restype="string" datatype="ruby">
        <source>feeding tube, via</source>
        <target>喂食管，通过</target>
      </trans-unit>
      <trans-unit id="893" resname="r826787348" restype="string" datatype="ruby">
        <source>in vitro</source>
        <target>在体外</target>
      </trans-unit>
      <trans-unit id="894" resname="r448387863" restype="string" datatype="ruby">
        <source>inhale</source>
        <target>吸气</target>
      </trans-unit>
      <trans-unit id="895" resname="r241283529" restype="string" datatype="ruby">
        <source>intraarticular</source>
        <target>关节内</target>
      </trans-unit>
      <trans-unit id="896" resname="r469085293" restype="string" datatype="ruby">
        <source>inject, intramuscular</source>
        <target>注射，肌内</target>
      </trans-unit>
      <trans-unit id="897" resname="r613925552" restype="string" datatype="ruby">
        <source>intraperitoneal</source>
        <target>腹腔内</target>
      </trans-unit>
      <trans-unit id="898" resname="r1018985263" restype="string" datatype="ruby">
        <source>intrapleural</source>
        <target>胸膜内</target>
      </trans-unit>
      <trans-unit id="899" resname="r401618971" restype="string" datatype="ruby">
        <source>intrathecal</source>
        <target>囊内</target>
      </trans-unit>
      <trans-unit id="900" resname="r621406014" restype="string" datatype="ruby">
        <source>intravenous</source>
        <target>静脉内</target>
      </trans-unit>
      <trans-unit id="901" resname="r454624792" restype="string" datatype="ruby">
        <source>intravesical</source>
        <target>膀胱内</target>
      </trans-unit>
      <trans-unit id="902" resname="r138574120" restype="string" datatype="ruby">
        <source>lip, under the</source>
        <target>唇，下</target>
      </trans-unit>
      <trans-unit id="903" resname="r240594079" restype="string" datatype="ruby">
        <source>nose, in the</source>
        <target>鼻子，里</target>
      </trans-unit>
      <trans-unit id="904" resname="r155946384" restype="string" datatype="ruby">
        <source>penis, inject into</source>
        <target>阴茎，注射入</target>
      </trans-unit>
      <trans-unit id="905" resname="r974403850" restype="string" datatype="ruby">
        <source>perfusion</source>
        <target>输液</target>
      </trans-unit>
      <trans-unit id="906" resname="r642492904" restype="string" datatype="ruby">
        <source>rinse</source>
        <target>冲洗</target>
      </trans-unit>
      <trans-unit id="907" resname="r700904805" restype="string" datatype="ruby">
        <source>scalp, apply to</source>
        <target>头皮，适用于</target>
      </trans-unit>
      <trans-unit id="908" resname="r444244781" restype="string" datatype="ruby">
        <source>skin, inject below</source>
        <target>皮肤，下面注射</target>
      </trans-unit>
      <trans-unit id="909" resname="r306325837" restype="string" datatype="ruby">
        <source>skin, apply on</source>
        <target>皮肤，适用</target>
      </trans-unit>
      <trans-unit id="910" resname="r245890306" restype="string" datatype="ruby">
        <source>teeth, apply to</source>
        <target>牙齿，适用于</target>
      </trans-unit>
      <trans-unit id="911" resname="r958198188" restype="string" datatype="ruby">
        <source>tongue, under the</source>
        <target>舌头，下</target>
      </trans-unit>
      <trans-unit id="912" resname="r393228050" restype="string" datatype="ruby">
        <source>urethra, in the</source>
        <target>尿道，里</target>
      </trans-unit>
      <trans-unit id="913" resname="r949883071" restype="string" datatype="ruby">
        <source>Nightly</source>
        <target>夜间的</target>
      </trans-unit>
      <trans-unit id="914" resname="r164275756" restype="string" datatype="ruby">
        <source>BID</source>
        <target>每天两次</target>
      </trans-unit>
      <trans-unit id="915" resname="r965308231" restype="string" datatype="ruby">
        <source>QID</source>
        <target>每天四次</target>
      </trans-unit>
      <trans-unit id="916" resname="r228827838" restype="string" datatype="ruby">
        <source>Q1h WA</source>
        <target>每小时一次 WA</target>
      </trans-unit>
      <trans-unit id="917" resname="r84314659" restype="string" datatype="ruby">
        <source>Q2h WA</source>
        <target>2小时一次 WA</target>
      </trans-unit>
      <trans-unit id="918" resname="r1012878432" restype="string" datatype="ruby">
        <source>Q2h</source>
        <target>2小时一次</target>
      </trans-unit>
      <trans-unit id="919" resname="r1010912717" restype="string" datatype="ruby">
        <source>Q3h</source>
        <target>3小时一次</target>
      </trans-unit>
      <trans-unit id="920" resname="r804879731" restype="string" datatype="ruby">
        <source>Q4-6h</source>
        <target>4-6小时一次</target>
      </trans-unit>
      <trans-unit id="921" resname="r1001084142" restype="string" datatype="ruby">
        <source>Q8h</source>
        <target>8小时一次</target>
      </trans-unit>
      <trans-unit id="922" resname="r108550978" restype="string" datatype="ruby">
        <source>Q12h</source>
        <target>12小时一次</target>
      </trans-unit>
      <trans-unit id="923" resname="r256963183" restype="string" datatype="ruby">
        <source>Q48h</source>
        <target>48小时一次</target>
      </trans-unit>
      <trans-unit id="924" resname="r968256761" restype="string" datatype="ruby">
        <source>QHS</source>
        <target>QHS</target>
      </trans-unit>
      <trans-unit id="925" resname="r622274517" restype="string" datatype="ruby">
        <source>in A.M.</source>
        <target>在上午</target>
      </trans-unit>
      <trans-unit id="926" resname="r437221927" restype="string" datatype="ruby">
        <source>Every Other Day</source>
        <target>每隔一天</target>
      </trans-unit>
      <trans-unit id="927" resname="r472779501" restype="string" datatype="ruby">
        <source>3 Times Weekly</source>
        <target>每周三次</target>
      </trans-unit>
      <trans-unit id="928" resname="r1046854995" restype="string" datatype="ruby">
        <source>Q1wk</source>
        <target>每周一次</target>
      </trans-unit>
      <trans-unit id="929" resname="r719448007" restype="string" datatype="ruby">
        <source>Q3wks</source>
        <target>3周一次</target>
      </trans-unit>
      <trans-unit id="930" resname="r373432725" restype="string" datatype="ruby">
        <source>Once a Month</source>
        <target>每月一次</target>
      </trans-unit>
      <trans-unit id="931" resname="r76911148" restype="string" datatype="ruby">
        <source>CSV format</source>
        <target>CSV格式</target>
      </trans-unit>
      <trans-unit id="932" resname="r29612803" restype="string" datatype="ruby">
        <source>&#35; refinements</source>
        <target>&#35;细分</target>
      </trans-unit>
      <trans-unit id="933" resname="r117241720" restype="string" datatype="ruby">
        <source>Symptom type</source>
        <target>症状类型</target>
      </trans-unit>
    </body>
  </file>
  <file original="app/helpers/ad_campaign_helper.rb" source-language="en-US" target-language="zh-Hans-CN" product-name="ht-webapp12">
    <body>
      <trans-unit id="934" resname="r354888116" restype="string" datatype="ruby">
        <source>Don&apos;t speak the language? No problem! Connect with top doctors 24/7 from anywhere in the world.</source>
        <target>不会讲这种语言？没问题！24/7全天候联系世界各地的顶级医生。</target>
      </trans-unit>
      <trans-unit id="935" resname="r322069921" restype="string" datatype="ruby">
        <source>Get medical help when you need it, by video chat or text. No insurance needed.</source>
        <target>当您需要的时候，通过视频或文字聊天获取医疗帮助。无需保险。</target>
      </trans-unit>
      <trans-unit id="936" resname="r711365815" restype="string" datatype="ruby">
        <source>Don&apos;t take time from your vacation or business trip to find a doctor overseas. Just HealthTap it!</source>
        <target>您在国外度假或商务旅行时不需要花时间寻找医生。只需在HealthTap上搜索！</target>
      </trans-unit>
      <trans-unit id="937" resname="r468532276" restype="string" datatype="ruby">
        <source>We&apos;re so glad we signed up for HealthTap before our trip! Richard got a bad stomach flu in Paris, and we were so happy to be able to talk to a real doctor from our phone at the hotel.  He really put our mind at ease</source>
        <target>我们很高兴在旅行之前注册了HealthTap！Richard在巴黎患了肠胃感冒，我们很高兴能够在酒店中用电话与一位真正的医生交谈。他真的让我们很放心</target>
      </trans-unit>
      <trans-unit id="938" resname="r35916095" restype="string" datatype="ruby">
        <source>Private, confidential consultations with doctors via video, phone or chat, from any device.</source>
        <target>通过任何设备与医生进行私人、保密的视频，电话或聊天。</target>
      </trans-unit>
      <trans-unit id="939" resname="r135212717" restype="string" datatype="ruby">
        <source>Our doctors truly care about you. Get health questions answered, with no hassle and no judgment.</source>
        <target>我们的医生真正关心您。获得健康问题的回答，没有麻烦，无需判断。</target>
      </trans-unit>
      <trans-unit id="940" resname="r922702248" restype="string" datatype="ruby">
        <source>No need to make an appointment, fill out forms or deal with student health services. Get help now.</source>
        <target>无需预约，填写表格或处理学生健康服务。立刻获得帮助。</target>
      </trans-unit>
      <trans-unit id="941" resname="r872272031" restype="string" datatype="ruby">
        <source>I have occasional female troubles.  I&apos;m so happy to have an understanding, female doctor that I can speak with via HD Video Chat - midnight, in my dorm, it doesn&apos;t matter, she is always there for me!</source>
        <target>我有偶尔的女性烦恼。我很高兴有一位理解我的女医生，在我的宿舍午夜时通过高清视频和她聊天都没关系，她总是在我身边！</target>
      </trans-unit>
      <trans-unit id="942" resname="r48337142" restype="string" datatype="ruby">
        <source>No waiting rooms or appointments. Get personalized help from top doctors now.</source>
        <target>没有候诊室且无需预约。立刻从顶级医生获得个性化帮助。</target>
      </trans-unit>
      <trans-unit id="943" resname="r345381600" restype="string" datatype="ruby">
        <source>I just started dating this guy, and had questions about options for contraceptives. What a relief to be able to talk to a real doctor on my desktop, in the privacy of my home.</source>
        <target>我刚刚开始和这个男人约会，对避孕药的选择有疑问。在我的家里，在我的私人空间里，能和一位真正的医生交谈真是一种解脱。</target>
      </trans-unit>
      <trans-unit id="944" resname="r725646948" restype="string" datatype="ruby">
        <source>Have questions or concerns about your loved one&apos;s health? Talk to top doctors now.</source>
        <target>对您所爱的人的健康有任何问题或担忧？立刻与顶级医生交谈！</target>
      </trans-unit>
      <trans-unit id="945" resname="r304989906" restype="string" datatype="ruby">
        <source>No more waiting rooms. Connect with a doctor live via video, phone or chat, from the comfort of home.</source>
        <target>没有更多候诊室在舒适的家中通过视频，电话或聊天与医生实时连接。</target>
      </trans-unit>
      <trans-unit id="946" resname="r31129417" restype="string" datatype="ruby">
        <source>Stay in the know about your loved-ones&apos; health with round-the-clock access to doctors&apos; notes, checklists, and prescriptions.</source>
        <target>通过全天候访问医生笔记，清单和处方，了解您亲人的健康状况。</target>
      </trans-unit>
      <trans-unit id="947" resname="r503401223" restype="string" datatype="ruby">
        <source>When my dad got sick, we were in California and he was in Illinois.  Thanks to HealthTap, we were able to get him the help he needed, stay in the loop, and get peace of mind</source>
        <target>我爸爸生病时，我们在加州，他在伊利诺伊州。感谢HealthTap，我们能够放心地不断地提供他所需要的帮助。</target>
      </trans-unit>
      <trans-unit id="948" resname="r461456233" restype="string" datatype="ruby">
        <source>Kids get sick, and not only during office hours. Talk to a doctor 24/7 from any device.</source>
        <target>孩子们生病了，不仅在办公时间。24/7全天候通过任何设备与医生交谈。</target>
      </trans-unit>
      <trans-unit id="949" resname="r224166853" restype="string" datatype="ruby">
        <source>No appointment needed. Get advice, prescriptions &amp; more with a simple tap on your screen.</source>
        <target>无需预约。获取建议，处方和其他更多的内容只需点击屏幕上方。</target>
      </trans-unit>
      <trans-unit id="950" resname="r833776857" restype="string" datatype="ruby">
        <source>Having a doctor at your fingertips means you can spend less time worrying about your child&apos;s health.</source>
        <target>医生就在您的指尖意味着您不需要花更多的间担心孩子的健康。</target>
      </trans-unit>
      <trans-unit id="951" resname="r500772420" restype="string" datatype="ruby">
        <source>Juggling two small kids is always hard.  I am so happy I can call a Doctor on my phone for a HD Video chat, all without leaving home.  It has saved my sanity and made my kids better so many times, I can&apos;t count.</source>
        <target>和两个小孩子玩耍总是很难。我很高兴我可以通过手机和医生进行高清视频聊天，而这所有的一切都不需要离开家。它保存了我的精力，我都数不清让我的孩子好了多少次了。</target>
      </trans-unit>
      <trans-unit id="952" resname="r326670384" restype="string" datatype="ruby">
        <source>Got questions about your health and well-being? Look no further than your smartphone.</source>
        <target>有关您的健康与保健的问题？没有比您的智能手机更深入了。</target>
      </trans-unit>
      <trans-unit id="953" resname="r125659804" restype="string" datatype="ruby">
        <source>Top doctors are standing by 24/7, ready to help via HD video, phone or chat.</source>
        <target>顶级医生24/7全天候随时恭候通过高清视频，电话或聊天提供帮助。</target>
      </trans-unit>
      <trans-unit id="954" resname="r432364216" restype="string" datatype="ruby">
        <source>Having HealthTap is just like carrying a doctor around in my pocket wherever I go. Love this app.</source>
        <target>拥有HealthTap就像在我的口袋里随身携带了一名医生。喜欢这个应用程序。</target>
      </trans-unit>
      <trans-unit id="955" resname="r363803110" restype="string" datatype="ruby">
        <source>Doctors standing by 24 hours a day, ready to help via phone call, HD Video, or Chat.</source>
        <target>医生每天24小时随时恭候，准备通过高清视频，电话或聊天提供帮助。</target>
      </trans-unit>
      <trans-unit id="956" resname="r413476930" restype="string" datatype="ruby">
        <source>No waiting rooms or insurance. Get advice, prescriptions &amp; more with a simple tap on your screen.</source>
        <target>没有候诊室或保险。获取建议，处方和其他更多的内容只需点击屏幕上方。</target>
      </trans-unit>
      <trans-unit id="957" resname="r444113707" restype="string" datatype="ruby">
        <source>Follow easy-to-use doctor prescribed checklists, personalized just for you.</source>
        <target>按照医生为您开的易于使用的个性化清单。</target>
      </trans-unit>
      <trans-unit id="958" resname="r927918992" restype="string" datatype="ruby">
        <source>Get private, personalized care. No need to deal with insurance, billing, reimbursements.</source>
        <target>获得私人的，专属于您的医护无需处理保险，结算，报销。</target>
      </trans-unit>
      <trans-unit id="959" resname="r312024973" restype="string" datatype="ruby">
        <source>Start Your Free Month</source>
        <target>开始您的一个月免费试用</target>
      </trans-unit>
    </body>
  </file>
  <file original="app/controllers/topics_controller.rb" source-language="en-US" target-language="zh-Hans-CN" product-name="ht-webapp12">
    <body>
      <trans-unit id="960" resname="r581935120" restype="string" datatype="ruby">
        <source>- Doctor answers on HealthTap</source>
        <target>- HealthTap上医生的回答</target>
      </trans-unit>
      <trans-unit id="961" resname="r586888815" restype="string" datatype="ruby">
        <source>- Doctor expertise on HealthTap</source>
        <target>- HealthTap上医生的专业知识</target>
      </trans-unit>
      <trans-unit id="962" resname="r109170118" restype="string" datatype="ruby">
        <source>- Doctor wisdom on HealthTap</source>
        <target>- HealthTap上医生的智慧</target>
      </trans-unit>
      <trans-unit id="963" resname="r718681583" restype="string" datatype="ruby">
        <source>Answers from trusted physicians on</source>
        <target>值得信赖的医师的回答</target>
      </trans-unit>
      <trans-unit id="964" resname="r51958593" restype="string" datatype="ruby">
        <source>Answers from specialists on</source>
        <target>专科医生的回答</target>
      </trans-unit>
      <trans-unit id="965" resname="r706915975" restype="string" datatype="ruby">
        <source>Answers from experts on</source>
        <target>专家的回答</target>
      </trans-unit>
    </body>
  </file>
  <file original="app/controllers/people_controller.rb" source-language="en-US" target-language="zh-Hans-CN" product-name="ht-webapp12">
    <body>
      <trans-unit id="966" resname="r697586796" restype="string" datatype="ruby">
        <source>Symptoms - HealthTap</source>
        <target>症状 - HealthTap</target>
      </trans-unit>
    </body>
  </file>
  <file original="app/controllers/expert_top_data_controller.rb" source-language="en-US" target-language="zh-Hans-CN" product-name="ht-webapp12">
    <body>
      <trans-unit id="967" resname="r853831641" restype="string" datatype="ruby">
        <source>ExpertTopDatum ID</source>
        <target>ExpertTopDatum号码</target>
      </trans-unit>
      <trans-unit id="968" resname="r170801574" restype="string" datatype="ruby">
        <source>Count %{value}</source>
        <target>计算%{value}</target>
      </trans-unit>
      <trans-unit id="969" resname="r753272049" restype="string" datatype="ruby">
        <source>Cohort %{cohort}</source>
        <target>队列%{cohort}</target>
      </trans-unit>
    </body>
  </file>
  <file original="app/controllers/badges_controller.rb" source-language="en-US" target-language="zh-Hans-CN" product-name="ht-webapp12">
    <body>
      <trans-unit id="970" resname="r787614977" restype="string" datatype="ruby">
        <source>Most Influential Locally</source>
        <target>本地最有影响力</target>
      </trans-unit>
      <trans-unit id="971" resname="r658264946" restype="string" datatype="ruby">
        <source>Top Specialist Nationally</source>
        <target>全国顶级专科医生</target>
      </trans-unit>
    </body>
  </file>
  <file original="app/controllers/ask_docs_controller.rb" source-language="en-US" target-language="zh-Hans-CN" product-name="ht-webapp12">
    <body>
      <trans-unit id="972" resname="r479194662" restype="string" datatype="ruby">
        <source>Ask Doctors - HealthTap</source>
        <target>询问医生 - HealthTap</target>
      </trans-unit>
    </body>
  </file>
  <file original="app/controllers/api/v2/reference_controller.rb" source-language="en-US" target-language="zh-Hans-CN" product-name="ht-webapp12">
    <body>
      <trans-unit id="973" resname="r232256159" restype="string" datatype="ruby">
        <source>%{price} for one consult - No commitment</source>
        <target>一次咨询%{price} - 无承诺</target>
      </trans-unit>
    </body>
  </file>
  <file original="public/feelGood/templates/_concierge_update_insurance_profile.tmpl.html" source-language="en-US" target-language="zh-Hans-CN" product-name="ht-webapp12">
    <body>
      <trans-unit id="974" resname="group" restype="string" datatype="html">
        <source>group</source>
        <target>群组</target>
      </trans-unit>
      <trans-unit id="975" resname="solo" restype="string" datatype="html">
        <source>solo</source>
        <target>个人</target>
      </trans-unit>
      <trans-unit id="976" resname="social_security_number" restype="string" datatype="html">
        <source>social_security_number</source>
        <target>social_security_number</target>
      </trans-unit>
      <trans-unit id="977" resname="employer_identification_number" restype="string" datatype="html">
        <source>employer_identification_number</source>
        <target>employer_identification_number</target>
      </trans-unit>
      <trans-unit id="978" resname="default_accept" restype="string" datatype="html">
        <source>default_accept</source>
        <target>default_accept</target>
      </trans-unit>
      <trans-unit id="979" resname="default_no_accept" restype="string" datatype="html">
        <source>default_no_accept</source>
        <target>default_no_accept</target>
      </trans-unit>
    </body>
  </file>
  <file original="public/feelGood/templates/about_popup.tmpl.html" source-language="en-US" target-language="zh-Hans-CN" product-name="ht-webapp12">
    <body>
      <trans-unit id="980" resname="Our mission is to measurably prolong the life expectancy of humankind and help everyone Feel Good by providing immediate access to top medical experts and their trusted health advice anytime, anywhere." restype="string" datatype="html">
        <source>Our mission is to measurably prolong the life expectancy of humankind and help everyone Feel Good by providing immediate access to top medical experts and their trusted health advice anytime, anywhere.</source>
        <target>我们的使命是显著延长人类的预期寿命，并帮助每个人感觉良好，通过提供他们能够随时随地访问顶级医疗专家和他们可信的健康建议的权利。</target>
      </trans-unit>
    </body>
  </file>
  <file original="public/feelGood/templates/apply_insurance.tmpl.html" source-language="en-US" target-language="zh-Hans-CN" product-name="ht-webapp12">
    <body>
      <trans-unit id="981" resname="self" restype="string" datatype="html">
        <source>self</source>
        <target>自己</target>
      </trans-unit>
      <trans-unit id="982" resname="spouse" restype="string" datatype="html">
        <source>spouse</source>
        <target>配偶</target>
      </trans-unit>
      <trans-unit id="983" resname="child" restype="string" datatype="html">
        <source>child</source>
        <target>孩子</target>
      </trans-unit>
    </body>
  </file>
  <file original="public/feelGood/templates/appointment_list_item.tmpl.html" source-language="en-US" target-language="zh-Hans-CN" product-name="ht-webapp12">
    <body>
      <trans-unit id="985" resname="PXBFNVgp/85mHGyiNJEGNGvBAuO9UxeyQBuy6DZ2E8U=" restype="string" datatype="html">
        <source>PXBFNVgp/85mHGyiNJEGNGvBAuO9UxeyQBuy6DZ2E8U=</source>
        <target>PXBFNVgp/85mHGyiNJEGNGvBAuO9UxeyQBuy6DZ2E8U=</target>
      </trans-unit>
    </body>
  </file>
  <file original="public/feelGood/templates/ask_docs/live_consult.tmpl.html" source-language="en-US" target-language="zh-Hans-CN" product-name="ht-webapp12">
    <body>
      <trans-unit id="986" resname="There seems to be a problem with your connection. We&apos;re trying to re-connect." restype="string" datatype="html">
        <source>There seems to be a problem with your connection. We&apos;re trying to re-connect.</source>
        <target>您的连接似乎有问题。我们正在尝试重新连接。</target>
      </trans-unit>
      <trans-unit id="987" resname="There seems to be a problem with your doctor&apos;s connection. We&apos;re trying to re-connect." restype="string" datatype="html">
        <source>There seems to be a problem with your doctor&apos;s connection. We&apos;re trying to re-connect.</source>
        <target>您医生的连接似乎有问题。我们正在尝试重新连接。</target>
      </trans-unit>
    </body>
  </file>
  <file original="public/feelGood/templates/ask_docs/secure_server.tmpl.html" source-language="en-US" target-language="zh-Hans-CN" product-name="ht-webapp12">
    <body>
      <trans-unit id="988" resname="Secure server&lt;a class=&amp;quot;terms-disclaimer&amp;quot; track_data=&apos;{ &amp;quot;type&amp;quot; : &amp;quot;ask_docs_v3&amp;quot; }&apos; track_event=&amp;quot;secure_click&amp;quot;&gt;Tell me more&lt;/a&gt;" restype="string" datatype="html">
        <source>Secure server
&lt;a class=&quot;terms-disclaimer&quot; track_data=&apos;{ &amp;quot;type&amp;quot; : &amp;quot;ask_docs_v3&amp;quot; }&apos; track_event=&quot;secure_click&quot;&gt;Tell me more&lt;/a&gt;</source>
        <target>安全服务器
&lt;a class=&quot;terms-disclaimer&quot; track_data=&apos;{ &amp;quot;type&amp;quot; :&amp;quot;ask_docs_v3&amp;quot; }’ track_event=”secure_click”&gt;告诉我更多&lt;/a&gt;</target>
      </trans-unit>
    </body>
  </file>
  <file original="public/feelGood/templates/check_insurance_eligibility.tmpl.html" source-language="en-US" target-language="zh-Hans-CN" product-name="ht-webapp12">
    <body>
      <trans-unit id="989" resname="1234567890" restype="string" datatype="html">
        <source>1234567890</source>
        <target>1234567890</target>
      </trans-unit>
    </body>
  </file>
  <file original="public/feelGood/templates/cme_content.tmpl.html" source-language="en-US" target-language="zh-Hans-CN" product-name="ht-webapp12">
    <body>
      <trans-unit id="990" resname="We track the &lt;i style=&amp;quot;font-style: italic;&amp;quot;&gt;AMA PRA Category 1 Credit&#40;s&#41;&lt;/i&gt;™ you&apos;ve earned on HealthTap. A certificate can be generated for your earned credits. &lt;a href=&apos;/expert/global_rounds?prompt_cme_agreement=1&apos; target=&apos;_blank&apos;&gt;See terms &amp;rsaquo;&lt;/a&gt;  &lt;br&gt;  &lt;a href=&amp;quot;/feelGood/documents/CME-State-CME-Requirements_2013.pdf&amp;quot; target=&amp;quot;_blank&amp;quot;&gt;    See CME Requirements by State ›  &lt;/a&gt;" restype="string" datatype="html">
        <source>We track the &lt;i style=&quot;font-style: italic;&quot;&gt;AMA PRA Category 1 Credit&#40;s&#41;&lt;/i&gt;™ you&apos;ve earned on HealthTap. A certificate can be generated for your earned credits. &lt;a href=&apos;/expert/global_rounds?prompt_cme_agreement=1&apos; target=&apos;_blank&apos;&gt;See terms &amp;rsaquo;&lt;/a&gt;
  &lt;br&gt;
  &lt;a href=&quot;/feelGood/documents/CME-State-CME-Requirements_2013.pdf&quot; target=&quot;_blank&quot;&gt;
    See CME Requirements by State ›
  &lt;/a&gt;</source>
        <target>我们跟踪 &lt;i style=&quot;font-style: italic;&quot;&gt;AMA PRA类别1信用&lt;/i&gt;™ 您已经在HealthTap上赚得了。根据您获得的信用，将为您颁发证书。&lt;a href=’/expert/global_rounds?prompt_cme_agreement=1’ target=’_blank’&gt;参看条款&amp;rsaquo;&lt;/a&gt;
  &lt;br&gt;
  &lt;a href=&quot;/feelGood/documents/CME-State-CME-Requirements_2013.pdf&quot; target=&quot;_blank&quot;&gt;
    按国家查看CME要求 ›
  &lt;/a&gt;</target>
      </trans-unit>
    </body>
  </file>
  <file original="public/feelGood/templates/concierge_multi_connect_layout.tmpl.html" source-language="en-US" target-language="zh-Hans-CN" product-name="ht-webapp12">
    <body>
      <trans-unit id="991" resname="We&apos;ll notify you when any of these doctors accepts you as a patient!" restype="string" datatype="html">
        <source>We&apos;ll notify you when any of these doctors accepts you as a patient!</source>
        <target>当这些医生接受您作为患者时，我们会通知您！</target>
      </trans-unit>
    </body>
  </file>
  <file original="public/feelGood/templates/deactivate_account.tmpl.html" source-language="en-US" target-language="zh-Hans-CN" product-name="ht-webapp12">
    <body>
      <trans-unit id="992" resname="My feedback for HealthTap" restype="string" datatype="html">
        <source>My feedback for HealthTap</source>
        <target>我对HealthTap的反馈</target>
      </trans-unit>
    </body>
  </file>
  <file original="public/feelGood/templates/disconnected_popup.tmpl.html" source-language="en-US" target-language="zh-Hans-CN" product-name="ht-webapp12">
    <body>
      <trans-unit id="993" resname="Sorry, this consult got disconnected." restype="string" datatype="html">
        <source>Sorry, this consult got disconnected.</source>
        <target>对不起，这次咨询断开连接了。</target>
      </trans-unit>
    </body>
  </file>
  <file original="public/feelGood/templates/doctor_network.tmpl.html" source-language="en-US" target-language="zh-Hans-CN" product-name="ht-webapp12">
    <body>
      <trans-unit id="995" resname="Add all to network" restype="string" datatype="html">
        <source>Add all to network</source>
        <target>添加到所有网络</target>
      </trans-unit>
    </body>
  </file>
  <file original="public/feelGood/templates/enter_concierge_key.tmpl.html" source-language="en-US" target-language="zh-Hans-CN" product-name="ht-webapp12">
    <body>
      <trans-unit id="996" resname="Enter &lt;%= doctor_detail.expert_name_prefix + doctor_detail.last_name %&gt;&amp;apos;s Concierge Keycode" restype="string" datatype="html">
        <source>Enter &lt;%= doctor_detail.expert_name_prefix + doctor_detail.last_name %&gt;&amp;apos;s Concierge Keycode</source>
        <target>输入&lt;%= doctor_detail.expert_name_prefix + doctor_detail.last_name %&gt;&amp;apos;s 贵宾台秘钥</target>
      </trans-unit>
    </body>
  </file>
  <file original="public/feelGood/templates/expert_downgrade_concierge_modal.tmpl.html" source-language="en-US" target-language="zh-Hans-CN" product-name="ht-webapp12">
    <body>
      <trans-unit id="998" resname="false" restype="string" datatype="html">
        <source>false</source>
        <target>错误</target>
      </trans-unit>
    </body>
  </file>
  <file original="public/feelGood/templates/experts/enhance_profile/awards/affiliations.tmpl.html" source-language="en-US" target-language="zh-Hans-CN" product-name="ht-webapp12">
    <body>
      <trans-unit id="999" resname="Enter organizations you are affiliated with" restype="string" datatype="html">
        <source>Enter organizations you are affiliated with</source>
        <target>进入您所属的组织</target>
      </trans-unit>
    </body>
  </file>
  <file original="public/feelGood/templates/experts/enhance_profile/awards/awards.tmpl.html" source-language="en-US" target-language="zh-Hans-CN" product-name="ht-webapp12">
    <body>
      <trans-unit id="1000" resname="Showcase awards you have received" restype="string" datatype="html">
        <source>Showcase awards you have received</source>
        <target>展示您获得的奖项</target>
      </trans-unit>
    </body>
  </file>
  <file original="public/feelGood/templates/experts/enhance_profile/awards/links.tmpl.html" source-language="en-US" target-language="zh-Hans-CN" product-name="ht-webapp12">
    <body>
      <trans-unit id="1001" resname="Enter additional links" restype="string" datatype="html">
        <source>Enter additional links</source>
        <target>输入其他链接</target>
      </trans-unit>
    </body>
  </file>
  <file original="public/feelGood/templates/experts/enhance_profile/awards/publications.tmpl.html" source-language="en-US" target-language="zh-Hans-CN" product-name="ht-webapp12">
    <body>
      <trans-unit id="1002" resname="Enter your publications or presentations" restype="string" datatype="html">
        <source>Enter your publications or presentations</source>
        <target>输入您的出版物或演讲</target>
      </trans-unit>
    </body>
  </file>
  <file original="public/feelGood/templates/experts/enhance_profile/basic/bio.tmpl.html" source-language="en-US" target-language="zh-Hans-CN" product-name="ht-webapp12">
    <body>
      <trans-unit id="1003" resname="Add an &amp;quot;About you&amp;quot; module:" restype="string" datatype="html">
        <source>Add an &quot;About you&quot; module:</source>
        <target>添加“关于您”模块：</target>
      </trans-unit>
    </body>
  </file>
  <file original="public/feelGood/templates/experts/enhance_profile/basic/greeting.tmpl.html" source-language="en-US" target-language="zh-Hans-CN" product-name="ht-webapp12">
    <body>
      <trans-unit id="1004" resname="Record your personal greeting:" restype="string" datatype="html">
        <source>Record your personal greeting:</source>
        <target>记录您的个人问候：</target>
      </trans-unit>
    </body>
  </file>
  <file original="public/feelGood/templates/experts/enhance_profile/basic/languages.tmpl.html" source-language="en-US" target-language="zh-Hans-CN" product-name="ht-webapp12">
    <body>
      <trans-unit id="1005" resname="Add any languages you can speak, read, and write" restype="string" datatype="html">
        <source>Add any languages you can speak, read, and write</source>
        <target>添加您可以说，读和写的任何语言</target>
      </trans-unit>
    </body>
  </file>
  <file original="public/feelGood/templates/experts/enhance_profile/basic/profile_photo.tmpl.html" source-language="en-US" target-language="zh-Hans-CN" product-name="ht-webapp12">
    <body>
      <trans-unit id="1006" resname="Add a profile photo:" restype="string" datatype="html">
        <source>Add a profile photo:</source>
        <target>添加个人资料照片：</target>
      </trans-unit>
    </body>
  </file>
  <file original="public/feelGood/templates/experts/enhance_profile/education/fellowship.tmpl.html" source-language="en-US" target-language="zh-Hans-CN" product-name="ht-webapp12">
    <body>
      <trans-unit id="1007" resname="Add where you completed your fellowship" restype="string" datatype="html">
        <source>Add where you completed your fellowship</source>
        <target>添加您完成奖学金的地点</target>
      </trans-unit>
    </body>
  </file>
  <file original="public/feelGood/templates/experts/enhance_profile/education/residency.tmpl.html" source-language="en-US" target-language="zh-Hans-CN" product-name="ht-webapp12">
    <body>
      <trans-unit id="1008" resname="Add where you completed your residency" restype="string" datatype="html">
        <source>Add where you completed your residency</source>
        <target>添加您完成住院医师实习的地点</target>
      </trans-unit>
    </body>
  </file>
  <file original="public/feelGood/templates/experts/enhance_profile/education/schools.tmpl.html" source-language="en-US" target-language="zh-Hans-CN" product-name="ht-webapp12">
    <body>
      <trans-unit id="1009" resname="Add where you attended medical school" restype="string" datatype="html">
        <source>Add where you attended medical school</source>
        <target>添加您就读的医学院</target>
      </trans-unit>
    </body>
  </file>
  <file original="public/feelGood/templates/experts/enhance_profile/education/specialties.tmpl.html" source-language="en-US" target-language="zh-Hans-CN" product-name="ht-webapp12">
    <body>
      <trans-unit id="1010" resname="Add up to 5 specialties or areas of practice" restype="string" datatype="html">
        <source>Add up to 5 specialties or areas of practice</source>
        <target>最多可添加5个专科或诊疗领域</target>
      </trans-unit>
    </body>
  </file>
  <file original="public/feelGood/templates/experts/enhance_profile/education/topics.tmpl.html" source-language="en-US" target-language="zh-Hans-CN" product-name="ht-webapp12">
    <body>
      <trans-unit id="1011" resname="Showcase what you are known for" restype="string" datatype="html">
        <source>Showcase what you are known for</source>
        <target>展示您的专攻领域</target>
      </trans-unit>
    </body>
  </file>
  <file original="public/feelGood/templates/experts/enhance_profile/practice/availability.tmpl.html" source-language="en-US" target-language="zh-Hans-CN" product-name="ht-webapp12">
    <body>
      <trans-unit id="1012" resname="Enter the days and hours you&apos;re available for in-office appointments" restype="string" datatype="html">
        <source>Enter the days and hours you&apos;re available for in-office appointments</source>
        <target>输入您可以办公室预约的日期和时间</target>
      </trans-unit>
    </body>
  </file>
  <file original="public/feelGood/templates/experts/enhance_profile/practice/contact.tmpl.html" source-language="en-US" target-language="zh-Hans-CN" product-name="ht-webapp12">
    <body>
      <trans-unit id="1013" resname="Let HealthTap know where to reach you" restype="string" datatype="html">
        <source>Let HealthTap know where to reach you</source>
        <target>告诉HealthTap如何与您联系</target>
      </trans-unit>
    </body>
  </file>
  <file original="public/feelGood/templates/experts/enhance_profile/practice/info.tmpl.html" source-language="en-US" target-language="zh-Hans-CN" product-name="ht-webapp12">
    <body>
      <trans-unit id="1014" resname="Enter your practice information" restype="string" datatype="html">
        <source>Enter your practice information</source>
        <target>输入您的诊疗信息</target>
      </trans-unit>
    </body>
  </file>
  <file original="public/feelGood/templates/experts/enhance_profile/practice/insurance.tmpl.html" source-language="en-US" target-language="zh-Hans-CN" product-name="ht-webapp12">
    <body>
      <trans-unit id="1015" resname="Enter insurances accepted" restype="string" datatype="html">
        <source>Enter insurances accepted</source>
        <target>输入接受的保险</target>
      </trans-unit>
    </body>
  </file>
  <file original="public/feelGood/templates/experts/enhance_profile/practice/photos.tmpl.html" source-language="en-US" target-language="zh-Hans-CN" product-name="ht-webapp12">
    <body>
      <trans-unit id="1016" resname="Tell your story with photos" restype="string" datatype="html">
        <source>Tell your story with photos</source>
        <target>用照片讲述您的故事</target>
      </trans-unit>
    </body>
  </file>
  <file original="public/feelGood/templates/experts/enhance_profile/practice/videos.tmpl.html" source-language="en-US" target-language="zh-Hans-CN" product-name="ht-webapp12">
    <body>
      <trans-unit id="1017" resname="Tell your story with a video" restype="string" datatype="html">
        <source>Tell your story with a video</source>
        <target>通过视频讲述您的故事</target>
      </trans-unit>
    </body>
  </file>
  <file original="public/feelGood/templates/flag_modal.tmpl.html" source-language="en-US" target-language="zh-Hans-CN" product-name="ht-webapp12">
    <body>
      <trans-unit id="1018" resname="not_relevant" restype="string" datatype="html">
        <source>not_relevant</source>
        <target>不相关</target>
      </trans-unit>
      <trans-unit id="1019" resname="inappropriate" restype="string" datatype="html">
        <source>inappropriate</source>
        <target>不合适</target>
      </trans-unit>
    </body>
  </file>
  <file original="public/feelGood/templates/free_consult_modal.tmpl.html" source-language="en-US" target-language="zh-Hans-CN" product-name="ht-webapp12">
    <body>
      <trans-unit id="1020" resname="As a subscriber, we can connect you to another doctor for a second consult FOR FREE.&lt;br&gt;&lt;br&gt;Would you like to perform another consult?&lt;br&gt;&lt;br&gt;Your satisfaction is 100% guaranteed" restype="string" datatype="html">
        <source>As a subscriber, we can connect you to another doctor for a second consult FOR FREE.&lt;br&gt;&lt;br&gt;Would you like to perform another consult?&lt;br&gt;&lt;br&gt;Your satisfaction is 100% guaranteed</source>
        <target>作为用户，我们可以将您连接到另一名医生进行第二次免费咨询。&lt;br&gt;&lt;br&gt;您希望再做一次咨询吗？100%保证您满意。</target>
      </trans-unit>
    </body>
  </file>
  <file original="public/feelGood/templates/generic_error.tmpl.html" source-language="en-US" target-language="zh-Hans-CN" product-name="ht-webapp12">
    <body>
      <trans-unit id="1021" resname="We&apos;re having trouble reaching HealthTap. Please try again or refresh the page.    If the problem persists, &lt;a href=&amp;quot;mailto:&lt;%= supportEmail %&gt;&amp;quot;&gt;contact our support&lt;/a&gt; for further assistance. Thank You!" restype="string" datatype="html">
        <source>We&apos;re having trouble reaching HealthTap. Please try again or refresh the page.
    If the problem persists, &lt;a href=&quot;mailto:&lt;%= supportEmail %&gt;&quot;&gt;contact our support&lt;/a&gt; for further assistance. Thank You!</source>
        <target>我们无法访问HealthTap。请重试或刷新页面。如果问题仍然存在，请&lt;a href=”mailto:&lt;%= supportEmail %&gt;”&gt;与我们的支持小组联系&lt;/a&gt;，以获得进一步的帮助。谢谢您！</target>
      </trans-unit>
    </body>
  </file>
  <file original="public/feelGood/templates/gift_panel.tmpl.html" source-language="en-US" target-language="zh-Hans-CN" product-name="ht-webapp12">
    <body>
      <trans-unit id="1022" resname="Or, tell your friend to use&lt;br&gt;    your promo code:" restype="string" datatype="html">
        <source>Or, tell your friend to use&lt;br&gt;
    your promo code:</source>
        <target>或者，告诉您的朋友使用&lt;br&gt;
    您的优惠码：</target>
      </trans-unit>
      <trans-unit id="1023" resname="Total Prime Credits Earned" restype="string" datatype="html">
        <source>Total Prime Credits Earned</source>
        <target>总Prime获得积分</target>
      </trans-unit>
    </body>
  </file>
  <file original="public/feelGood/templates/guarantee_modal.tmpl.html" source-language="en-US" target-language="zh-Hans-CN" product-name="ht-webapp12">
    <body>
      <trans-unit id="1025" resname="We&apos;re committed to delivering a delightful experience with our doctors that leaves you feeling good. If you&apos;re unhappy with the quality and helpfulness of the Virtual Consult, you may contact us at any time to request a refund! We guarantee you&apos;ll be satisfied &lt;span style=&amp;quot;font-weight: 600; color: &#35;c00;&amp;quot;&gt;:&#41;&lt;/span&gt;" restype="string" datatype="html">
        <source>We&apos;re committed to delivering a delightful experience with our doctors that leaves you feeling good. If you&apos;re unhappy with the quality and helpfulness of the Virtual Consult, you may contact us at any time to request a refund! We guarantee you&apos;ll be satisfied &lt;span style=&quot;font-weight: 600; color: &#35;c00;&quot;&gt;:&#41;&lt;/span&gt;</source>
        <target>我们致力于提供给我们的医生一个美好的体验并且让您享受其中。若您对我们的在线咨询服务不满意或觉得没有帮助，您可以随时联系我们要求退款！我们保证您会满意 &lt;span style=&quot;font-weight:600; color:&#35;c00;&quot;&gt;:&#41;&lt;/span&gt;</target>
      </trans-unit>
    </body>
  </file>
  <file original="public/feelGood/templates/invite_doctor_modal.tmpl.html" source-language="en-US" target-language="zh-Hans-CN" product-name="ht-webapp12">
    <body>
      <trans-unit id="1027" resname="Your &lt;%= upperExpertType %&gt;&amp;apos;s Name" restype="string" datatype="html">
        <source>Your &lt;%= upperExpertType %&gt;&amp;apos;s Name</source>
        <target>您的&lt;%= upperExpertType %&gt;&amp;apos;s 姓名</target>
      </trans-unit>
    </body>
  </file>
  <file original="public/feelGood/templates/labTestPromo_topic_page.tmpl.html" source-language="en-US" target-language="zh-Hans-CN" product-name="ht-webapp12">
    <body>
      <trans-unit id="1028" resname="Finally, you can have &lt;span class=&apos;orange&apos;&gt;lab tests&lt;/span&gt; ordered and delivered to your phone from top doctors!" restype="string" datatype="html">
        <source>Finally, you can have &lt;span class=&apos;orange&apos;&gt;lab tests&lt;/span&gt; ordered and delivered to your phone from top doctors!</source>
        <target>最后，您可以从知名医生预约&lt;span class =‘orange’&gt;实验室测试&lt;/span&gt;并将其发送到您的手机！</target>
      </trans-unit>
    </body>
  </file>
  <file original="public/feelGood/templates/messages/expert_notice_dna4life.tmpl.html" source-language="en-US" target-language="zh-Hans-CN" product-name="ht-webapp12">
    <body>
      <trans-unit id="1030" resname="This is a placeholder text for dna4life integration. &lt;a href=&apos;http://dna4life.com/product-benefits/&apos; target=&apos;_blank&apos;&gt;DNA4Life Site&lt;/a&gt;" restype="string" datatype="html">
        <source>This is a placeholder text for dna4life integration. &lt;a href=&apos;http://dna4life.com/product-benefits/&apos; target=&apos;_blank&apos;&gt;DNA4Life Site&lt;/a&gt;</source>
        <target>这是一个dna4life集成的一个占位符文本&lt;a href=’http://dna4life.com/product-benefits/’ target=’_blank’&gt;DNA4Life地址&lt;/a&gt;</target>
      </trans-unit>
    </body>
  </file>
  <file original="public/feelGood/templates/messages/third_party_vital.tmpl.html" source-language="en-US" target-language="zh-Hans-CN" product-name="ht-webapp12">
    <body>
      <trans-unit id="1031" resname="We hope this consult was helpful!" restype="string" datatype="html">
        <source>We hope this consult was helpful!</source>
        <target>我们希望这次咨询是有帮助的！</target>
      </trans-unit>
    </body>
  </file>
  <file original="public/feelGood/templates/missed_call.tmpl.html" source-language="en-US" target-language="zh-Hans-CN" product-name="ht-webapp12">
    <body>
      <trans-unit id="1032" resname="missed" restype="string" datatype="html">
        <source>missed</source>
        <target>已错过</target>
      </trans-unit>
    </body>
  </file>
  <file original="public/feelGood/templates/newsletter_tip_content.tmpl.html" source-language="en-US" target-language="zh-Hans-CN" product-name="ht-webapp12">
    <body>
      <trans-unit id="1033" resname="Please create some tips to share them with patients" restype="string" datatype="html">
        <source>Please create some tips to share them with patients</source>
        <target>请创建一些小贴士分享给您的患者</target>
      </trans-unit>
    </body>
  </file>
  <file original="public/feelGood/templates/patient_feedback.tmpl.html" source-language="en-US" target-language="zh-Hans-CN" product-name="ht-webapp12">
    <body>
      <trans-unit id="1034" resname="Or, share this link on your blog:" restype="string" datatype="html">
        <source>Or, share this link on your blog:</source>
        <target>或者，在您的博客上分享此链接：</target>
      </trans-unit>
      <trans-unit id="1035" resname="View patient recommendations and private feedback all in one place" restype="string" datatype="html">
        <source>View patient recommendations and private feedback all in one place</source>
        <target>在一个地方查看患者建议和私人反馈</target>
      </trans-unit>
    </body>
  </file>
  <file original="public/feelGood/templates/payment_content.tmpl.html" source-language="en-US" target-language="zh-Hans-CN" product-name="ht-webapp12">
    <body>
      <trans-unit id="1036" resname="I agree to HealthTap&apos;s    &lt;a href=&apos;/terms&apos; target=&apos;_blank&apos;&gt; Terms &lt;/a&gt;    and    &lt;a href=&apos;/terms/privacy_sharing&apos; target=&apos;_blank&apos;&gt; Privacy Policy &lt;/a&gt;" restype="string" datatype="html">
        <source>I agree to HealthTap&apos;s
    &lt;a href=&apos;/terms&apos; target=&apos;_blank&apos;&gt; Terms &lt;/a&gt;
    and
    &lt;a href=&apos;/terms/privacy_sharing&apos; target=&apos;_blank&apos;&gt; Privacy Policy &lt;/a&gt;</source>
        <target>我同意HealthTap的
    &lt;a href=’/terms’ target=’_blank’&gt;条款&lt;/a&gt;
    和
    &lt;a href=’/terms/privacy_sharing’ target=’_blank’&gt;隐私政策&lt;/a&gt;</target>
      </trans-unit>
    </body>
  </file>
  <file original="public/feelGood/templates/pharmacy_filter.tmpl.html" source-language="en-US" target-language="zh-Hans-CN" product-name="ht-webapp12">
    <body>
      <trans-unit id="1037" resname="24hour" restype="string" datatype="html">
        <source>24hour</source>
        <target>24小时</target>
      </trans-unit>
      <trans-unit id="1038" resname="mail-order" restype="string" datatype="html">
        <source>mail-order</source>
        <target>邮购</target>
      </trans-unit>
    </body>
  </file>
  <file original="public/feelGood/templates/post_feelgood.tmpl.html" source-language="en-US" target-language="zh-Hans-CN" product-name="ht-webapp12">
    <body>
      <trans-unit id="1039" resname="bhmBagy36ltABc2OmeNF" restype="string" datatype="html">
        <source>bhmBagy36ltABc2OmeNF</source>
        <target>bhmBagy36ltABc2OmeNF</target>
      </trans-unit>
    </body>
  </file>
  <file original="public/feelGood/templates/rate_patient.tmpl.html" source-language="en-US" target-language="zh-Hans-CN" product-name="ht-webapp12">
    <body>
      <trans-unit id="1040" resname="video-did-not-work" restype="string" datatype="html">
        <source>video-did-not-work</source>
        <target>视频不工作</target>
      </trans-unit>
      <trans-unit id="1041" resname="audio-did-not-work" restype="string" datatype="html">
        <source>audio-did-not-work</source>
        <target>音频不工作</target>
      </trans-unit>
      <trans-unit id="1042" resname="text-did-not-work" restype="string" datatype="html">
        <source>text-did-not-work</source>
        <target>文字不工作</target>
      </trans-unit>
      <trans-unit id="1043" resname="connection-drop" restype="string" datatype="html">
        <source>connection-drop</source>
        <target>连接掉线</target>
      </trans-unit>
      <trans-unit id="1044" resname="other-technical" restype="string" datatype="html">
        <source>other-technical</source>
        <target>其他技术</target>
      </trans-unit>
      <trans-unit id="1045" resname="non-prescribable-medicine" restype="string" datatype="html">
        <source>non-prescribable-medicine</source>
        <target>非处方药</target>
      </trans-unit>
      <trans-unit id="1046" resname="behavior-probelm" restype="string" datatype="html">
        <source>behavior-probelm</source>
        <target>行为问题</target>
      </trans-unit>
      <trans-unit id="1047" resname="unreal-expectations" restype="string" datatype="html">
        <source>unreal-expectations</source>
        <target>不真实的期望</target>
      </trans-unit>
      <trans-unit id="1048" resname="other-patient" restype="string" datatype="html">
        <source>other-patient</source>
        <target>其他患者</target>
      </trans-unit>
    </body>
  </file>
  <file original="public/feelGood/templates/referral_modal.tmpl.html" source-language="en-US" target-language="zh-Hans-CN" product-name="ht-webapp12">
    <body>
      <trans-unit id="1049" resname="Give        &lt;span class=&amp;quot;referral-discount&amp;quot;&gt; &lt;%= referral_discount_str %&gt; &lt;/span&gt;        , Get" restype="string" datatype="html">
        <source>Give
        &lt;span class=&quot;referral-discount&quot;&gt; &lt;%= referral_discount_str %&gt; &lt;/span&gt;
        , Get</source>
        <target>给予
        &lt;span class=&quot;referral-discount&quot;&gt; &lt;%= referral_discount_str %&gt; &lt;/span&gt;
        , 获得</target>
      </trans-unit>
      <trans-unit id="1278" resname="Get {span_tag_start}{amount}{span_tag_end} credit to consult with a specialist when your referral link is used" restype="string" datatype="javascript">
        <source>Get {span_tag_start}{amount}{span_tag_end} credit to consult with a specialist when your referral link is used</source>
        <target>当您的转诊链接被使用时，可获得{span_tag_start}{amount}{span_tag_end}咨询专科医生的信用</target>
      </trans-unit>
    </body>
  </file>
  <file original="public/feelGood/templates/suggested_patients_list.tmpl.html" source-language="en-US" target-language="zh-Hans-CN" product-name="ht-webapp12">
    <body>
      <trans-unit id="1051" resname="Offer              &lt;span class=&amp;quot;suffix-wrap&amp;quot;&gt;              1              &lt;span class=&amp;quot;suffix&amp;quot;&gt;st&lt;/span&gt;              &lt;/span&gt;              time consult discount for" restype="string" datatype="html">
        <source>Offer
              &lt;span class=&quot;suffix-wrap&quot;&gt;
              1
              &lt;span class=&quot;suffix&quot;&gt;st&lt;/span&gt;
              &lt;/span&gt;
              time consult discount for</source>
        <target>提供
            &lt;span class=”suffix-wrap”&gt;
            1
            &lt;span class=”suffix”&gt;st&lt;/span&gt;
            &lt;/span&gt;
            次咨询折扣</target>
      </trans-unit>
    </body>
  </file>
  <file original="public/feelGood/templates/translator_level_modal.tmpl.html" source-language="en-US" target-language="zh-Hans-CN" product-name="ht-webapp12">
    <body>
      <trans-unit id="1052" resname="Earn 1 point for each word you translate. Once you reach level 15, you can unlock the editor role!" restype="string" datatype="html">
        <source>Earn 1 point for each word you translate. Once you reach level 15, you can unlock the editor role!</source>
        <target>您翻译的每个字词可以获得1个积分。一旦达到15级，您可以解锁编辑角色！</target>
      </trans-unit>
    </body>
  </file>
  <file original="public/feelGood/templates/ui_modules/edit_member_insurance_profile.tmpl.html" source-language="en-US" target-language="zh-Hans-CN" product-name="ht-webapp12">
    <body>
      <trans-unit id="1053" resname="f" restype="string" datatype="html">
        <source>f</source>
        <target>失败</target>
      </trans-unit>
    </body>
  </file>
  <file original="public/feelGood/templates/use_insurance.tmpl.html" source-language="en-US" target-language="zh-Hans-CN" product-name="ht-webapp12">
    <body>
      <trans-unit id="1054" resname="IN" restype="string" datatype="html">
        <source>IN</source>
        <target>输入</target>
      </trans-unit>
      <trans-unit id="1055" resname="OUT" restype="string" datatype="html">
        <source>OUT</source>
        <target>输出</target>
      </trans-unit>
    </body>
  </file>
  <file original="public/javascripts/_legacy/ipad_expert_sign_up.old.tmpl.html" source-language="en-US" target-language="zh-Hans-CN" product-name="ht-webapp12">
    <body>
      <trans-unit id="1056" resname="Caregiver" restype="string" datatype="html">
        <source>Caregiver</source>
        <target>护理人员</target>
      </trans-unit>
    </body>
  </file>
  <file original="public/javascripts/templates/askSearchResTemplate.tmpl.html" source-language="en-US" target-language="zh-Hans-CN" product-name="ht-webapp12">
    <body>
      <trans-unit id="1057" resname="somehting" restype="string" datatype="html">
        <source>somehting</source>
        <target>什么</target>
      </trans-unit>
      <trans-unit id="1058" resname="Physician&lt;br&gt;&lt;br&gt;        By speciality" restype="string" datatype="html">
        <source>Physician&lt;br&gt;&lt;br&gt;
        By speciality</source>
        <target>医师&lt;br&gt;&lt;br&gt;
        按专科&lt;br&gt;</target>
      </trans-unit>
      <trans-unit id="1059" resname="Dentists" restype="string" datatype="html">
        <source>Dentists</source>
        <target>牙医</target>
      </trans-unit>
      <trans-unit id="1060" resname="Optometrists" restype="string" datatype="html">
        <source>Optometrists</source>
        <target>验光师</target>
      </trans-unit>
      <trans-unit id="1061" resname="Psychologists" restype="string" datatype="html">
        <source>Psychologists</source>
        <target>心理医生</target>
      </trans-unit>
      <trans-unit id="1062" resname="Nurse" restype="string" datatype="html">
        <source>Nurse</source>
        <target>心理学家</target>
      </trans-unit>
      <trans-unit id="1063" resname="Physician" restype="string" datatype="html">
        <source>Physician</source>
        <target>医生</target>
      </trans-unit>
      <trans-unit id="1064" resname="ask" restype="string" datatype="html">
        <source>ask</source>
        <target>询问</target>
      </trans-unit>
    </body>
  </file>
  <file original="public/javascripts/templates/autocomplete.tmpl.html" source-language="en-US" target-language="zh-Hans-CN" product-name="ht-webapp12">
    <body>
      <trans-unit id="1065" resname="answered and" restype="string" datatype="html">
        <source>answered and</source>
        <target>已回答和</target>
      </trans-unit>
    </body>
  </file>
  <file original="public/javascripts/templates/avvo/email_converter.tmpl.html" source-language="en-US" target-language="zh-Hans-CN" product-name="ht-webapp12">
    <body>
      <trans-unit id="1066" resname="Send support request" restype="string" datatype="html">
        <source>Send support request</source>
        <target>发送支持请求</target>
      </trans-unit>
    </body>
  </file>
  <file original="public/javascripts/templates/expert_posts/new.tmpl.html" source-language="en-US" target-language="zh-Hans-CN" product-name="ht-webapp12">
    <body>
      <trans-unit id="1067" resname="Save Changes" restype="string" datatype="html">
        <source>Save Changes</source>
        <target>保存更改</target>
      </trans-unit>
      <trans-unit id="1068" resname="Publish Post" restype="string" datatype="html">
        <source>Publish Post</source>
        <target>发帖</target>
      </trans-unit>
    </body>
  </file>
  <file original="public/javascripts/templates/experts/add_topic_popup.tmpl.html" source-language="en-US" target-language="zh-Hans-CN" product-name="ht-webapp12">
    <body>
      <trans-unit id="1069" resname="Add" restype="string" datatype="html">
        <source>Add</source>
        <target>添加</target>
      </trans-unit>
    </body>
  </file>
  <file original="public/javascripts/templates/experts/answer_question_feedback.tmpl.html" source-language="en-US" target-language="zh-Hans-CN" product-name="ht-webapp12">
    <body>
      <trans-unit id="1070" resname="and        &lt;span class=&amp;quot;points&amp;quot;&gt;+&lt;span&gt;&lt;%= cme_data.credits %&gt;&lt;/span&gt; CME CREDITS&lt;/span&gt;" restype="string" datatype="html">
        <source>and
        &lt;span class=&quot;points&quot;&gt;+&lt;span&gt;&lt;%= cme_data.credits %&gt;&lt;/span&gt; CME CREDITS&lt;/span&gt;</source>
        <target>和
        &lt;span class=”points”&gt;+&lt;span&gt;&lt;%= cme_data.credits %&gt;&lt;/span&gt; CME信用 &lt;/span&gt;</target>
      </trans-unit>
    </body>
  </file>
  <file original="public/javascripts/templates/experts/answer_question_form.tmpl.html" source-language="en-US" target-language="zh-Hans-CN" product-name="ht-webapp12">
    <body>
      <trans-unit id="1071" resname="CO-SIGN" restype="string" datatype="html">
        <source>CO-SIGN</source>
        <target>共同签署</target>
      </trans-unit>
    </body>
  </file>
  <file original="public/javascripts/templates/experts/answer_question_form_inline.tmpl.html" source-language="en-US" target-language="zh-Hans-CN" product-name="ht-webapp12">
    <body>
      <trans-unit id="1072" resname="SEND ANSWER" restype="string" datatype="html">
        <source>SEND ANSWER</source>
        <target>发送回答</target>
      </trans-unit>
    </body>
  </file>
  <file original="public/javascripts/templates/experts/competitions/bulkVote.tmpl.html" source-language="en-US" target-language="zh-Hans-CN" product-name="ht-webapp12">
    <body>
      <trans-unit id="1073" resname="Is" restype="string" datatype="html">
        <source>Is</source>
        <target>是</target>
      </trans-unit>
    </body>
  </file>
  <file original="public/javascripts/templates/experts/competitions/known_for_leaderboard_row.tmpl.html" source-language="en-US" target-language="zh-Hans-CN" product-name="ht-webapp12">
    <body>
      <trans-unit id="1074" resname="Leaderboard" restype="string" datatype="html">
        <source>Leaderboard</source>
        <target>排行榜</target>
      </trans-unit>
    </body>
  </file>
  <file original="public/javascripts/templates/experts/edit_publications.tmpl.html" source-language="en-US" target-language="zh-Hans-CN" product-name="ht-webapp12">
    <body>
      <trans-unit id="1078" resname="," restype="string" datatype="html">
        <source>,</source>
        <target>,</target>
      </trans-unit>
    </body>
  </file>
  <file original="public/javascripts/templates/experts/enhance_profile/practice_info/pictures.tmpl.html" source-language="en-US" target-language="zh-Hans-CN" product-name="ht-webapp12">
    <body>
      <trans-unit id="1079" resname="dummy" restype="string" datatype="html">
        <source>dummy</source>
        <target>空的</target>
      </trans-unit>
    </body>
  </file>
  <file original="public/javascripts/templates/experts/nux.tmpl.html" source-language="en-US" target-language="zh-Hans-CN" product-name="ht-webapp12">
    <body>
      <trans-unit id="1080" resname="Add Known fors &amp;raquo;" restype="string" datatype="html">
        <source>Add Known fors &amp;raquo;</source>
        <target>添加专攻 &amp;raquo;</target>
      </trans-unit>
      <trans-unit id="1081" resname="Add Colleagues &amp;raquo;" restype="string" datatype="html">
        <source>Add Colleagues &amp;raquo;</source>
        <target>添加同事 &amp;raquo;</target>
      </trans-unit>
      <trans-unit id="1082" resname="Complete profile &amp;raquo;" restype="string" datatype="html">
        <source>Complete profile &amp;raquo;</source>
        <target>完善资料 &amp;raquo;</target>
      </trans-unit>
    </body>
  </file>
  <file original="public/javascripts/templates/experts/patientNewsletter.tmpl.html" source-language="en-US" target-language="zh-Hans-CN" product-name="ht-webapp12">
    <body>
      <trans-unit id="1083" resname="ht_intro" restype="string" datatype="html">
        <source>ht_intro</source>
        <target>ht_intro</target>
      </trans-unit>
      <trans-unit id="1084" resname="user_intro" restype="string" datatype="html">
        <source>user_intro</source>
        <target>user_intro</target>
      </trans-unit>
      <trans-unit id="1085" resname="suggested_tips" restype="string" datatype="html">
        <source>suggested_tips</source>
        <target>suggested_tips</target>
      </trans-unit>
      <trans-unit id="1086" resname="tips_by_topic" restype="string" datatype="html">
        <source>tips_by_topic</source>
        <target>tips_by_topic</target>
      </trans-unit>
      <trans-unit id="1087" resname="custom_selection" restype="string" datatype="html">
        <source>custom_selection</source>
        <target>custom_selection</target>
      </trans-unit>
      <trans-unit id="1088" resname="my_tips" restype="string" datatype="html">
        <source>my_tips</source>
        <target>my_tips</target>
      </trans-unit>
      <trans-unit id="1089" resname="suggested_answers" restype="string" datatype="html">
        <source>suggested_answers</source>
        <target>suggested_answers</target>
      </trans-unit>
      <trans-unit id="1090" resname="best_answers_in_my_specialty" restype="string" datatype="html">
        <source>best_answers_in_my_specialty</source>
        <target>best_answers_in_my_specialty</target>
      </trans-unit>
      <trans-unit id="1091" resname="my_answers" restype="string" datatype="html">
        <source>my_answers</source>
        <target>my_answers</target>
      </trans-unit>
      <trans-unit id="1092" resname="biweekly" restype="string" datatype="html">
        <source>biweekly</source>
        <target>两周一次</target>
      </trans-unit>
    </body>
  </file>
  <file original="public/javascripts/templates/experts/patientUpload.tmpl.html" source-language="en-US" target-language="zh-Hans-CN" product-name="ht-webapp12">
    <body>
      <trans-unit id="1093" resname="Dear [Patient name]," restype="string" datatype="html">
        <source>Dear [Patient name],</source>
        <target>亲爱的 [患者名字],</target>
      </trans-unit>
      <trans-unit id="1094" resname="Sincerely,          &lt;br&gt;          Dr. &lt;%= App.user.get&#40;&apos;person&apos;&#41;.name %&gt; &lt;%= App.user.get&#40;&apos;person&apos;&#41;.last_name %&gt;          &lt;br&gt;          &lt;a href=&amp;quot;&lt;%= App.settings.server %&gt;/&lt;%= App.user.get&#40;&apos;person&apos;&#41;.profile_name %&gt;&amp;quot; target=&apos;_blank&apos;&gt;&lt;%= App.settings.server %&gt;/&lt;%= App.user.get&#40;&apos;person&apos;&#41;.profile_name %&gt;&lt;/a&gt;" restype="string" datatype="html">
        <source>Sincerely,
          &lt;br&gt;
          Dr. &lt;%= App.user.get&#40;&apos;person&apos;&#41;.name %&gt; &lt;%= App.user.get&#40;&apos;person&apos;&#41;.last_name %&gt;
          &lt;br&gt;
          &lt;a href=&quot;&lt;%= App.settings.server %&gt;/&lt;%= App.user.get&#40;&apos;person&apos;&#41;.profile_name %&gt;&quot; target=&apos;_blank&apos;&gt;&lt;%= App.settings.server %&gt;/&lt;%= App.user.get&#40;&apos;person&apos;&#41;.profile_name %&gt;&lt;/a&gt;</source>
        <target>真诚地,
          &lt;br&gt;
          亲爱的 &lt;%= App.user.get&#40;’person’&#41;.name %&gt; &lt;%= App.user.get&#40;’person’&#41;.last_name %&gt;
          &lt;br&gt;
          &lt;a href=”&lt;%= App.settings.server %&gt;/&lt;%= App.user.get&#40;’person’&#41;.profile_name %&gt;” targete=’_blank’&gt;&lt;%= App.settings.server %&gt;/&lt;%= App.user.get&#40;&apos;person&apos;&#41;.profile_name %&gt;&lt;/a&gt;</target>
      </trans-unit>
    </body>
  </file>
  <file original="public/javascripts/templates/experts/profile/blog_template.tmpl.html" source-language="en-US" target-language="zh-Hans-CN" product-name="ht-webapp12">
    <body>
      <trans-unit id="1095" resname="Blog RSS Feed URL&amp;nbsp;" restype="string" datatype="html">
        <source>Blog RSS Feed URL&amp;nbsp;</source>
        <target>博客RSS主页网址&amp;nbsp;</target>
      </trans-unit>
    </body>
  </file>
  <file original="public/javascripts/templates/experts/profile/information_template.tmpl.html" source-language="en-US" target-language="zh-Hans-CN" product-name="ht-webapp12">
    <body>
      <trans-unit id="1096" resname="Add insurance" restype="string" datatype="html">
        <source>Add insurance</source>
        <target>添加保险</target>
      </trans-unit>
    </body>
  </file>
  <file original="public/javascripts/templates/experts/profile/location_template.tmpl.html" source-language="en-US" target-language="zh-Hans-CN" product-name="ht-webapp12">
    <body>
      <trans-unit id="1097" resname="Add Location" restype="string" datatype="html">
        <source>Add Location</source>
        <target>添加位置</target>
      </trans-unit>
    </body>
  </file>
  <file original="public/javascripts/templates/experts/profile/specialities_template.tmpl.html" source-language="en-US" target-language="zh-Hans-CN" product-name="ht-webapp12">
    <body>
      <trans-unit id="1098" resname="`" restype="string" datatype="html">
        <source>`</source>
        <target>`</target>
      </trans-unit>
      <trans-unit id="1099" resname="Add Specialty" restype="string" datatype="html">
        <source>Add Specialty</source>
        <target>添加专科</target>
      </trans-unit>
    </body>
  </file>
  <file original="public/javascripts/templates/experts/recommend_note.tmpl.html" source-language="en-US" target-language="zh-Hans-CN" product-name="ht-webapp12">
    <body>
      <trans-unit id="1100" resname="Recommend &amp;raquo;" restype="string" datatype="html">
        <source>Recommend &amp;raquo;</source>
        <target>推荐&amp;raquo;</target>
      </trans-unit>
    </body>
  </file>
  <file original="public/javascripts/templates/experts/return_to_sender.tmpl.html" source-language="en-US" target-language="zh-Hans-CN" product-name="ht-webapp12">
    <body>
      <trans-unit id="1101" resname="Incomplete" restype="string" datatype="html">
        <source>Incomplete</source>
        <target>不完整的</target>
      </trans-unit>
      <trans-unit id="1102" resname="relevance" restype="string" datatype="html">
        <source>relevance</source>
        <target>关联</target>
      </trans-unit>
      <trans-unit id="1103" resname="not_a_question" restype="string" datatype="html">
        <source>not_a_question</source>
        <target>not_a_question</target>
      </trans-unit>
      <trans-unit id="1104" resname="minor" restype="string" datatype="html">
        <source>minor</source>
        <target>未成年</target>
      </trans-unit>
    </body>
  </file>
  <file original="public/javascripts/templates/experts/tabs/about.tmpl.html" source-language="en-US" target-language="zh-Hans-CN" product-name="ht-webapp12">
    <body>
      <trans-unit id="1106" resname=": &lt;a class=&amp;quot;showInsurances&amp;quot; onclick=&amp;quot;$&#40;&amp;apos;ul.&lt;%= className %&gt;&amp;apos;&#41;.toggleClass&#40;&amp;apos;hidden&amp;apos;&#41;&amp;quot;&gt;&lt;%= val.plans.length %&gt; Plans&lt;/a&gt;" restype="string" datatype="html">
        <source>: &lt;a class=&quot;showInsurances&quot; onclick=&quot;$&#40;&amp;apos;ul.&lt;%= className %&gt;&amp;apos;&#41;.toggleClass&#40;&amp;apos;hidden&amp;apos;&#41;&quot;&gt;&lt;%= val.plans.length %&gt; Plans&lt;/a&gt;</source>
        <target>:&lt;a class=”showInsurances” onclick=”$&#40;&amp;apos;ul.&lt;%= className %&gt;&amp;apos;&#41;.toggleClass&#40;&amp;apos;hidden&amp;apos;&#41;”&gt;&lt;%= val.plans.length %&gt;计划&lt;/a&gt;</target>
      </trans-unit>
    </body>
  </file>
  <file original="public/javascripts/templates/feed/thank_answer_note.tmpl.html" source-language="en-US" target-language="zh-Hans-CN" product-name="ht-webapp12">
    <body>
      <trans-unit id="1107" resname="Send Note" restype="string" datatype="html">
        <source>Send Note</source>
        <target>发送注意事项</target>
      </trans-unit>
    </body>
  </file>
  <file original="public/javascripts/templates/feedItemTemplate.tmpl.html" source-language="en-US" target-language="zh-Hans-CN" product-name="ht-webapp12">
    <body>
      <trans-unit id="1108" resname="Author assisted by Medical Student" restype="string" datatype="html">
        <source>Author assisted by Medical Student</source>
        <target>作者由医学专业学生协助</target>
      </trans-unit>
    </body>
  </file>
  <file original="public/javascripts/templates/feeds/filters.tmpl.html" source-language="en-US" target-language="zh-Hans-CN" product-name="ht-webapp12">
    <body>
      <trans-unit id="1109" resname="all_specialties" restype="string" datatype="html">
        <source>all_specialties</source>
        <target>所有的专科</target>
      </trans-unit>
      <trans-unit id="1110" resname="own_specialty" restype="string" datatype="html">
        <source>own_specialty</source>
        <target>自己的专科</target>
      </trans-unit>
    </body>
  </file>
  <file original="public/javascripts/templates/groups/recommend_note.tmpl.html" source-language="en-US" target-language="zh-Hans-CN" product-name="ht-webapp12">
    <body>
      <trans-unit id="1111" resname="Send &amp;raquo;" restype="string" datatype="html">
        <source>Send &amp;raquo;</source>
        <target>发送&amp;raquo;</target>
      </trans-unit>
    </body>
  </file>
  <file original="public/javascripts/templates/header/ipad/guest.tmpl.html" source-language="en-US" target-language="zh-Hans-CN" product-name="ht-webapp12">
    <body>
      <trans-unit id="1112" resname="Log In &amp;raquo;" restype="string" datatype="html">
        <source>Log In &amp;raquo;</source>
        <target>登录&amp;raquo;</target>
      </trans-unit>
    </body>
  </file>
  <file original="public/javascripts/templates/headerExp.tmpl.html" source-language="en-US" target-language="zh-Hans-CN" product-name="ht-webapp12">
    <body>
      <trans-unit id="1113" resname="LOG IN &amp;raquo;" restype="string" datatype="html">
        <source>LOG IN &amp;raquo;</source>
        <target>登录&amp;raquo;</target>
      </trans-unit>
    </body>
  </file>
  <file original="public/javascripts/templates/layers/add_shift.tmpl.html" source-language="en-US" target-language="zh-Hans-CN" product-name="ht-webapp12">
    <body>
      <trans-unit id="1114" resname="Add shift:" restype="string" datatype="html">
        <source>Add shift:</source>
        <target>添加班次：</target>
      </trans-unit>
      <trans-unit id="1115" resname="commit" restype="string" datatype="html">
        <source>commit</source>
        <target>承诺</target>
      </trans-unit>
      <trans-unit id="1116" resname="standby" restype="string" datatype="html">
        <source>standby</source>
        <target>随时恭候</target>
      </trans-unit>
      <trans-unit id="1117" resname="tryme" restype="string" datatype="html">
        <source>tryme</source>
        <target>尝试我</target>
      </trans-unit>
    </body>
  </file>
  <file original="public/javascripts/templates/layers/add_your_doctor_layer.tmpl.html" source-language="en-US" target-language="zh-Hans-CN" product-name="ht-webapp12">
    <body>
      <trans-unit id="1118" resname="Type in your doctor&amp;apos;s name..." restype="string" datatype="html">
        <source>Type in your doctor&amp;apos;s name...</source>
        <target>输入您医生&amp;apos;的姓名...</target>
      </trans-unit>
    </body>
  </file>
  <file original="public/javascripts/templates/layers/answerPanel.tmpl.html" source-language="en-US" target-language="zh-Hans-CN" product-name="ht-webapp12">
    <body>
      <trans-unit id="1120" resname="Enter Tip&lt;a class=&amp;quot;goodTips&amp;quot;&gt;Good tip examples&lt;/a&gt;" restype="string" datatype="html">
        <source>Enter Tip&lt;a class=&quot;goodTips&quot;&gt;Good tip examples&lt;/a&gt;</source>
        <target>输入小贴士&lt;a class=&quot;goodTips&quot;&gt;好的小贴士范例&lt;/a&gt;</target>
      </trans-unit>
    </body>
  </file>
  <file original="public/javascripts/templates/layers/answerPanel_inline.tmpl.html" source-language="en-US" target-language="zh-Hans-CN" product-name="ht-webapp12">
    <body>
      <trans-unit id="1121" resname="Enter a tip that&amp;apos;s a fun fact..." restype="string" datatype="html">
        <source>Enter a tip that&amp;apos;s a fun fact...</source>
        <target>输入一则有趣事实的小贴士&amp;apos...</target>
      </trans-unit>
    </body>
  </file>
  <file original="public/javascripts/templates/layers/apptOverRequested.tmpl.html" source-language="en-US" target-language="zh-Hans-CN" product-name="ht-webapp12">
    <body>
      <trans-unit id="1122" resname="Ahh, I see!" restype="string" datatype="html">
        <source>Ahh, I see!</source>
        <target>啊, 我看到了！</target>
      </trans-unit>
    </body>
  </file>
  <file original="public/javascripts/templates/layers/apptSuccess.tmpl.html" source-language="en-US" target-language="zh-Hans-CN" product-name="ht-webapp12">
    <body>
      <trans-unit id="1123" resname="Complete &amp; Print Your Visit Prep Sheet." restype="string" datatype="html">
        <source>Complete &amp; Print Your Visit Prep Sheet.</source>
        <target>完成并打印您的访问准备表。</target>
      </trans-unit>
      <trans-unit id="1124" resname="Continue &amp;raquo;" restype="string" datatype="html">
        <source>Continue &amp;raquo;</source>
        <target>继续&amp;raquo;</target>
      </trans-unit>
    </body>
  </file>
  <file original="public/javascripts/templates/layers/apptVerifyCode.tmpl.html" source-language="en-US" target-language="zh-Hans-CN" product-name="ht-webapp12">
    <body>
      <trans-unit id="1125" resname="Verify Code &amp;raquo;" restype="string" datatype="html">
        <source>Verify Code &amp;raquo;</source>
        <target>验证码&amp;raquo;</target>
      </trans-unit>
    </body>
  </file>
  <file original="public/javascripts/templates/layers/apptVerifyRetry.tmpl.html" source-language="en-US" target-language="zh-Hans-CN" product-name="ht-webapp12">
    <body>
      <trans-unit id="1126" resname="Verify my phone" restype="string" datatype="html">
        <source>Verify my phone</source>
        <target>验证我的手机</target>
      </trans-unit>
    </body>
  </file>
  <file original="public/javascripts/templates/layers/askDoc.tmpl.html" source-language="en-US" target-language="zh-Hans-CN" product-name="ht-webapp12">
    <body>
      <trans-unit id="1129" resname="ASK YOUR QUESTION &amp;raquo;" restype="string" datatype="html">
        <source>ASK YOUR QUESTION &amp;raquo;</source>
        <target>询问您的问题&amp;raquo;</target>
      </trans-unit>
    </body>
  </file>
  <file original="public/javascripts/templates/layers/askDocSpelling.tmpl.html" source-language="en-US" target-language="zh-Hans-CN" product-name="ht-webapp12">
    <body>
      <trans-unit id="1131" resname="SEND QUESTION TO DOCTORS" restype="string" datatype="html">
        <source>SEND QUESTION TO DOCTORS</source>
        <target>向医生发送问题</target>
      </trans-unit>
    </body>
  </file>
  <file original="public/javascripts/templates/layers/askDocSuccess.tmpl.html" source-language="en-US" target-language="zh-Hans-CN" product-name="ht-webapp12">
    <body>
      <trans-unit id="1132" resname="UPDATE MY HEALTH PROFILE" restype="string" datatype="html">
        <source>UPDATE MY HEALTH PROFILE</source>
        <target>更新我的健康资料</target>
      </trans-unit>
      <trans-unit id="1133" resname="OK, THANKS! CONTINUE &amp;raquo;" restype="string" datatype="html">
        <source>OK, THANKS! CONTINUE &amp;raquo;</source>
        <target>好，谢谢！继续&amp;raquo;</target>
      </trans-unit>
    </body>
  </file>
  <file original="public/javascripts/templates/layers/askDoctorLoggedOut.tmpl.html" source-language="en-US" target-language="zh-Hans-CN" product-name="ht-webapp12">
    <body>
      <trans-unit id="1134" resname="Sign Up &amp; Continue &amp;raquo;" restype="string" datatype="html">
        <source>Sign Up &amp; Continue &amp;raquo;</source>
        <target>注册并继续&amp;raquo;</target>
      </trans-unit>
    </body>
  </file>
  <file original="public/javascripts/templates/layers/change_shift.tmpl.html" source-language="en-US" target-language="zh-Hans-CN" product-name="ht-webapp12">
    <body>
      <trans-unit id="1135" resname="single" restype="string" datatype="html">
        <source>single</source>
        <target>单一</target>
      </trans-unit>
    </body>
  </file>
  <file original="public/javascripts/templates/layers/claim_money.tmpl.html" source-language="en-US" target-language="zh-Hans-CN" product-name="ht-webapp12">
    <body>
      <trans-unit id="1136" resname="paypal" restype="string" datatype="html">
        <source>paypal</source>
        <target>paypal</target>
      </trans-unit>
      <trans-unit id="1137" resname="check" restype="string" datatype="html">
        <source>check</source>
        <target>检查</target>
      </trans-unit>
      <trans-unit id="1138" resname="charity" restype="string" datatype="html">
        <source>charity</source>
        <target>慈善机构</target>
      </trans-unit>
      <trans-unit id="1139" resname="Redeem &amp;gt;&amp;gt;" restype="string" datatype="html">
        <source>Redeem &amp;gt;&amp;gt;</source>
        <target>兑换&amp;gt;&amp;gt;</target>
      </trans-unit>
    </body>
  </file>
  <file original="public/javascripts/templates/layers/claim_success.tmpl.html" source-language="en-US" target-language="zh-Hans-CN" product-name="ht-webapp12">
    <body>
      <trans-unit id="1140" resname="OK!" restype="string" datatype="html">
        <source>OK!</source>
        <target>好！</target>
      </trans-unit>
    </body>
  </file>
  <file original="public/javascripts/templates/layers/doc2doc.tmpl.html" source-language="en-US" target-language="zh-Hans-CN" product-name="ht-webapp12">
    <body>
      <trans-unit id="1142" resname="SEND YOUR QUESTION" restype="string" datatype="html">
        <source>SEND YOUR QUESTION</source>
        <target>发送您的问题</target>
      </trans-unit>
    </body>
  </file>
  <file original="public/javascripts/templates/layers/editQuestion.tmpl.html" source-language="en-US" target-language="zh-Hans-CN" product-name="ht-webapp12">
    <body>
      <trans-unit id="1143" resname="EDIT YOUR QUESTION  &lt;span class=&amp;quot;sub_title&amp;quot;&gt;Want to change your question? You can do that here. Remember, proper grammar and correct spelling increase your chances of getting a great answer!" restype="string" datatype="html">
        <source>EDIT YOUR QUESTION
    &lt;span class=&quot;sub_title&quot;&gt;Want to change your question? You can do that here. Remember, proper grammar and correct spelling increase your chances of getting a great answer!</source>
        <target>编辑您的问题
    &lt;span class=”sub_title”&gt;想要更改您的问题吗？您可以在这里做。记住，正确的语法和正确的拼写可以增加获得一个优秀的回答的机会！</target>
      </trans-unit>
      <trans-unit id="1144" resname="SAVE CHANGES &amp;raquo;" restype="string" datatype="html">
        <source>SAVE CHANGES &amp;raquo;</source>
        <target>保存更改&amp;raquo;</target>
      </trans-unit>
    </body>
  </file>
  <file original="public/javascripts/templates/layers/fast_signup.tmpl.html" source-language="en-US" target-language="zh-Hans-CN" product-name="ht-webapp12">
    <body>
      <trans-unit id="1145" resname="Already a HealthTap member?&lt;br&gt;Please log in:" restype="string" datatype="html">
        <source>Already a HealthTap member?&lt;br&gt;Please log in:</source>
        <target>已经是HealthTap会员？&lt;br&gt;请登录：</target>
      </trans-unit>
    </body>
  </file>
  <file original="public/javascripts/templates/layers/guidelines.tmpl.html" source-language="en-US" target-language="zh-Hans-CN" product-name="ht-webapp12">
    <body>
      <trans-unit id="1147" resname="Sweat the details... at least a little.  &lt;a onclick=&amp;quot;$&#40;&amp;apos;&#35;ex1&amp;apos;&#41;.toggle&#40;&#41;;&amp;quot; class=&apos;exampleToggle&apos; id=&apos;h1&apos;&gt;Hide examples&lt;/a&gt;&lt;br&gt;    &lt;span id=&apos;ex1&apos; class=&apos;guidelineEx&apos;&gt;     &lt;span class=&amp;quot;good&amp;quot;&gt;Good:&lt;/span&gt; I had an itchy dry rash on the inside of my elbows for 3 weeks.  What could be the causes?&lt;br&gt;     &lt;span class=&amp;quot;bad&amp;quot;&gt;Not so good:&lt;/span&gt; Why do I have a rash?    &lt;/span&gt;" restype="string" datatype="html">
        <source>Sweat the details... at least a little.  &lt;a onclick=&quot;$&#40;&amp;apos;&#35;ex1&amp;apos;&#41;.toggle&#40;&#41;;&quot; class=&apos;exampleToggle&apos; id=&apos;h1&apos;&gt;Hide examples&lt;/a&gt;&lt;br&gt;
        &lt;span id=&apos;ex1&apos; class=&apos;guidelineEx&apos;&gt;
          &lt;span class=&quot;good&quot;&gt;Good:&lt;/span&gt; I had an itchy dry rash on the inside of my elbows for 3 weeks.  What could be the causes?&lt;br&gt;
          &lt;span class=&quot;bad&quot;&gt;Not so good:&lt;/span&gt; Why do I have a rash?
        &lt;/span&gt;</source>
        <target>更多的细节...至少有一点。&lt;a onclick=&quot;$&#40;&amp;apos;&#35;ex1&amp;apos;&#41;.toggle&#40;&#41;;&quot; class=&apos;exampleToggle&apos; id=&apos;h1&apos;&gt;隐藏范例&lt;/a&gt;&lt;br&gt;
        &lt;span id=&apos;ex1&apos; class=&apos;guidelineEx&apos;&gt;
          &lt;span class=&quot;good&quot;&gt;好：&lt;/span&gt;在过去3个星期里，为什么我的手肘内部一直瘙痒，从而导致干性皮疹？这可能由什么导致？&lt;br&gt;
          &lt;span class=&quot;bad&quot;&gt;不太好：&lt;/span&gt; 为什么我有一个皮疹？&lt;/span&gt;</target>
      </trans-unit>
      <trans-unit id="1148" resname="Make it long enough to be helpful to others. Millions of people all over the world may read your question and its answers.  &lt;a onclick=&amp;quot;$&#40;&amp;apos;&#35;ex2&amp;apos;&#41;.toggle&#40;&#41;;&amp;quot; class=&apos;exampleToggle&apos; id=&apos;h2&apos;&gt;Show examples&lt;/a&gt;&lt;br&gt;    &lt;span id=&apos;ex2&apos; class=&apos;guidelineEx hide&apos;&gt;     &lt;span class=&amp;quot;good&amp;quot;&gt;Good:&lt;/span&gt; What could cause low back pain after doing chores in the house – I’ve never had a back injury?&lt;br&gt;     &lt;span class=&amp;quot;bad&amp;quot;&gt;Not so good:&lt;/span&gt; Why back pain?    &lt;/span&gt;" restype="string" datatype="html">
        <source>Make it long enough to be helpful to others. Millions of people all over the world may read your question and its answers.  &lt;a onclick=&quot;$&#40;&amp;apos;&#35;ex2&amp;apos;&#41;.toggle&#40;&#41;;&quot; class=&apos;exampleToggle&apos; id=&apos;h2&apos;&gt;Show examples&lt;/a&gt;&lt;br&gt;
        &lt;span id=&apos;ex2&apos; class=&apos;guidelineEx hide&apos;&gt;
          &lt;span class=&quot;good&quot;&gt;Good:&lt;/span&gt; What could cause low back pain after doing chores in the house – I’ve never had a back injury?&lt;br&gt;
          &lt;span class=&quot;bad&quot;&gt;Not so good:&lt;/span&gt; Why back pain?
        &lt;/span&gt;</source>
        <target>使（您的问题描述）尽可能长这样可以帮助到其他人。因为世界各地有成千上万的人可能会读您的问题和其相应的答案。&lt;a onclick=”$&#40;&amp;apos;&#35;ex2&amp;apos;&#41;.toggle&#40;&#41;;” class=’exampleToggle’ id=’h2’&gt;显示范例&lt;/a&gt;&lt;br&gt;
        &lt;span id=’ex2’ class=’guidelineEx hide’&gt;
          &lt;span class=”good”&gt;好：&lt;/span&gt; 是什么导致在家里做家务后会后背疼 - 我的背部从来没有受过伤？&lt;br&gt;
          &lt;span class=”bad”&gt;不太好：&lt;/span&gt; 什么背疼？&lt;/span&gt;</target>
      </trans-unit>
      <trans-unit id="1149" resname="Include sex/gender, when relevant.  &lt;a onclick=&amp;quot;$&#40;&amp;apos;&#35;ex3&amp;apos;&#41;.toggle&#40;&#41;;&amp;quot; class=&apos;exampleToggle&apos; id=&apos;h3&apos;&gt;Show examples&lt;/a&gt;&lt;br&gt;    &lt;span id=&apos;ex3&apos; class=&apos;guidelineEx hide&apos;&gt;     &lt;span class=&amp;quot;good&amp;quot;&gt;Sex/Gender helpful:&lt;/span&gt; What could cause a lump, the size of a quarter, just under a man’s breast.&lt;br&gt;     &lt;span class=&amp;quot;bad&amp;quot;&gt;Sex/Gender not necessary:&lt;/span&gt; What could cause a rubbery bump, the size of a jelly bean, under the skin on the back of my hand?    &lt;/span&gt;" restype="string" datatype="html">
        <source>Include sex/gender, when relevant.  &lt;a onclick=&quot;$&#40;&amp;apos;&#35;ex3&amp;apos;&#41;.toggle&#40;&#41;;&quot; class=&apos;exampleToggle&apos; id=&apos;h3&apos;&gt;Show examples&lt;/a&gt;&lt;br&gt;
        &lt;span id=&apos;ex3&apos; class=&apos;guidelineEx hide&apos;&gt;
          &lt;span class=&quot;good&quot;&gt;Sex/Gender helpful:&lt;/span&gt; What could cause a lump, the size of a quarter, just under a man’s breast.&lt;br&gt;
          &lt;span class=&quot;bad&quot;&gt;Sex/Gender not necessary:&lt;/span&gt; What could cause a rubbery bump, the size of a jelly bean, under the skin on the back of my hand?
        &lt;/span&gt;</source>
        <target>当相关时，包括性别。&lt;a onclick=”$&#40;&amp;apos;&#35;ex3&amp;apos;&#41;.toggle&#40;&#41;;” class=’exampleToggle’ id=’h3’&gt;显示范例&lt;/a&gt;&lt;br&gt;
        &lt;span id=’ex3’ class=’guidelineEx hide’&gt;
          &lt;span class=”good”&gt;性别有帮助:&lt;/span&gt;什么可能导致男人胸部下面一个四分之一大小的肿块？&lt;br&gt;
          &lt;span class=”bad”&gt;不需要性别：&lt;/span&gt;在我的手背皮肤上。这个类似橡胶凸起，果冻豆的大小的东西是什么？&lt;/span&gt;</target>
      </trans-unit>
      <trans-unit id="1150" resname="Include an approximate age.  &lt;a onclick=&amp;quot;$&#40;&amp;apos;&#35;ex4&amp;apos;&#41;.toggle&#40;&#41;;&amp;quot; class=&apos;exampleToggle&apos; id=&apos;h4&apos;&gt;Show examples&lt;/a&gt;&lt;br&gt;    &lt;span id=&apos;ex4&apos; class=&apos;guidelineEx hide&apos;&gt;     &lt;span class=&amp;quot;good&amp;quot;&gt;Different ages will lead to different answers:&lt;/span&gt; For the past 2 days my 15 year old son has had a fever and been limping as if his leg hurts.  What are some things that could cause this? &lt;br&gt;     &lt;span class=&amp;quot;good&amp;quot;&gt;&lt;/span&gt; Why has my 3 year old been experiencing some fever and limping as if his leg hurts for the past 2 days?    &lt;/span&gt;" restype="string" datatype="html">
        <source>Include an approximate age.  &lt;a onclick=&quot;$&#40;&amp;apos;&#35;ex4&amp;apos;&#41;.toggle&#40;&#41;;&quot; class=&apos;exampleToggle&apos; id=&apos;h4&apos;&gt;Show examples&lt;/a&gt;&lt;br&gt;
        &lt;span id=&apos;ex4&apos; class=&apos;guidelineEx hide&apos;&gt;
          &lt;span class=&quot;good&quot;&gt;Different ages will lead to different answers:&lt;/span&gt; For the past 2 days my 15 year old son has had a fever and been limping as if his leg hurts.  What are some things that could cause this? &lt;br&gt;
          &lt;span class=&quot;good&quot;&gt;&lt;/span&gt; Why has my 3 year old been experiencing some fever and limping as if his leg hurts for the past 2 days?
        &lt;/span&gt;</source>
        <target>包括一个适当的年龄。&lt;a onclick=”$&#40;&amp;apos;&#35;ex4&amp;apos;&#41;.toggle&#40;&#41;;” class=’exampleToggle’ id=’h4’&gt;显示范例&lt;/a&gt;&lt;br&gt;
        &lt;span id=&apos;ex4&apos; class=&apos;guidelineEx hide&apos;&gt;
          &lt;span class=&quot;good&quot;&gt;不同的年龄段有不同的解答：&lt;/span&gt; 前两天，我15岁的儿子发烧了，而且走路一瘸一拐的，好像腿受了伤一样。哪些东西可能导致这种情况？&lt;br&gt;
          &lt;span class=&quot;good&quot;&gt;&lt;/span&gt; 为什么前两天我3岁的孩子发着烧，走路还一瘸一拐，好像腿受了一样呢？使问题尽可能的对其他人是有帮助的。</target>
      </trans-unit>
      <trans-unit id="1151" resname="Include weight, height and dosage units, where relevant.  &lt;a onclick=&amp;quot;$&#40;&amp;apos;&#35;ex5&amp;apos;&#41;.toggle&#40;&#41;;&amp;quot; class=&apos;exampleToggle&apos; id=&apos;h5&apos;&gt;Show examples&lt;/a&gt;&lt;br&gt;    &lt;span id=&apos;ex5&apos; class=&apos;guidelineEx hide&apos;&gt;     &lt;span class=&amp;quot;good&amp;quot;&gt;Good:&lt;/span&gt; My son is 3 years old, weights 27 pounds, and is 34 inches tall. Is his size OK for his age?&lt;br&gt;     &lt;span class=&amp;quot;bad&amp;quot;&gt;Not so good:&lt;/span&gt;  My son is 3, weighs 27, and has a height of 34. Is he OK for his age?    &lt;/span&gt;" restype="string" datatype="html">
        <source>Include weight, height and dosage units, where relevant.  &lt;a onclick=&quot;$&#40;&amp;apos;&#35;ex5&amp;apos;&#41;.toggle&#40;&#41;;&quot; class=&apos;exampleToggle&apos; id=&apos;h5&apos;&gt;Show examples&lt;/a&gt;&lt;br&gt;
        &lt;span id=&apos;ex5&apos; class=&apos;guidelineEx hide&apos;&gt;
          &lt;span class=&quot;good&quot;&gt;Good:&lt;/span&gt; My son is 3 years old, weights 27 pounds, and is 34 inches tall. Is his size OK for his age?&lt;br&gt;
          &lt;span class=&quot;bad&quot;&gt;Not so good:&lt;/span&gt;  My son is 3, weighs 27, and has a height of 34. Is he OK for his age?
        &lt;/span&gt;</source>
        <target>只要是相关的，包括体重、身高以及计量单位。&lt;a onclick=&quot;$&#40;&amp;apos;&#35;ex5&amp;apos;&#41;.toggle&#40;&#41;;&quot; class=&apos;exampleToggle&apos; id=&apos;h5&apos;&gt;显示范例&lt;/a&gt;&lt;br&gt;
        &lt;span id=&apos;ex5&apos; class=&apos;guidelineEx hide&apos;&gt;
          &lt;span class=&quot;good&quot;&gt;好：&lt;/span&gt;我3岁大的儿子，重27磅，高34英尺。在他这个年龄这个身高体重正常吗？&lt;br&gt;
          &lt;span class=&quot;bad&quot;&gt;不太好：&lt;/span&gt;我3岁大的儿子，重27磅，高34英尺。在他这个年龄正常吗？&lt;/span&gt;</target>
      </trans-unit>
      <trans-unit id="1152" resname="Please use both brand and generic names for medications, especially if you’re outside of the U.S. or asking about an uncommon medication.  &lt;a onclick=&amp;quot;$&#40;&amp;apos;&#35;ex6&amp;apos;&#41;.toggle&#40;&#41;;&amp;quot; class=&apos;exampleToggle&apos; id=&apos;h6&apos;&gt;Show examples&lt;/a&gt;&lt;br&gt;    &lt;span id=&apos;ex6&apos; class=&apos;guidelineEx hide&apos;&gt;     &lt;span class=&amp;quot;good&amp;quot;&gt;Good:&lt;/span&gt; My son is 5 years old, 55lbs, and has a fever. He took 5ml of Tylenol &#40;acetaminophen120mg/5ml&#41;, but his fever persists. Can children of this weight and age take a bigger dose of Tylenol?&lt;br&gt;     &lt;span class=&amp;quot;bad&amp;quot;&gt;Not so good:&lt;/span&gt;  My son is 5, weighs 55, and has a fever. Tried Tylenol but fever persists. Take more Tylenol?    &lt;/span&gt;" restype="string" datatype="html">
        <source>Please use both brand and generic names for medications, especially if you’re outside of the U.S. or asking about an uncommon medication.  &lt;a onclick=&quot;$&#40;&amp;apos;&#35;ex6&amp;apos;&#41;.toggle&#40;&#41;;&quot; class=&apos;exampleToggle&apos; id=&apos;h6&apos;&gt;Show examples&lt;/a&gt;&lt;br&gt;
        &lt;span id=&apos;ex6&apos; class=&apos;guidelineEx hide&apos;&gt;
          &lt;span class=&quot;good&quot;&gt;Good:&lt;/span&gt; My son is 5 years old, 55lbs, and has a fever. He took 5ml of Tylenol &#40;acetaminophen120mg/5ml&#41;, but his fever persists. Can children of this weight and age take a bigger dose of Tylenol?&lt;br&gt;
          &lt;span class=&quot;bad&quot;&gt;Not so good:&lt;/span&gt;  My son is 5, weighs 55, and has a fever. Tried Tylenol but fever persists. Take more Tylenol?
        &lt;/span&gt;</source>
        <target>请同时使用药物的商标名和通用名称，尤其当您不在美国或问及不常见的药物时。&lt;a onclick=”$&#40;&amp;apos;&#35;ex6&amp;apos;&#41;.toggle&#40;&#41;;” class=’exampleToggle’ id=’h6’&gt;显示范例&lt;/a&gt;&lt;br&gt;
        &lt;span id=’ex6’ class=’guidelineEx hide’&gt;
          &lt;span class=”good”&gt;好：&lt;/span&gt;我5岁大的儿子，55磅，正在发烧。他服用5ml的泰诺（对乙酰氨基酚120mg / 5ml），但还在发烧。体重和年龄这么大的孩子可以服用更大剂量的泰诺吗？&lt;br&gt;
          &lt;span class=”bad”&gt;不太好:&lt;/span&gt;我的儿子5岁，体重55，有一点发烧。已服用过泰诺但还在发烧。服用更多泰诺吗？&lt;/span&gt;</target>
      </trans-unit>
      <trans-unit id="1153" resname="Try to avoid questions that set doctors up for a YES or NO answer.  &lt;a onclick=&amp;quot;$&#40;&amp;apos;&#35;ex7&amp;apos;&#41;.toggle&#40;&#41;;&amp;quot; class=&apos;exampleToggle&apos; id=&apos;h7&apos;&gt;Show examples&lt;/a&gt;&lt;br&gt;    &lt;span id=&apos;ex7&apos; class=&apos;guidelineEx hide&apos;&gt;     &lt;span class=&amp;quot;good&amp;quot;&gt;Good:&lt;/span&gt; How do antibiotics work in young, school-aged children?&lt;br&gt;     &lt;span class=&amp;quot;bad&amp;quot;&gt;Not so good:&lt;/span&gt;  Do antibiotics work in children?    &lt;/span&gt;" restype="string" datatype="html">
        <source>Try to avoid questions that set doctors up for a YES or NO answer.  &lt;a onclick=&quot;$&#40;&amp;apos;&#35;ex7&amp;apos;&#41;.toggle&#40;&#41;;&quot; class=&apos;exampleToggle&apos; id=&apos;h7&apos;&gt;Show examples&lt;/a&gt;&lt;br&gt;
        &lt;span id=&apos;ex7&apos; class=&apos;guidelineEx hide&apos;&gt;
          &lt;span class=&quot;good&quot;&gt;Good:&lt;/span&gt; How do antibiotics work in young, school-aged children?&lt;br&gt;
          &lt;span class=&quot;bad&quot;&gt;Not so good:&lt;/span&gt;  Do antibiotics work in children?
        &lt;/span&gt;</source>
        <target>尽量避免提问一些医生回答“是”或者“不是”的问题。&lt;a onclick=”$&#40;&amp;apos;&#35;ex7&amp;apos;&#41;.toggle&#40;&#41;;” class=’exampleToggle’ id=’h7’&gt;显示范例&lt;/a&gt;&lt;br&gt;
        &lt;span id=’ex7’ class=’guidelineEx hide’&gt;
          &lt;span class=”good”&gt;好：&lt;/span&gt;抗生素如何在年轻的学龄儿童中起作用？&lt;br&gt;
          &lt;span class=”bad”&gt;不太好：&lt;/span&gt;抗生素对儿童起作用吗？&lt;/span&gt;</target>
      </trans-unit>
      <trans-unit id="1154" resname="Try to leave opinions out.  &lt;a onclick=&amp;quot;$&#40;&amp;apos;&#35;ex8&amp;apos;&#41;.toggle&#40;&#41;;&amp;quot; class=&apos;exampleToggle&apos; id=&apos;h8&apos;&gt;Show examples&lt;/a&gt;&lt;br&gt;    &lt;span id=&apos;ex8&apos; class=&apos;guidelineEx hide&apos;&gt;     &lt;span class=&amp;quot;good&amp;quot;&gt;Good:&lt;/span&gt; Why are some people against vaccines, when vaccines are used to prevent bad diseases?&lt;br&gt;     &lt;span class=&amp;quot;bad&amp;quot;&gt;Not so good:&lt;/span&gt;  Are those anti-vaccine folks completely clueless or just in denial?    &lt;/span&gt;" restype="string" datatype="html">
        <source>Try to leave opinions out.  &lt;a onclick=&quot;$&#40;&amp;apos;&#35;ex8&amp;apos;&#41;.toggle&#40;&#41;;&quot; class=&apos;exampleToggle&apos; id=&apos;h8&apos;&gt;Show examples&lt;/a&gt;&lt;br&gt;
        &lt;span id=&apos;ex8&apos; class=&apos;guidelineEx hide&apos;&gt;
          &lt;span class=&quot;good&quot;&gt;Good:&lt;/span&gt; Why are some people against vaccines, when vaccines are used to prevent bad diseases?&lt;br&gt;
          &lt;span class=&quot;bad&quot;&gt;Not so good:&lt;/span&gt;  Are those anti-vaccine folks completely clueless or just in denial?
        &lt;/span&gt;</source>
        <target>尝试留下意见&lt;a onclick=”$&#40;&amp;apos;&#35;ex8&amp;apos;&#41;.toggle&#40;&#41;;” class=’exampleToggle’ id=’h8’&gt;显示范例&lt;/a&gt;&lt;br&gt;
        &lt;span id=’ex8’ class=’guidelineEx hide’&gt;
          &lt;span class=”good”&gt;好：&lt;/span&gt; 为什么有些人会抵抗疫苗，明明疫苗可以用来预防疾病？&lt;br&gt;
          &lt;span class=&quot;bad&quot;&gt;不太好：&lt;/span&gt;那些反疫苗的人是彻底地不懂还是只是拒绝接受？&lt;/span&gt;</target>
      </trans-unit>
      <trans-unit id="1155" resname="The clearer, the better. Use good grammar, avoid profanities and stay away from slang.  &lt;a onclick=&amp;quot;$&#40;&amp;apos;&#35;ex9&amp;apos;&#41;.toggle&#40;&#41;;&amp;quot; class=&apos;exampleToggle&apos; id=&apos;h9&apos;&gt;Show examples&lt;/a&gt;&lt;br&gt;    &lt;span id=&apos;ex9&apos; class=&apos;guidelineEx hide&apos;&gt;     &lt;span class=&amp;quot;good&amp;quot;&gt;Good:&lt;/span&gt; I was doing arm curls and felt a burning pain in my biceps. Could I have torn a muscle?&lt;br&gt;     &lt;span class=&amp;quot;bad&amp;quot;&gt;Not so good:&lt;/span&gt;  Doing curls, felt something and arm hurts?    &lt;/span&gt;" restype="string" datatype="html">
        <source>The clearer, the better. Use good grammar, avoid profanities and stay away from slang.  &lt;a onclick=&quot;$&#40;&amp;apos;&#35;ex9&amp;apos;&#41;.toggle&#40;&#41;;&quot; class=&apos;exampleToggle&apos; id=&apos;h9&apos;&gt;Show examples&lt;/a&gt;&lt;br&gt;
        &lt;span id=&apos;ex9&apos; class=&apos;guidelineEx hide&apos;&gt;
          &lt;span class=&quot;good&quot;&gt;Good:&lt;/span&gt; I was doing arm curls and felt a burning pain in my biceps. Could I have torn a muscle?&lt;br&gt;
          &lt;span class=&quot;bad&quot;&gt;Not so good:&lt;/span&gt;  Doing curls, felt something and arm hurts?
        &lt;/span&gt;</source>
        <target>越清楚越好。运用好语法，不要说脏话和俚语。&lt;a onclick=”$&#40;&amp;apos;&#35;ex9&amp;apos;&#41;.toggle&#40;&#41;;” class=’exampleToggle’ id=’h9’&gt;显示范例&lt;/a&gt;&lt;br&gt;
        &lt;span id=’ex9’ class=’guidelineEx hide’&gt;
          &lt;span class=”good”&gt;好：&lt;/span&gt;我当时正在锻炼手臂，然后感到二头肌处有火烧一样的疼痛。我是肌肉撕裂了吗？&lt;br&gt;
          &lt;span class=”bad”&gt;不太好：&lt;/span&gt;做弯举，感觉不对和胳膊受伤？&lt;/span&gt;</target>
      </trans-unit>
      <trans-unit id="1156" resname="Don’t assume personal historical knowledge. HealthTap doctors often will not have seen your previous questions.  &lt;a onclick=&amp;quot;$&#40;&amp;apos;&#35;ex10&amp;apos;&#41;.toggle&#40;&#41;;&amp;quot; class=&apos;exampleToggle&apos; id=&apos;h10&apos;&gt;Show examples&lt;/a&gt;&lt;br&gt;    &lt;span id=&apos;ex10&apos; class=&apos;guidelineEx hide&apos;&gt;     &lt;span class=&amp;quot;good&amp;quot;&gt;Good:&lt;/span&gt; My 2 year old son got ear tubes two months and now has a fever and pus coming from his right ear. Is this common?&lt;br&gt;     &lt;span class=&amp;quot;bad&amp;quot;&gt;Not so good:&lt;/span&gt;  And it’s been going on for two days, and pus is coming out too?    &lt;/span&gt;" restype="string" datatype="html">
        <source>Don’t assume personal historical knowledge. HealthTap doctors often will not have seen your previous questions.  &lt;a onclick=&quot;$&#40;&amp;apos;&#35;ex10&amp;apos;&#41;.toggle&#40;&#41;;&quot; class=&apos;exampleToggle&apos; id=&apos;h10&apos;&gt;Show examples&lt;/a&gt;&lt;br&gt;
        &lt;span id=&apos;ex10&apos; class=&apos;guidelineEx hide&apos;&gt;
          &lt;span class=&quot;good&quot;&gt;Good:&lt;/span&gt; My 2 year old son got ear tubes two months and now has a fever and pus coming from his right ear. Is this common?&lt;br&gt;
          &lt;span class=&quot;bad&quot;&gt;Not so good:&lt;/span&gt;  And it’s been going on for two days, and pus is coming out too?
        &lt;/span&gt;</source>
        <target>不要假设个人的历史知识。HealthTap的医生经常不会看到您以前的问题。&lt;a onclick=”$&#40;&amp;apos;&#35;ex10&amp;apos;&#41;.toggle&#40;&#41;;” class=’exampleToggle’ id=’h10’&gt;显示范例&lt;/a&gt;&lt;br&gt;
        &lt;span id=’ex10’ class=’guidelineEx hide’&gt;
          &lt;span class=”good”&gt;好：&lt;/span&gt; 我两岁的儿子两个月前得了耳管炎，现在还发烧了，右耳会流脓。这正常吗？&lt;br&gt;
          &lt;span class=”bad”&gt;不太好：&lt;/span&gt;  这种症状已经持续两天，也一直有浓流出来吗？&lt;/span&gt;</target>
      </trans-unit>
      <trans-unit id="1157" resname="To maintain privacy, leave your name and the names of others out &#40;unless that “other” is a celebrity who has publicly talked about an issue&#41;.  &lt;a onclick=&amp;quot;$&#40;&amp;apos;&#35;ex11&amp;apos;&#41;.toggle&#40;&#41;;&amp;quot; class=&apos;exampleToggle&apos; id=&apos;h11&apos;&gt;Show examples&lt;/a&gt;&lt;br&gt;    &lt;span id=&apos;ex11&apos; class=&apos;guidelineEx hide&apos;&gt;     &lt;span class=&amp;quot;good&amp;quot;&gt;Good:&lt;/span&gt; I just heard the actor Michael J. Fox talk about his Parkinson’s disease. Are there any new, good treatments that have come out in the last 3 years?&lt;br&gt;     &lt;span class=&amp;quot;bad&amp;quot;&gt;Not so good:&lt;/span&gt;  Hello doctor. My name is John Doe, and I am wondering if there are any good treatments for Parkinson’s disease.    &lt;/span&gt;" restype="string" datatype="html">
        <source>To maintain privacy, leave your name and the names of others out &#40;unless that “other” is a celebrity who has publicly talked about an issue&#41;.  &lt;a onclick=&quot;$&#40;&amp;apos;&#35;ex11&amp;apos;&#41;.toggle&#40;&#41;;&quot; class=&apos;exampleToggle&apos; id=&apos;h11&apos;&gt;Show examples&lt;/a&gt;&lt;br&gt;
        &lt;span id=&apos;ex11&apos; class=&apos;guidelineEx hide&apos;&gt;
          &lt;span class=&quot;good&quot;&gt;Good:&lt;/span&gt; I just heard the actor Michael J. Fox talk about his Parkinson’s disease. Are there any new, good treatments that have come out in the last 3 years?&lt;br&gt;
          &lt;span class=&quot;bad&quot;&gt;Not so good:&lt;/span&gt;  Hello doctor. My name is John Doe, and I am wondering if there are any good treatments for Parkinson’s disease.
        &lt;/span&gt;</source>
        <target>为了保护隐私，请不要留下您的姓名和他人的姓名（“其他”除已公开谈论某个问题的名人的名字）。&lt;a onclick=&quot;$&#40;&amp;apos;&#35;ex11&amp;apos;&#41;.toggle&#40;&#41;;&quot; class=&apos;exampleToggle&apos; id=&apos;h11&apos;&gt;显示范例&lt;/a&gt;&lt;br&gt;
        &lt;span id=&apos;ex11&apos; class=&apos;guidelineEx hide&apos;&gt;
          &lt;span class=&quot;good&quot;&gt;好：&lt;/span&gt;我叫John Doe，我比较好奇是否有针对帕金森综合征的有效治疗方法。在过去三年里有新的，好的治疗方法面世吗？&lt;br&gt;
          &lt;span class=”bad”&gt;不太好：&lt;/span&gt;  您好，医生。我叫John Doe，我比较好奇是否有针对帕金森综合征的有效治疗方法。&lt;/span&gt;</target>
      </trans-unit>
      <trans-unit id="1158" resname="Avoid using too many abbreviations because these can get downright confusing.  &lt;a onclick=&amp;quot;$&#40;&amp;apos;&#35;ex12&amp;apos;&#41;.toggle&#40;&#41;;&amp;quot; class=&apos;exampleToggle&apos; id=&apos;h12&apos;&gt;Show examples&lt;/a&gt;&lt;br&gt;    &lt;span id=&apos;ex12&apos; class=&apos;guidelineEx hide&apos;&gt;     &lt;span class=&amp;quot;good&amp;quot;&gt;Good:&lt;/span&gt; How do you know if you are pregnant, if you never have regular periods?&lt;br&gt;     &lt;span class=&amp;quot;bad&amp;quot;&gt;Not so good:&lt;/span&gt;  How do u no ur prego if u never have reg periods?    &lt;/span&gt;" restype="string" datatype="html">
        <source>Avoid using too many abbreviations because these can get downright confusing.  &lt;a onclick=&quot;$&#40;&amp;apos;&#35;ex12&amp;apos;&#41;.toggle&#40;&#41;;&quot; class=&apos;exampleToggle&apos; id=&apos;h12&apos;&gt;Show examples&lt;/a&gt;&lt;br&gt;
        &lt;span id=&apos;ex12&apos; class=&apos;guidelineEx hide&apos;&gt;
          &lt;span class=&quot;good&quot;&gt;Good:&lt;/span&gt; How do you know if you are pregnant, if you never have regular periods?&lt;br&gt;
          &lt;span class=&quot;bad&quot;&gt;Not so good:&lt;/span&gt;  How do u no ur prego if u never have reg periods?
        &lt;/span&gt;</source>
        <target>避免使用太多的缩写，因为可能导致混淆&lt;a onclick=”$&#40;&amp;apos;&#35;ex12&amp;apos;&#41;.toggle&#40;&#41;;” class=’exampleToggle’ id=’h12’&gt;显示范例&lt;/a&gt;&lt;br&gt;
        &lt;span id=’ex12’ class=’guidelineEx hide’&gt;
          &lt;span class=”good”&gt;好：&lt;/span&gt;如果您没有来生理周期，您是如何知道您怀孕了？&lt;br&gt;
          &lt;span class=”bad”&gt;不太好：&lt;/span&gt;如果您没有正常的生理周期，您是如何知道您怀孕了？&lt;/span&gt;</target>
      </trans-unit>
      <trans-unit id="1159" resname="Ask in English. This is the language commonly used by doctors on HealthTap.  &lt;a onclick=&amp;quot;$&#40;&amp;apos;&#35;ex13&amp;apos;&#41;.toggle&#40;&#41;;&amp;quot; class=&apos;exampleToggle&apos; id=&apos;h13&apos;&gt;Show examples&lt;/a&gt;&lt;br&gt;    &lt;span id=&apos;ex13&apos; class=&apos;guidelineEx hide&apos;&gt;     &lt;span class=&amp;quot;good&amp;quot;&gt;Good:&lt;/span&gt; I pruned some trees last weekend and my arm has been hurting for 2 days.  Could this be the cause?&lt;br&gt;     &lt;span class=&amp;quot;bad&amp;quot;&gt;Not so good:&lt;/span&gt;  Porque mi brazo me duele mucho esta semana?    &lt;/span&gt;" restype="string" datatype="html">
        <source>Ask in English. This is the language commonly used by doctors on HealthTap.  &lt;a onclick=&quot;$&#40;&amp;apos;&#35;ex13&amp;apos;&#41;.toggle&#40;&#41;;&quot; class=&apos;exampleToggle&apos; id=&apos;h13&apos;&gt;Show examples&lt;/a&gt;&lt;br&gt;
        &lt;span id=&apos;ex13&apos; class=&apos;guidelineEx hide&apos;&gt;
          &lt;span class=&quot;good&quot;&gt;Good:&lt;/span&gt; I pruned some trees last weekend and my arm has been hurting for 2 days.  Could this be the cause?&lt;br&gt;
          &lt;span class=&quot;bad&quot;&gt;Not so good:&lt;/span&gt;  Porque mi brazo me duele mucho esta semana?
        &lt;/span&gt;</source>
        <target>用英语询问。这是HealthTap医生的常用语言。&lt;a onclick=”$&#40;&amp;apos;&#35;ex13&amp;apos;&#41;.toggle&#40;&#41;;” class=’exampleToggle’ id=’h13’&gt;显示范例&lt;/a&gt;&lt;br&gt;
        &lt;span id=’ex13’ class=’guidelineEx hide’&gt;
          &lt;span class=”good”&gt;好：&lt;/span&gt;我上周末修剪了一些树木，我的手臂已经疼了2天。这可能由什么引起？&lt;br&gt;
          &lt;span class=”bad”&gt;不太好：&lt;/span&gt;因为我的胳膊很疼吗？&lt;/span&gt;</target>
      </trans-unit>
    </body>
  </file>
  <file original="public/javascripts/templates/layers/inviteFriends.tmpl.html" source-language="en-US" target-language="zh-Hans-CN" product-name="ht-webapp12">
    <body>
      <trans-unit id="1160" resname="Login &amp;raquo;" restype="string" datatype="html">
        <source>Login &amp;raquo;</source>
        <target>登录&amp;raquo;</target>
      </trans-unit>
      <trans-unit id="1161" resname="SEND INVITE &amp;raquo;" restype="string" datatype="html">
        <source>SEND INVITE &amp;raquo;</source>
        <target>发送邀请&amp;raquo;</target>
      </trans-unit>
    </body>
  </file>
  <file original="public/javascripts/templates/layers/invite_colleagues.tmpl.html" source-language="en-US" target-language="zh-Hans-CN" product-name="ht-webapp12">
    <body>
      <trans-unit id="1162" resname="Patients&lt;span style=&amp;quot;color:&#35;999;font-weight: normal;font-size: 11px; margin-left: 5px;&amp;quot;&gt;or request from your &lt;a onclick=&amp;quot;App.session.closePanels&#40;&#41;;&amp;quot; href=&amp;quot;&lt;%App.session.device == &apos;ipad&apos; ?&apos;&apos;:&apos;/&apos;%&gt;&#35;patientdirectory&amp;quot; style=&amp;quot;font-weight: normal;&amp;quot;&gt;Patient Directory »&lt;/a&gt;&lt;/span&gt;" restype="string" datatype="html">
        <source>Patients&lt;span style=&quot;color:&#35;999;font-weight: normal;font-size: 11px; margin-left: 5px;&quot;&gt;or request from your &lt;a onclick=&quot;App.session.closePanels&#40;&#41;;&quot; href=&quot;&lt;%App.session.device == &apos;ipad&apos; ?&apos;&apos;:&apos;/&apos;%&gt;&#35;patientdirectory&quot; style=&quot;font-weight: normal;&quot;&gt;Patient Directory »&lt;/a&gt;&lt;/span&gt;</source>
        <target>患者&lt;span style=&quot;color:&#35;999;font-weight: normal;font-size:11px; margin-left:5px;&quot;&gt;或您的要求&lt;a onclick=&quot;App.session.closePanels&#40;&#41;;&quot; href=&quot;&lt;%App.session.device == &apos;ipad&apos; ?&apos;&apos;:&apos;/&apos;%&gt;&#35;patientdirectory&quot; style=&quot;font-weight: normal;&quot;&gt;隐私政策 »&lt;/a&gt;&lt;/span&gt;</target>
      </trans-unit>
      <trans-unit id="1163" resname="SEND INVITE" restype="string" datatype="html">
        <source>SEND INVITE</source>
        <target>发送邀请</target>
      </trans-unit>
    </body>
  </file>
  <file original="public/javascripts/templates/layers/invite_friends.tmpl.html" source-language="en-US" target-language="zh-Hans-CN" product-name="ht-webapp12">
    <body>
      <trans-unit id="1164" resname="www.healthtap.com/?pmc=member_" restype="string" datatype="html">
        <source>www.healthtap.com/?pmc=member_</source>
        <target>www.healthtap.com/?pmc=member_</target>
      </trans-unit>
    </body>
  </file>
  <file original="public/javascripts/templates/layers/invite_friends_m2.tmpl.html" source-language="en-US" target-language="zh-Hans-CN" product-name="ht-webapp12">
    <body>
      <trans-unit id="1165" resname="www.healthtap.com/?pmc=member_" restype="string" datatype="html">
        <source>www.healthtap.com/?pmc=member_</source>
        <target>www.healthtap.com/?pmc=member_</target>
      </trans-unit>
    </body>
  </file>
  <file original="public/javascripts/templates/layers/known_for_topics.tmpl.html" source-language="en-US" target-language="zh-Hans-CN" product-name="ht-webapp12">
    <body>
      <trans-unit id="1166" resname="NEXT &amp;raquo;" restype="string" datatype="html">
        <source>NEXT &amp;raquo;</source>
        <target>下一步&amp;raquo;</target>
      </trans-unit>
    </body>
  </file>
  <file original="public/javascripts/templates/layers/messages/message_share_layer.tmpl.html" source-language="en-US" target-language="zh-Hans-CN" product-name="ht-webapp12">
    <body>
      <trans-unit id="1167" resname="Share with a friend or loved one here." restype="string" datatype="html">
        <source>Share with a friend or loved one here.</source>
        <target>在这里与好友或亲人分享。</target>
      </trans-unit>
    </body>
  </file>
  <file original="public/javascripts/templates/layers/newEpisode/newEpisodeConfirmCC.tmpl.html" source-language="en-US" target-language="zh-Hans-CN" product-name="ht-webapp12">
    <body>
      <trans-unit id="1170" resname="Get discounts by increasing your HealthScore." restype="string" datatype="html">
        <source>Get discounts by increasing your HealthScore.</source>
        <target>提高健康分数可以获得折扣</target>
      </trans-unit>
      <trans-unit id="1171" resname="SEND &amp;raquo;" restype="string" datatype="html">
        <source>SEND &amp;raquo;</source>
        <target>发送&amp;raquo;</target>
      </trans-unit>
    </body>
  </file>
  <file original="public/javascripts/templates/layers/nominate_colleagues.tmpl.html" source-language="en-US" target-language="zh-Hans-CN" product-name="ht-webapp12">
    <body>
      <trans-unit id="1175" resname="&amp;nbsp;Type your doctor&amp;apos;s name" restype="string" datatype="html">
        <source>&amp;nbsp;Type your doctor&amp;apos;s name</source>
        <target>&amp;nbsp;输入您医生&amp;apos的姓名</target>
      </trans-unit>
    </body>
  </file>
  <file original="public/javascripts/templates/layers/permanently_change_shift.tmpl.html" source-language="en-US" target-language="zh-Hans-CN" product-name="ht-webapp12">
    <body>
      <trans-unit id="1176" resname="Your shift:" restype="string" datatype="html">
        <source>Your shift:</source>
        <target>您的班次：</target>
      </trans-unit>
      <trans-unit id="1177" resname="committed" restype="string" datatype="html">
        <source>committed</source>
        <target>已承诺</target>
      </trans-unit>
      <trans-unit id="1178" resname="stand_by" restype="string" datatype="html">
        <source>stand_by</source>
        <target>随时恭候</target>
      </trans-unit>
      <trans-unit id="1179" resname="try_me" restype="string" datatype="html">
        <source>try_me</source>
        <target>试试我</target>
      </trans-unit>
    </body>
  </file>
  <file original="public/javascripts/templates/layers/referColleague.tmpl.html" source-language="en-US" target-language="zh-Hans-CN" product-name="ht-webapp12">
    <body>
      <trans-unit id="1181" resname="SEND TO:&amp;nbsp;&amp;nbsp;" restype="string" datatype="html">
        <source>SEND TO:&amp;nbsp;&amp;nbsp;</source>
        <target>发送到：&amp;nbsp;&amp;nbsp;</target>
      </trans-unit>
      <trans-unit id="1182" resname="colleagueSelection" restype="string" datatype="html">
        <source>colleagueSelection</source>
        <target>同事选择</target>
      </trans-unit>
      <trans-unit id="1183" resname="specialtySelection" restype="string" datatype="html">
        <source>specialtySelection</source>
        <target>专科选择</target>
      </trans-unit>
    </body>
  </file>
  <file original="public/javascripts/templates/layers/requestAppt.tmpl.html" source-language="en-US" target-language="zh-Hans-CN" product-name="ht-webapp12">
    <body>
      <trans-unit id="1185" resname="asap" restype="string" datatype="html">
        <source>asap</source>
        <target>尽快</target>
      </trans-unit>
      <trans-unit id="1186" resname="this_or_next_week" restype="string" datatype="html">
        <source>this_or_next_week</source>
        <target>这个月或下个月</target>
      </trans-unit>
      <trans-unit id="1187" resname="this_month" restype="string" datatype="html">
        <source>this_month</source>
        <target>这个月</target>
      </trans-unit>
      <trans-unit id="1188" resname="e.g. I&amp;apos;m free on Wednesday evenings." restype="string" datatype="html">
        <source>e.g. I&amp;apos;m free on Wednesday evenings.</source>
        <target>例如，我&amp;apos;周三晚上空闲。</target>
      </trans-unit>
      <trans-unit id="1189" resname="Request Appointment" restype="string" datatype="html">
        <source>Request Appointment</source>
        <target>请求预约</target>
      </trans-unit>
    </body>
  </file>
  <file original="public/javascripts/templates/layers/set_unavailable_days.tmpl.html" source-language="en-US" target-language="zh-Hans-CN" product-name="ht-webapp12">
    <body>
      <trans-unit id="1190" resname="allday" restype="string" datatype="html">
        <source>allday</source>
        <target>全天</target>
      </trans-unit>
      <trans-unit id="1191" resname="timeframe" restype="string" datatype="html">
        <source>timeframe</source>
        <target>时间表</target>
      </trans-unit>
    </body>
  </file>
  <file original="public/javascripts/templates/layers/similarQuestion.tmpl.html" source-language="en-US" target-language="zh-Hans-CN" product-name="ht-webapp12">
    <body>
      <trans-unit id="1192" resname="BACK" restype="string" datatype="html">
        <source>BACK</source>
        <target>返回</target>
      </trans-unit>
      <trans-unit id="1193" resname="I WANT TO ASK THIS ANYWAY" restype="string" datatype="html">
        <source>I WANT TO ASK THIS ANYWAY</source>
        <target>您想要随时随地询问</target>
      </trans-unit>
    </body>
  </file>
  <file original="public/javascripts/templates/pages/apps.tmpl.html" source-language="en-US" target-language="zh-Hans-CN" product-name="ht-webapp12">
    <body>
      <trans-unit id="1194" resname="&amp;nbsp;&amp;nbsp;Type:" restype="string" datatype="html">
        <source>&amp;nbsp;&amp;nbsp;Type:</source>
        <target>&amp;nbsp;&amp;nbsp;输入：</target>
      </trans-unit>
    </body>
  </file>
  <file original="public/javascripts/templates/pages/requestDocInfo.tmpl.html" source-language="en-US" target-language="zh-Hans-CN" product-name="ht-webapp12">
    <body>
      <trans-unit id="1195" resname="I will provide attribution and, where possible, a link to HealthTap in my publication.  &lt;a id=&amp;quot;examples&amp;quot; onclick=&amp;quot;$&#40;&amp;apos;.examples&amp;apos;&#41;.toggleClass&#40;&amp;apos;hidden&amp;apos;&#41;;$&#40;this&#41;.text&#40;$&#40;this&#41;.text&#40;&#41; == &amp;apos;See examples &amp;raquo;&amp;apos; ? &amp;apos;Hide examples &amp;raquo;&amp;apos; : &amp;apos;See examples &amp;raquo;&amp;apos;&#41;;&amp;quot;&gt;See examples &amp;raquo;&lt;/a&gt;" restype="string" datatype="html">
        <source>I will provide attribution and, where possible, a link to HealthTap in my publication.  &lt;a id=&quot;examples&quot; onclick=&quot;$&#40;&amp;apos;.examples&amp;apos;&#41;.toggleClass&#40;&amp;apos;hidden&amp;apos;&#41;;$&#40;this&#41;.text&#40;$&#40;this&#41;.text&#40;&#41; == &amp;apos;See examples &amp;raquo;&amp;apos; ? &amp;apos;Hide examples &amp;raquo;&amp;apos; : &amp;apos;See examples &amp;raquo;&amp;apos;&#41;;&quot;&gt;See examples &amp;raquo;&lt;/a&gt;</source>
        <target>如果可能的话，我会在我的出版物中提供HealthTap的属性和链接。&lt;a id=”examples” onclick=”$&#40;&amp;apos;.examples&amp;apos;&#41;.toggleClass&#40;&amp;apos;hidden&amp;apos;&#41;;$&#40;this&#41;.text&#40;$&#40;this&#41;.text&#40;&#41; == &amp;apos;查看范例&amp;raquo;&amp;apos; ?&amp;apos;隐藏范例&amp;raquo;&amp;apos; :&amp;apos;查看范例&amp;raquo;&amp;apos;&#41;;&quot;&gt;查看范例&amp;raquo;&lt;/a&gt;</target>
      </trans-unit>
    </body>
  </file>
  <file original="public/javascripts/templates/people/ask_a_question.tmpl.html" source-language="en-US" target-language="zh-Hans-CN" product-name="ht-webapp12">
    <body>
      <trans-unit id="1196" resname="Donate 99&amp;cent; for 50 more characters" restype="string" datatype="html">
        <source>Donate 99&amp;cent; for 50 more characters</source>
        <target>捐赠99&amp;美分; 为更多的50个字符</target>
      </trans-unit>
      <trans-unit id="1197" resname="Sign Up &amp; Ask Question" restype="string" datatype="html">
        <source>Sign Up &amp; Ask Question</source>
        <target>注册并询问问题</target>
      </trans-unit>
      <trans-unit id="1198" resname="Continue &amp;rsaquo;" restype="string" datatype="html">
        <source>Continue &amp;rsaquo;</source>
        <target>继续&amp;rsaquo;</target>
      </trans-unit>
      <trans-unit id="1199" resname="Your information is safe and secure." restype="string" datatype="html">
        <source>Your information is safe and secure.</source>
        <target>您的信息是安全有保障的。</target>
      </trans-unit>
      <trans-unit id="1200" resname="Send your question &amp;rsaquo;" restype="string" datatype="html">
        <source>Send your question &amp;rsaquo;</source>
        <target>询问您的问题&amp;rsaquo;</target>
      </trans-unit>
      <trans-unit id="1201" resname="XXXX XXXX XXXX" restype="string" datatype="html">
        <source>XXXX XXXX XXXX</source>
        <target>XXXX XXXX XXXX</target>
      </trans-unit>
      <trans-unit id="1202" resname="Your profile is private" restype="string" datatype="html">
        <source>Your profile is private</source>
        <target>您的个人资料是隐私的</target>
      </trans-unit>
    </body>
  </file>
  <file original="public/javascripts/templates/people/disable_account.tmpl.html" source-language="en-US" target-language="zh-Hans-CN" product-name="ht-webapp12">
    <body>
      <trans-unit id="1203" resname="Deactivate my account now" restype="string" datatype="html">
        <source>Deactivate my account now</source>
        <target>立即停用我的帐户</target>
      </trans-unit>
    </body>
  </file>
  <file original="public/javascripts/templates/people/expert_sign_up.tmpl.html" source-language="en-US" target-language="zh-Hans-CN" product-name="ht-webapp12">
    <body>
      <trans-unit id="1204" resname="By signing up, you agree to our                &lt;a class=&amp;quot;childBrowser_link&amp;quot; id=&apos;termsLink&apos; href=&amp;quot;/pages/terms?display_frame_render=true&amp;nativeScroll=1&amp;no_splash=1&amp;quot;&gt;Terms of Use&lt;/a&gt;                and                &lt;a class=&amp;quot;childBrowser_link&amp;quot; id=&apos;privacyLink&apos; href=&amp;quot;/pages/privacy_sharing?display_frame_render=true&amp;nativeScroll=1&amp;no_splash=1&amp;quot;&gt;Privacy Policy&lt;/a&gt;" restype="string" datatype="html">
        <source>By signing up, you agree to our
                &lt;a class=&quot;childBrowser_link&quot; id=&apos;termsLink&apos; href=&quot;/pages/terms?display_frame_render=true&amp;nativeScroll=1&amp;no_splash=1&quot;&gt;Terms of Use&lt;/a&gt;
                and
                &lt;a class=&quot;childBrowser_link&quot; id=&apos;privacyLink&apos; href=&quot;/pages/privacy_sharing?display_frame_render=true&amp;nativeScroll=1&amp;no_splash=1&quot;&gt;Privacy Policy&lt;/a&gt;</source>
        <target>通过注册，您同意我们的
                &lt;a class=”childBrowser_link” id=‘termsLink’ href=”/pages/terms?display_frame_render=true&amp;nativeScroll=1&amp;no_splash=1”&gt;使用条款&lt;/a&gt;
                和
                &lt;a class=”childBrowser_link” id=’privacyLink‘ href=&quot;/pages/privacy_sharing?display_frame_render=true&amp;nativeScroll=1&amp;no_splash=1&quot;&gt;隐私政策&lt;/a&gt;</target>
      </trans-unit>
    </body>
  </file>
  <file original="public/javascripts/templates/people/forgotPW.tmpl.html" source-language="en-US" target-language="zh-Hans-CN" product-name="ht-webapp12">
    <body>
      <trans-unit id="1205" resname="Send Email &amp;raquo;" restype="string" datatype="html">
        <source>Send Email &amp;raquo;</source>
        <target>发送邮件&amp;raquo;</target>
      </trans-unit>
    </body>
  </file>
  <file original="public/javascripts/templates/people/ipad_forgotPW.tmpl.html" source-language="en-US" target-language="zh-Hans-CN" product-name="ht-webapp12">
    <body>
      <trans-unit id="1206" resname="Send Reset Email" restype="string" datatype="html">
        <source>Send Reset Email</source>
        <target>发送重置邮件</target>
      </trans-unit>
    </body>
  </file>
  <file original="public/javascripts/templates/people/notification_settings.tmpl.html" source-language="en-US" target-language="zh-Hans-CN" product-name="ht-webapp12">
    <body>
      <trans-unit id="1207" resname="Save Changes &amp;raquo;" restype="string" datatype="html">
        <source>Save Changes &amp;raquo;</source>
        <target>保存更改&amp;raquo;</target>
      </trans-unit>
    </body>
  </file>
  <file original="public/javascripts/templates/people/nux/fourth_step.tmpl.html" source-language="en-US" target-language="zh-Hans-CN" product-name="ht-webapp12">
    <body>
      <trans-unit id="1208" resname="Type in your doctor&amp;apos;s name here..." restype="string" datatype="html">
        <source>Type in your doctor&amp;apos;s name here...</source>
        <target>请在此输入医生&amp;apos;的名字...</target>
      </trans-unit>
    </body>
  </file>
  <file original="public/javascripts/templates/people/people_doctors.tmpl.html" source-language="en-US" target-language="zh-Hans-CN" product-name="ht-webapp12">
    <body>
      <trans-unit id="1209" resname="Doctors I Follow" restype="string" datatype="html">
        <source>Doctors I Follow</source>
        <target>我关注的医生</target>
      </trans-unit>
    </body>
  </file>
  <file original="public/javascripts/templates/people/profile_header.tmpl.html" source-language="en-US" target-language="zh-Hans-CN" product-name="ht-webapp12">
    <body>
      <trans-unit id="1210" resname="Act Now" restype="string" datatype="html">
        <source>Act Now</source>
        <target>立刻行动</target>
      </trans-unit>
    </body>
  </file>
  <file original="public/javascripts/templates/people/resetPW.tmpl.html" source-language="en-US" target-language="zh-Hans-CN" product-name="ht-webapp12">
    <body>
      <trans-unit id="1211" resname="Change password &amp; log in &amp;raquo;" restype="string" datatype="html">
        <source>Change password &amp; log in &amp;raquo;</source>
        <target>修改密码并登录&amp;raquo;</target>
      </trans-unit>
    </body>
  </file>
  <file original="public/javascripts/templates/people/sign_up.tmpl.html" source-language="en-US" target-language="zh-Hans-CN" product-name="ht-webapp12">
    <body>
      <trans-unit id="1212" resname="Get app" restype="string" datatype="html">
        <source>Get app</source>
        <target>获得应用程序</target>
      </trans-unit>
    </body>
  </file>
  <file original="public/javascripts/templates/potentialPatientsItemTemplate.tmpl.html" source-language="en-US" target-language="zh-Hans-CN" product-name="ht-webapp12">
    <body>
      <trans-unit id="1213" resname="Asked:" restype="string" datatype="html">
        <source>Asked:</source>
        <target>已询问：</target>
      </trans-unit>
    </body>
  </file>
  <file original="public/javascripts/templates/profile/profile_contact_template.tmpl.html" source-language="en-US" target-language="zh-Hans-CN" product-name="ht-webapp12">
    <body>
      <trans-unit id="1214" resname="put" restype="string" datatype="html">
        <source>put</source>
        <target>放置</target>
      </trans-unit>
    </body>
  </file>
  <file original="public/javascripts/templates/share/share_your_story.tmpl.html" source-language="en-US" target-language="zh-Hans-CN" product-name="ht-webapp12">
    <body>
      <trans-unit id="1216" resname="Send your story" restype="string" datatype="html">
        <source>Send your story</source>
        <target>发送您的故事</target>
      </trans-unit>
    </body>
  </file>
  <file original="public/javascripts/templates/user_questions/report_popup.tmpl.html" source-language="en-US" target-language="zh-Hans-CN" product-name="ht-webapp12">
    <body>
      <trans-unit id="1217" resname="unhelpful" restype="string" datatype="html">
        <source>unhelpful</source>
        <target>没有帮助</target>
      </trans-unit>
      <trans-unit id="1218" resname="bad_tone" restype="string" datatype="html">
        <source>bad_tone</source>
        <target>不好的语气</target>
      </trans-unit>
      <trans-unit id="1219" resname="question_incomplete" restype="string" datatype="html">
        <source>question_incomplete</source>
        <target>不完整的问题</target>
      </trans-unit>
      <trans-unit id="1220" resname="queston_inappropriate" restype="string" datatype="html">
        <source>queston_inappropriate</source>
        <target>不合适的问题</target>
      </trans-unit>
      <trans-unit id="1221" resname="question_minor" restype="string" datatype="html">
        <source>question_minor</source>
        <target>青少年的问题</target>
      </trans-unit>
      <trans-unit id="1222" resname="incomplete" restype="string" datatype="html">
        <source>incomplete</source>
        <target>不完整的</target>
      </trans-unit>
    </body>
  </file>
  <file original="public/mobile/app/js/templates/askSearchResTemplate.tmpl.html" source-language="en-US" target-language="zh-Hans-CN" product-name="ht-webapp12">
    <body>
      <trans-unit id="1223" resname="Physician&lt;br&gt;&lt;br&gt; By speciality" restype="string" datatype="html">
        <source>Physician&lt;br&gt;&lt;br&gt; By speciality</source>
        <target>医师&lt;br&gt;&lt;br&gt;按专科</target>
      </trans-unit>
    </body>
  </file>
  <file original="public/mobile/app/js/templates/expert/expert_answer/expert_answer.tmpl.html" source-language="en-US" target-language="zh-Hans-CN" product-name="ht-webapp12">
    <body>
      <trans-unit id="1224" resname="ignore" restype="string" datatype="html">
        <source>ignore</source>
        <target>忽略</target>
      </trans-unit>
    </body>
  </file>
  <file original="public/mobile/app/js/templates/expert/expert_answer/expert_answer_success.tmpl.html" source-language="en-US" target-language="zh-Hans-CN" product-name="ht-webapp12">
    <body>
      <trans-unit id="1226" resname="You&apos;ve helped &lt;span class=&amp;quot;helped_count&amp;quot;&gt;&lt;span class=&amp;quot;bold&amp;quot;&gt;&lt;%=&#40;people_helped || &apos;&apos;&#41;.toString&#40;&#41;.digits&#40;&#41;%&gt;&lt;/span&gt; People&lt;/span&gt;" restype="string" datatype="html">
        <source>You&apos;ve helped &lt;span class=&quot;helped_count&quot;&gt;&lt;span class=&quot;bold&quot;&gt;&lt;%=&#40;people_helped || &apos;&apos;&#41;.toString&#40;&#41;.digits&#40;&#41;%&gt;&lt;/span&gt; People&lt;/span&gt;</source>
        <target>您已帮助&lt;span class=”helped_count”&gt;&lt;span class=”bold”&gt;&lt;%=&#40;people_helped || ‘’&#41;.toString&#40;&#41;.digits&#40;&#41;%&gt;&lt;/span&gt;人&lt;/span&gt;</target>
      </trans-unit>
    </body>
  </file>
  <file original="public/mobile/app/js/templates/expert/expert_checklist/expertCreateChecklist.tmpl.html" source-language="en-US" target-language="zh-Hans-CN" product-name="ht-webapp12">
    <body>
      <trans-unit id="1227" resname="Enter Checklist Actions" restype="string" datatype="html">
        <source>Enter Checklist Actions</source>
        <target>输入清单行动</target>
      </trans-unit>
    </body>
  </file>
  <file original="public/mobile/app/js/templates/expert/expert_files/expert_file_share.tmpl.html" source-language="en-US" target-language="zh-Hans-CN" product-name="ht-webapp12">
    <body>
      <trans-unit id="1228" resname="Type a doctor&amp;apos;s or patient&amp;apos;s name here" restype="string" datatype="html">
        <source>Type a doctor&amp;apos;s or patient&amp;apos;s name here</source>
        <target>请在此输入一名医生&amp;apos;或患者&amp;apos;的名字</target>
      </trans-unit>
    </body>
  </file>
  <file original="public/mobile/app/js/templates/expert/expert_own_profile/expert_own_profile_basic_info_edit.tmpl.html" source-language="en-US" target-language="zh-Hans-CN" product-name="ht-webapp12">
    <body>
      <trans-unit id="1229" resname="SAVE ALL" restype="string" datatype="html">
        <source>SAVE ALL</source>
        <target>保存全部</target>
      </trans-unit>
    </body>
  </file>
  <file original="public/mobile/app/js/templates/expert/expert_own_profile/expert_own_profile_blog_additional_links_edit.tmpl.html" source-language="en-US" target-language="zh-Hans-CN" product-name="ht-webapp12">
    <body>
      <trans-unit id="1230" resname="SAVE CHANGES" restype="string" datatype="html">
        <source>SAVE CHANGES</source>
        <target>保存更改</target>
      </trans-unit>
    </body>
  </file>
  <file original="public/mobile/app/js/templates/expert/expert_own_profile/expert_own_profile_practice_location_edit.tmpl.html" source-language="en-US" target-language="zh-Hans-CN" product-name="ht-webapp12">
    <body>
      <trans-unit id="1231" resname="true%&gt;" restype="string" datatype="html">
        <source>true%&gt;</source>
        <target>真的%&gt;</target>
      </trans-unit>
      <trans-unit id="1232" resname="SAVE LOCATION" restype="string" datatype="html">
        <source>SAVE LOCATION</source>
        <target>保存位置</target>
      </trans-unit>
    </body>
  </file>
  <file original="public/mobile/app/js/templates/expert/expert_refer/expert_refer_form.tmpl.html" source-language="en-US" target-language="zh-Hans-CN" product-name="ht-webapp12">
    <body>
      <trans-unit id="1233" resname="Type a doctor&amp;apos;s name here" restype="string" datatype="html">
        <source>Type a doctor&amp;apos;s name here</source>
        <target>请在此输入医生&amp;apos;的名字</target>
      </trans-unit>
    </body>
  </file>
  <file original="public/mobile/app/js/templates/expert/expert_refer/expert_refer_success.tmpl.html" source-language="en-US" target-language="zh-Hans-CN" product-name="ht-webapp12">
    <body>
      <trans-unit id="1234" resname="OK, THANKS" restype="string" datatype="html">
        <source>OK, THANKS</source>
        <target>好，谢谢！</target>
      </trans-unit>
    </body>
  </file>
  <file original="public/mobile/app/js/templates/expert/expert_tips/expert_tip.tmpl.html" source-language="en-US" target-language="zh-Hans-CN" product-name="ht-webapp12">
    <body>
      <trans-unit id="1235" resname="members would like your help on" restype="string" datatype="html">
        <source>members would like your help on</source>
        <target>会员希望您的帮助</target>
      </trans-unit>
      <trans-unit id="1236" resname="created a checklist on" restype="string" datatype="html">
        <source>created a checklist on</source>
        <target>已创建一份清单</target>
      </trans-unit>
    </body>
  </file>
  <file original="public/mobile/app/js/templates/expert/expert_vip/expert_vip_answers.tmpl.html" source-language="en-US" target-language="zh-Hans-CN" product-name="ht-webapp12">
    <body>
      <trans-unit id="1237" resname="agreed with &lt;a href=&quot;&#35;expert_vip/&lt;%=user_answer.actor.id%&gt;/&quot; class=&quot;a_handler&quot;&gt;&lt;%=user_answer.actor.name%&gt;&apos;s&lt;/a&gt;" restype="string" datatype="html">
        <source>agreed with &lt;a href=&quot;&#35;expert_vip/&lt;%=user_answer.actor.id%&gt;/&quot; class=&quot;a_handler&quot;&gt;&lt;%=user_answer.actor.name%&gt;&apos;s&lt;/a&gt;</source>
        <target>同意&lt;a href=&quot;&#35;expert_vip/&lt;%=user_answer.actor.id%&gt;/&quot; class=&quot;a_handler&quot;&gt;&lt;%=user_answer.actor.name%&gt;&apos;s&lt;/a&gt;</target>
      </trans-unit>
    </body>
  </file>
  <file original="public/mobile/app/js/templates/expert/expert_vip/expert_vip_feeds.tmpl.html" source-language="en-US" target-language="zh-Hans-CN" product-name="ht-webapp12">
    <body>
      <trans-unit id="1238" resname="agreed with &lt;a href=&quot;&#35;expert_vip/&lt;%=user_answer.actor.id%&gt;/&quot; class=&quot;a_handler&quot;&gt;&lt;%=user_answer.actor.name%&gt;&apos;s&lt;/a&gt;" restype="string" datatype="html">
        <source>agreed with &lt;a href=&quot;&#35;expert_vip/&lt;%=user_answer.actor.id%&gt;/&quot; class=&quot;a_handler&quot;&gt;&lt;%=user_answer.actor.name%&gt;&apos;s&lt;/a&gt;</source>
        <target>同意&lt;a href=&quot;&#35;expert_vip/&lt;%=user_answer.actor.id%&gt;/&quot; class=&quot;a_handler&quot;&gt;&lt;%=user_answer.actor.name%&gt;&apos;s&lt;/a&gt;</target>
      </trans-unit>
    </body>
  </file>
  <file original="public/mobile/app/js/templates/launchpadFeed.tmpl.html" source-language="en-US" target-language="zh-Hans-CN" product-name="ht-webapp12">
    <body>
      <trans-unit id="1239" resname="agreed with &lt;span class=&amp;quot;actor_text bold&amp;quot;&gt;&lt;%=user_answer.actor.last_name ? &apos;Dr. &apos; + user_answer.actor.last_name : user_answer.actor.name %&gt;&apos;s&lt;/span&gt; answer to:" restype="string" datatype="html">
        <source>agreed with &lt;span class=&quot;actor_text bold&quot;&gt;&lt;%=user_answer.actor.last_name ? &apos;Dr. &apos; + user_answer.actor.last_name : user_answer.actor.name %&gt;&apos;s&lt;/span&gt; answer to:</source>
        <target>同意&lt;span class=&quot;actor_text bold&quot;&gt;&lt;%=user_answer.actor.last_name ?医生&apos; + user_answer.actor.last_name : user_answer.actor.name %&gt;&apos;s&lt;/span&gt; answer to:</target>
      </trans-unit>
    </body>
  </file>
  <file original="public/mobile/app/js/templates/member/invite_friends/invite_friends.tmpl.html" source-language="en-US" target-language="zh-Hans-CN" product-name="ht-webapp12">
    <body>
      <trans-unit id="1240" resname="PERSONAL MESSAGE: &lt;span style=&amp;quot;font-weight: normal; color:&#35;C2C2C2&amp;quot;&gt;&#40;OPTIONAL&#41;" restype="string" datatype="html">
        <source>PERSONAL MESSAGE: &lt;span style=&quot;font-weight: normal; color:&#35;C2C2C2&quot;&gt;&#40;OPTIONAL&#41;</source>
        <target>个性化信息：&lt;span style=”font-weight: normal; color:&#35;C2C2C2”&gt;（可选）</target>
      </trans-unit>
    </body>
  </file>
  <file original="public/mobile/app/js/templates/member/member_episode.tmpl.html" source-language="en-US" target-language="zh-Hans-CN" product-name="ht-webapp12">
    <body>
      <trans-unit id="1241" resname="forward my message" restype="string" datatype="html">
        <source>forward my message</source>
        <target>转发我的消息</target>
      </trans-unit>
      <trans-unit id="1242" resname="yes, thanks!" restype="string" datatype="html">
        <source>yes, thanks!</source>
        <target>是的，谢谢！</target>
      </trans-unit>
      <trans-unit id="1243" resname="send thank you note" restype="string" datatype="html">
        <source>send thank you note</source>
        <target>发送感谢信</target>
      </trans-unit>
      <trans-unit id="1244" resname="ask a follow-up" restype="string" datatype="html">
        <source>ask a follow-up</source>
        <target>询问一个后续</target>
      </trans-unit>
    </body>
  </file>
  <file original="public/mobile/app/js/templates/member/member_expert_message/member_expert_message_buy_credits.tmpl.html" source-language="en-US" target-language="zh-Hans-CN" product-name="ht-webapp12">
    <body>
      <trans-unit id="1245" resname="visa" restype="string" datatype="html">
        <source>visa</source>
        <target>签证</target>
      </trans-unit>
    </body>
  </file>
  <file original="public/mobile/app/js/templates/member/member_expert_message/member_expert_message_follow_up.tmpl.html" source-language="en-US" target-language="zh-Hans-CN" product-name="ht-webapp12">
    <body>
      <trans-unit id="1246" resname="UserAnswer" restype="string" datatype="html">
        <source>UserAnswer</source>
        <target>UserAnswer</target>
      </trans-unit>
    </body>
  </file>
  <file original="public/mobile/app/js/templates/member/member_expert_message/member_expert_message_form.tmpl.html" source-language="en-US" target-language="zh-Hans-CN" product-name="ht-webapp12">
    <body>
      <trans-unit id="1247" resname="Publication" restype="string" datatype="html">
        <source>Publication</source>
        <target>出版物</target>
      </trans-unit>
    </body>
  </file>
  <file original="public/mobile/app/js/templates/member/member_expert_message/member_expert_message_need_clarification.tmpl.html" source-language="en-US" target-language="zh-Hans-CN" product-name="ht-webapp12">
    <body>
      <trans-unit id="1248" resname="episode_clarification" restype="string" datatype="html">
        <source>episode_clarification</source>
        <target>episode_clarification</target>
      </trans-unit>
    </body>
  </file>
  <file original="public/mobile/app/js/templates/member/member_expert_message/member_expert_message_search.tmpl.html" source-language="en-US" target-language="zh-Hans-CN" product-name="ht-webapp12">
    <body>
      <trans-unit id="1249" resname="You have not connected with any patients yet on HealthTap. &lt;a class=&apos;invite_your_patients_new_h&apos;&gt;Invite your patients&lt;/a&gt; today." restype="string" datatype="html">
        <source>You have not connected with any patients yet on HealthTap. &lt;a class=&apos;invite_your_patients_new_h&apos;&gt;Invite your patients&lt;/a&gt; today.</source>
        <target>您尚未联系HealthTap上的任何病人。&lt;a class=’invite_your_patients_new_h’&gt;立刻邀请您的患者&lt;/a&gt;。</target>
      </trans-unit>
    </body>
  </file>
  <file original="public/mobile/app/js/templates/member/member_files/member_file_share.tmpl.html" source-language="en-US" target-language="zh-Hans-CN" product-name="ht-webapp12">
    <body>
      <trans-unit id="1250" resname="SAVE &amp;raquo;" restype="string" datatype="html">
        <source>SAVE &amp;raquo;</source>
        <target>保存&amp;raquo;</target>
      </trans-unit>
    </body>
  </file>
  <file original="public/mobile/app/js/templates/member/member_health_profile/member_health_profile_suggestion.tmpl.html" source-language="en-US" target-language="zh-Hans-CN" product-name="ht-webapp12">
    <body>
      <trans-unit id="1251" resname="ADD TO PROFILE" restype="string" datatype="html">
        <source>ADD TO PROFILE</source>
        <target>添加到个人资料</target>
      </trans-unit>
      <trans-unit id="1252" resname="ADDED TO PROFILE" restype="string" datatype="html">
        <source>ADDED TO PROFILE</source>
        <target>已添加到个人资料</target>
      </trans-unit>
    </body>
  </file>
  <file original="public/mobile/app/js/templates/member/member_question/thank_note.tmpl.html" source-language="en-US" target-language="zh-Hans-CN" product-name="ht-webapp12">
    <body>
      <trans-unit id="1253" resname="Send this note" restype="string" datatype="html">
        <source>Send this note</source>
        <target>发送这封信</target>
      </trans-unit>
    </body>
  </file>
  <file original="public/mobile/app/js/templates/member/member_request_appointment/member_request_appointment_form.tmpl.html" source-language="en-US" target-language="zh-Hans-CN" product-name="ht-webapp12">
    <body>
      <trans-unit id="1254" resname="Request appointment" restype="string" datatype="html">
        <source>Request appointment</source>
        <target>请求预约</target>
      </trans-unit>
    </body>
  </file>
  <file original="public/mobile/app/js/templates/member/report_layer/report_layer.tmpl.html" source-language="en-US" target-language="zh-Hans-CN" product-name="ht-webapp12">
    <body>
      <trans-unit id="1255" resname="REPORT" restype="string" datatype="html">
        <source>REPORT</source>
        <target>报告</target>
      </trans-unit>
    </body>
  </file>
  <file original="public/mobile/app/js/templates/people/forgotPW.tmpl.html" source-language="en-US" target-language="zh-Hans-CN" product-name="ht-webapp12">
    <body>
      <trans-unit id="1256" resname="Send reset email" restype="string" datatype="html">
        <source>Send reset email</source>
        <target>发送重置邮件</target>
      </trans-unit>
    </body>
  </file>
  <file original="public/mobile/app/js/templates/people/nux.tmpl.html" source-language="en-US" target-language="zh-Hans-CN" product-name="ht-webapp12">
    <body>
      <trans-unit id="1257" resname="nonUS" restype="string" datatype="html">
        <source>nonUS</source>
        <target>nonUS</target>
      </trans-unit>
    </body>
  </file>
  <file original="public/mobile/app/js/templates/personalization/personalize_question.tmpl.html" source-language="en-US" target-language="zh-Hans-CN" product-name="ht-webapp12">
    <body>
      <trans-unit id="1258" resname="-1" restype="string" datatype="html">
        <source>-1</source>
        <target>-1</target>
      </trans-unit>
      <trans-unit id="1259" resname="-2" restype="string" datatype="html">
        <source>-2</source>
        <target>-2</target>
      </trans-unit>
    </body>
  </file>
  <file original="public/mobile/app/js/templates/search/askQuestion.tmpl.html" source-language="en-US" target-language="zh-Hans-CN" product-name="ht-webapp12">
    <body>
      <trans-unit id="1260" resname=", for &lt;%=App.settings.ios_payment_changes ? &apos;&apos; : &apos;a charitable donation of&apos;%&gt; 99&amp;cent;" restype="string" datatype="html">
        <source>, for &lt;%=App.settings.ios_payment_changes ? &apos;&apos; : &apos;a charitable donation of&apos;%&gt; 99&amp;cent;</source>
        <target>，for &lt;%=App.settings.ios_payment_changes ?&apos;&apos; :‘一次慈善捐赠’%&gt; 99&amp;美分;</target>
      </trans-unit>
      <trans-unit id="1261" resname="CONTINUE ›" restype="string" datatype="html">
        <source>CONTINUE ›</source>
        <target>继续 ›</target>
      </trans-unit>
    </body>
  </file>
  <file original="public/mobile/app/js/templates/search/askQuestionPayment.tmpl.html" source-language="en-US" target-language="zh-Hans-CN" product-name="ht-webapp12">
    <body>
      <trans-unit id="1262" resname="&amp;&#35;139; BACK" restype="string" datatype="html">
        <source>&amp;&#35;139; BACK</source>
        <target>&amp;&#35;139; 返回</target>
      </trans-unit>
      <trans-unit id="1263" resname="CONFIRM &amp; SEND" restype="string" datatype="html">
        <source>CONFIRM &amp; SEND</source>
        <target>确认并发送</target>
      </trans-unit>
    </body>
  </file>
  <file original="public/mobile/app/js/templates/search/askQuestionPaymentConfirm.tmpl.html" source-language="en-US" target-language="zh-Hans-CN" product-name="ht-webapp12">
    <body>
      <trans-unit id="1264" resname="Confirm &amp; Send" restype="string" datatype="html">
        <source>Confirm &amp; Send</source>
        <target>确认并发送</target>
      </trans-unit>
    </body>
  </file>
  <file original="public/mobile/app/js/templates/search/guidelines_o.tmpl.html" source-language="en-US" target-language="zh-Hans-CN" product-name="ht-webapp12">
    <body>
      <trans-unit id="1265" resname="OK, THANKS! GO BACK" restype="string" datatype="html">
        <source>OK, THANKS! GO BACK</source>
        <target>好，谢谢！返回</target>
      </trans-unit>
    </body>
  </file>
  <file original="public/mobile/app/js/templates/search/relatedQuestionsAsk.tmpl.html" source-language="en-US" target-language="zh-Hans-CN" product-name="ht-webapp12">
    <body>
      <trans-unit id="1266" resname="and &lt;%=user_question.verified_answers_count%&gt; other doctors answered:" restype="string" datatype="html">
        <source>and &lt;%=user_question.verified_answers_count%&gt; other doctors answered:</source>
        <target>与其他医生的解答&lt;%=user_question.verified_answers_count%&gt;</target>
      </trans-unit>
    </body>
  </file>
  <file original="public/mobile/app/js/templates/search/spellCheck.tmpl.html" source-language="en-US" target-language="zh-Hans-CN" product-name="ht-webapp12">
    <body>
      <trans-unit id="1267" resname="SUBMIT THIS QUESTION" restype="string" datatype="html">
        <source>SUBMIT THIS QUESTION</source>
        <target>提交这个问题</target>
      </trans-unit>
    </body>
  </file>
  <file original="public/mobile/app/js/templates/share_layers/twitter.tmpl.html" source-language="en-US" target-language="zh-Hans-CN" product-name="ht-webapp12">
    <body>
      <trans-unit id="1268" resname="TWEET" restype="string" datatype="html">
        <source>TWEET</source>
        <target>TWEET</target>
      </trans-unit>
    </body>
  </file>
  <file original="public/feelGood/templates/add_subaccount.tmpl.html" source-language="en-US" target-language="zh-Hans-CN" product-name="ht-webapp12">
    <body>
      <trans-unit id="1279" resname="Only {dollar_span_start}{small_dollar_div_start}${div_end}&lt;b&gt;{dollar_amount}&lt;/b&gt;{cents_span_start}{cents_amount}{span_end}USD / {frequency}{span_end}" restype="string" datatype="javascript">
        <source>Only {dollar_span_start}{small_dollar_div_start}${div_end}&lt;b&gt;{dollar_amount}&lt;/b&gt;{cents_span_start}{cents_amount}{span_end}USD / {frequency}{span_end}</source>
        <target>只需{dollar_span_start}{small_dollar_div_start}${div_end}&lt;b&gt;{dollar_amount}&lt;/b&gt;{cents_span_start}{cents_amount}{span_end}USD / {frequency}{span_end}</target>
      </trans-unit>
      <trans-unit id="1280" resname="Only {dollar_span_start}{small_dollar_div_start}${div_end}&lt;b&gt;{dollar_amount}&lt;/b&gt;USD / {frequency}{span_end}" restype="string" datatype="javascript">
        <source>Only {dollar_span_start}{small_dollar_div_start}${div_end}&lt;b&gt;{dollar_amount}&lt;/b&gt;USD / {frequency}{span_end}</source>
        <target>只需{dollar_span_start}{small_dollar_div_start}${div_end}&lt;b&gt;{dollar_amount}&lt;/b&gt;USD / {frequency}{span_end}</target>
      </trans-unit>
    </body>
  </file>
  <file original="public/feelGood/page_templates/ask_docs_v4/suggest.tmpl.html" source-language="en-US" target-language="zh-Hans-CN" product-name="ht-webapp12">
    <body>
      <trans-unit id="1281" resname="Ask {type}s" restype="string" datatype="javascript">
        <source>Ask {type}s</source>
        <target>询问{type}</target>
      </trans-unit>
    </body>
  </file>
  <file original="public/feelGood/page_templates/ask_docs_v4/mode.tmpl.html" source-language="en-US" target-language="zh-Hans-CN" product-name="ht-webapp12">
    <body>
      <trans-unit id="1282" resname="Starting at {currency_symbol}{price}" restype="string" datatype="javascript">
        <source>Starting at {currency_symbol}{price}</source>
        <target>起价{currency_symbol}{price}</target>
      </trans-unit>
    </body>
  </file>
  <file original="public/feelGood/page_templates/ask_docs_v4/doctor.tmpl.html" source-language="en-US" target-language="zh-Hans-CN" product-name="ht-webapp12">
    <body>
      <trans-unit id="1283" resname="Choose a {type}" restype="string" datatype="javascript">
        <source>Choose a {type}</source>
        <target>选择{type}</target>
      </trans-unit>
      <trans-unit id="1284" resname="Can&apos;t find a {type}?" restype="string" datatype="javascript">
        <source>Can&apos;t find a {type}?</source>
        <target>找不到{type}?</target>
      </trans-unit>
    </body>
  </file>
  <file original="public/feelGood/page_templates/ask_docs_v4/ask.tmpl.html" source-language="en-US" target-language="zh-Hans-CN" product-name="ht-webapp12">
    <body>
      <trans-unit id="1285" resname="What would you like to ask our {type}s?" restype="string" datatype="javascript">
        <source>What would you like to ask our {type}s?</source>
        <target>您希望询问我们的什么{type}?</target>
      </trans-unit>
    </body>
  </file>
  <file original="public/feelGood/js/utility.js" source-language="en-US" target-language="zh-Hans-CN" product-name="ht-webapp12">
    <body>
      <trans-unit id="1286" resname="Sunday" restype="string" datatype="javascript">
        <source>Sunday</source>
        <target>星期天</target>
      </trans-unit>
      <trans-unit id="1287" resname="Tuesday" restype="string" datatype="javascript">
        <source>Tuesday</source>
        <target>星期二</target>
      </trans-unit>
      <trans-unit id="1288" resname="Wednesday" restype="string" datatype="javascript">
        <source>Wednesday</source>
        <target>星期三</target>
      </trans-unit>
      <trans-unit id="1289" resname="Thursday" restype="string" datatype="javascript">
        <source>Thursday</source>
        <target>星期四</target>
      </trans-unit>
      <trans-unit id="1290" resname="Friday" restype="string" datatype="javascript">
        <source>Friday</source>
        <target>星期五</target>
      </trans-unit>
      <trans-unit id="1291" resname="Saturday" restype="string" datatype="javascript">
        <source>Saturday</source>
        <target>星期六</target>
      </trans-unit>
    </body>
  </file>
  <file original="public/feelGood/js/translators/portal.js" source-language="en-US" target-language="zh-Hans-CN" product-name="ht-webapp12">
    <body>
      <trans-unit id="1292" resname="newbie" restype="string" datatype="javascript">
        <source>newbie</source>
        <target>菜鸟</target>
      </trans-unit>
      <trans-unit id="1293" resname="beginner" restype="string" datatype="javascript">
        <source>beginner</source>
        <target>初学者</target>
      </trans-unit>
      <trans-unit id="1294" resname="rookie" restype="string" datatype="javascript">
        <source>rookie</source>
        <target>新手</target>
      </trans-unit>
      <trans-unit id="1295" resname="fledgling" restype="string" datatype="javascript">
        <source>fledgling</source>
        <target>初出茅庐</target>
      </trans-unit>
      <trans-unit id="1296" resname="novice" restype="string" datatype="javascript">
        <source>novice</source>
        <target>新手</target>
      </trans-unit>
      <trans-unit id="1297" resname="trainee" restype="string" datatype="javascript">
        <source>trainee</source>
        <target>实习生</target>
      </trans-unit>
      <trans-unit id="1298" resname="apprentice" restype="string" datatype="javascript">
        <source>apprentice</source>
        <target>学徒</target>
      </trans-unit>
      <trans-unit id="1299" resname="amateur" restype="string" datatype="javascript">
        <source>amateur</source>
        <target>外行</target>
      </trans-unit>
      <trans-unit id="1300" resname="basic" restype="string" datatype="javascript">
        <source>basic</source>
        <target>有基础的</target>
      </trans-unit>
      <trans-unit id="1301" resname="competent" restype="string" datatype="javascript">
        <source>competent</source>
        <target>有能力的</target>
      </trans-unit>
      <trans-unit id="1302" resname="intermediate" restype="string" datatype="javascript">
        <source>intermediate</source>
        <target>中级</target>
      </trans-unit>
      <trans-unit id="1303" resname="skilled" restype="string" datatype="javascript">
        <source>skilled</source>
        <target>娴熟</target>
      </trans-unit>
      <trans-unit id="1304" resname="talented" restype="string" datatype="javascript">
        <source>talented</source>
        <target>有能力的</target>
      </trans-unit>
      <trans-unit id="1305" resname="proficient" restype="string" datatype="javascript">
        <source>proficient</source>
        <target>专家</target>
      </trans-unit>
      <trans-unit id="1306" resname="biliingual" restype="string" datatype="javascript">
        <source>biliingual</source>
        <target>biliingual</target>
      </trans-unit>
      <trans-unit id="1307" resname="good" restype="string" datatype="javascript">
        <source>good</source>
        <target>好</target>
      </trans-unit>
      <trans-unit id="1308" resname="technical" restype="string" datatype="javascript">
        <source>technical</source>
        <target>有技术的</target>
      </trans-unit>
      <trans-unit id="1309" resname="fluent" restype="string" datatype="javascript">
        <source>fluent</source>
        <target>流利的</target>
      </trans-unit>
      <trans-unit id="1310" resname="aficionado" restype="string" datatype="javascript">
        <source>aficionado</source>
        <target>爱好者</target>
      </trans-unit>
      <trans-unit id="1311" resname="advanced" restype="string" datatype="javascript">
        <source>advanced</source>
        <target>高级的</target>
      </trans-unit>
      <trans-unit id="1312" resname="remarkable" restype="string" datatype="javascript">
        <source>remarkable</source>
        <target>卓越的</target>
      </trans-unit>
      <trans-unit id="1313" resname="virtuoso" restype="string" datatype="javascript">
        <source>virtuoso</source>
        <target>行家里手的</target>
      </trans-unit>
      <trans-unit id="1314" resname="extraordinary" restype="string" datatype="javascript">
        <source>extraordinary</source>
        <target>非凡的</target>
      </trans-unit>
      <trans-unit id="1315" resname="seasoned" restype="string" datatype="javascript">
        <source>seasoned</source>
        <target>经验丰富的</target>
      </trans-unit>
      <trans-unit id="1316" resname="veteran" restype="string" datatype="javascript">
        <source>veteran</source>
        <target>老手</target>
      </trans-unit>
      <trans-unit id="1317" resname="experienced" restype="string" datatype="javascript">
        <source>experienced</source>
        <target>熟练的</target>
      </trans-unit>
      <trans-unit id="1318" resname="adept" restype="string" datatype="javascript">
        <source>adept</source>
        <target>熟练的</target>
      </trans-unit>
      <trans-unit id="1319" resname="senior" restype="string" datatype="javascript">
        <source>senior</source>
        <target>高级的</target>
      </trans-unit>
      <trans-unit id="1320" resname="master" restype="string" datatype="javascript">
        <source>master</source>
        <target>大师</target>
      </trans-unit>
      <trans-unit id="1321" resname="grandmaster" restype="string" datatype="javascript">
        <source>grandmaster</source>
        <target>大师</target>
      </trans-unit>
      <trans-unit id="1322" resname="Please keep translating!" restype="string" datatype="javascript">
        <source>Please keep translating!</source>
        <target>请继续翻译！</target>
      </trans-unit>
      <trans-unit id="1323" resname="Error submitting" restype="string" datatype="javascript">
        <source>Error submitting</source>
        <target>提交时出错</target>
      </trans-unit>
      <trans-unit id="1324" resname="There was a problem submitting your translation." restype="string" datatype="javascript">
        <source>There was a problem submitting your translation.</source>
        <target>提交您的翻译时出现问题。</target>
      </trans-unit>
      <trans-unit id="1325" resname="Publishing" restype="string" datatype="javascript">
        <source>Publishing</source>
        <target>发布中</target>
      </trans-unit>
      <trans-unit id="1326" resname="Change your source and target languages at any time" restype="string" datatype="javascript">
        <source>Change your source and target languages at any time</source>
        <target>随时更改源语言和目标语言</target>
      </trans-unit>
      <trans-unit id="1327" resname="Ok, I got it!" restype="string" datatype="javascript">
        <source>Ok, I got it!</source>
        <target>好的，我知道了！</target>
      </trans-unit>
      <trans-unit id="1328" resname="Edit the pre-populated translations or type your own" restype="string" datatype="javascript">
        <source>Edit the pre-populated translations or type your own</source>
        <target>编辑预设的翻译或输入您自己的翻译</target>
      </trans-unit>
      <trans-unit id="1329" resname="Sure!" restype="string" datatype="javascript">
        <source>Sure!</source>
        <target>当然！</target>
      </trans-unit>
      <trans-unit id="1330" resname="Not interested in translating something? Skip it!" restype="string" datatype="javascript">
        <source>Not interested in translating something? Skip it!</source>
        <target>对翻译的东西不感兴趣？跳过！</target>
      </trans-unit>
      <trans-unit id="1331" resname="I&apos;m ready to start!" restype="string" datatype="javascript">
        <source>I&apos;m ready to start!</source>
        <target>我准备开始！</target>
      </trans-unit>
    </body>
  </file>
  <file original="public/feelGood/js/settingsPanel.js" source-language="en-US" target-language="zh-Hans-CN" product-name="ht-webapp12">
    <body>
      <trans-unit id="1332" resname="0&#35;You&apos;ve removed {name} from your plan.|1&#35;You&apos;ve removed {name} and {n} other from your plan.|&#35;You&apos;ve removed {name} and {n} others from your plan." restype="string" datatype="javascript">
        <source>0&#35;You&apos;ve removed {name} from your plan.|1&#35;You&apos;ve removed {name} and {n} other from your plan.|&#35;You&apos;ve removed {name} and {n} others from your plan.</source>
        <target>0&#35;您已从您的计划中删除{name}。|1&#35;您已从您的计划中删除{name}和{n}其他人。|&#35;您已从您的计划中删除{name}和{n}其他人。</target>
      </trans-unit>
      <trans-unit id="1333" resname="Plan updated" restype="string" datatype="javascript">
        <source>Plan updated</source>
        <target>已更新计划</target>
      </trans-unit>
      <trans-unit id="1334" resname="Your Prime plan is now Pay-as-you-go, with a low monthly fee of ${price} per month." restype="string" datatype="javascript">
        <source>Your Prime plan is now Pay-as-you-go, with a low monthly fee of ${price} per month.</source>
        <target>您的Prime计划现在采取随收随付方式，月费便宜{price}，每次咨询费用{price}。</target>
      </trans-unit>
      <trans-unit id="1335" resname="0&#35;You added {name} to your plan.|1&#35;You added {name} and {n} other to your plan.|&#35;You added {name} and {n} others to your plan." restype="string" datatype="javascript">
        <source>0&#35;You added {name} to your plan.|1&#35;You added {name} and {n} other to your plan.|&#35;You added {name} and {n} others to your plan.</source>
        <target>0&#35;您已在您的计划中添加{name}。|1&#35;您已在您的计划中添加{name}和{n}其他人。|&#35;您已在您的计划中添加{name}和{n}其他人。</target>
      </trans-unit>
      <trans-unit id="1336" resname="Your email was updated. Going forward, please use {email} to log in" restype="string" datatype="javascript">
        <source>Your email was updated. Going forward, please use {email} to log in</source>
        <target>您的邮箱已更新下一步，请使用{email}登录</target>
      </trans-unit>
      <trans-unit id="1337" resname="How many were you getting?" restype="string" datatype="javascript">
        <source>How many were you getting?</source>
        <target>您获得多少？</target>
      </trans-unit>
    </body>
  </file>
  <file original="public/feelGood/js/profilePanel.js" source-language="en-US" target-language="zh-Hans-CN" product-name="ht-webapp12">
    <body>
      <trans-unit id="1338" resname="Do your living grandparents, parents or siblings have any major medical conditions {span_tag_start}&#40;life-threatening or otherwise?&#41;{span_tag_end}" restype="string" datatype="javascript">
        <source>Do your living grandparents, parents or siblings have any major medical conditions {span_tag_start}&#40;life-threatening or otherwise?&#41;{span_tag_end}</source>
        <target>您健在的祖父母、父母或兄弟姐妹有什么主要的病史吗{span_tag_start}&#40;危及生命的大病或其他&#41;{span_tag_end}</target>
      </trans-unit>
      <trans-unit id="1339" resname="{span_tag_start}An {language}{span_tag_end} interpeter will join you for this consult" restype="string" datatype="javascript">
        <source>{span_tag_start}An {language}{span_tag_end} interpeter will join you for this consult</source>
        <target>{span_tag_start}一位{language}{span_tag_end}翻译将加入您的咨询</target>
      </trans-unit>
      <trans-unit id="1340" resname="{span_tag_start}A {language}{span_tag_end} interpeter will join you for this consult" restype="string" datatype="javascript">
        <source>{span_tag_start}A {language}{span_tag_end} interpeter will join you for this consult</source>
        <target>{span_tag_start}一位{language}{span_tag_end}翻译将加入您的咨询</target>
      </trans-unit>
      <trans-unit id="1341" resname="Company Name" restype="string" datatype="javascript">
        <source>Company Name</source>
        <target>公司名称</target>
      </trans-unit>
      <trans-unit id="1342" resname="SubscriberID &#40;optional&#41;" restype="string" datatype="javascript">
        <source>SubscriberID &#40;optional&#41;</source>
        <target>订购者ID（可选）</target>
      </trans-unit>
      <trans-unit id="1343" resname="How is {name} insured for medical expenses?" restype="string" datatype="javascript">
        <source>How is {name} insured for medical expenses?</source>
        <target>{name}如何为医疗费用投保？</target>
      </trans-unit>
      <trans-unit id="1344" resname="How is this person insured for medical expenses?" restype="string" datatype="javascript">
        <source>How is this person insured for medical expenses?</source>
        <target>此人如何为医疗费用投保？</target>
      </trans-unit>
      <trans-unit id="1345" resname="Does {name} have any previously diagnosed conditions or known symptoms?" restype="string" datatype="javascript">
        <source>Does {name} have any previously diagnosed conditions or known symptoms?</source>
        <target>{name}有任何先前诊断的病症或已知的症状吗？</target>
      </trans-unit>
      <trans-unit id="1346" resname="Is {name} taking any medications?" restype="string" datatype="javascript">
        <source>Is {name} taking any medications?</source>
        <target>{name}正在服用过任何药物吗?</target>
      </trans-unit>
      <trans-unit id="1347" resname="Has {name} had any treatments or procedures?" restype="string" datatype="javascript">
        <source>Has {name} had any treatments or procedures?</source>
        <target>{name}经历过什么治疗方法或临床操作吗？</target>
      </trans-unit>
    </body>
  </file>
  <file original="public/feelGood/js/helpers/chat_messages.js" source-language="en-US" target-language="zh-Hans-CN" product-name="ht-webapp12">
    <body>
      <trans-unit id="1348" resname="Are you sure you want to end this consult? The doctor hasn&apos;t finished the session." restype="string" datatype="javascript">
        <source>Are you sure you want to end this consult? The doctor hasn&apos;t finished the session.</source>
        <target>您确定要提前结束这次咨询吗？医生没有完成会话。</target>
      </trans-unit>
    </body>
  </file>
  <file original="public/feelGood/js/ask_docs_v4/suggest.js" source-language="en-US" target-language="zh-Hans-CN" product-name="ht-webapp12">
    <body>
      <trans-unit id="1349" resname="1&#35;1 other responded|&#35;{n} others responded" restype="string" datatype="javascript">
        <source>1&#35;1 other responded|&#35;{n} others responded</source>
        <target>1&#35;1其他回复|&#35;{n}其他回复</target>
      </trans-unit>
    </body>
  </file>
  <file original="public/feelGood/js/ask_docs_v4/mode.js" source-language="en-US" target-language="zh-Hans-CN" product-name="ht-webapp12">
    <body>
      <trans-unit id="1350" resname="Schedule a video consult" restype="string" datatype="javascript">
        <source>Schedule a video consult</source>
        <target>安排一次视频咨询</target>
      </trans-unit>
      <trans-unit id="1351" resname="Available next on {breakTag} {returnTime}" restype="string" datatype="javascript">
        <source>Available next on {breakTag} {returnTime}</source>
        <target>下一次可以服务在{breakTag} {returnTime}</target>
      </trans-unit>
      <trans-unit id="1352" resname="Out of office until {breakTag} {returnDate}" restype="string" datatype="javascript">
        <source>Out of office until {breakTag} {returnDate}</source>
        <target>不在办公室直到{breakTag} {returnDate}</target>
      </trans-unit>
    </body>
  </file>
  <file original="public/feelGood/js/ask_docs_v4/location.js" source-language="en-US" target-language="zh-Hans-CN" product-name="ht-webapp12">
    <body>
      <trans-unit id="1353" resname="Please select a state within the United States." restype="string" datatype="javascript">
        <source>Please select a state within the United States.</source>
        <target>请选择美国境内的州。</target>
      </trans-unit>
    </body>
  </file>
  <file original="public/feelGood/js/ask_docs_v4/doctor.js" source-language="en-US" target-language="zh-Hans-CN" product-name="ht-webapp12">
    <body>
      <trans-unit id="1354" resname="{divStartTag}{h4StartTag}Sorry{h4EndTag}No {type}s match your search{divEndTag}" restype="string" datatype="javascript">
        <source>{divStartTag}{h4StartTag}Sorry{h4EndTag}No {type}s match your search{divEndTag}</source>
        <target>{divStartTag}{h4StartTag}很抱歉{h4EndTag}没有{type}匹配您的搜索{divEndTag}</target>
      </trans-unit>
      <trans-unit id="1355" resname="{divStartTag}{spanStartTag}Special{spanEndTag} for {name} members{divEndTag}" restype="string" datatype="javascript">
        <source>{divStartTag}{spanStartTag}Special{spanEndTag} for {name} members{divEndTag}</source>
        <target>为{name}会员的{divEndTag}{divStartTag}{spanStartTag}特殊{spanEndTag}</target>
      </trans-unit>
      <trans-unit id="1356" resname="{divStartTag}{spanStartTag}Discounted{spanEndTag} during HealthTap Prime trial until {date}{divEndTag}" restype="string" datatype="javascript">
        <source>{divStartTag}{spanStartTag}Discounted{spanEndTag} during HealthTap Prime trial until {date}{divEndTag}</source>
        <target>{divStartTag}{spanStartTag}折扣{spanEndTag}在HealthTap Prime使用期间直到{date}{divEndTag}</target>
      </trans-unit>
      <trans-unit id="1357" resname="{divStartTag}{spanStartTag}Discounted{spanEndTag} for Prime members{divEndTag}" restype="string" datatype="javascript">
        <source>{divStartTag}{spanStartTag}Discounted{spanEndTag} for Prime members{divEndTag}</source>
        <target>为Prime会员的{divEndTag}{divStartTag}{spanStartTag}折扣{spanEndTag}</target>
      </trans-unit>
    </body>
  </file>
  <file original="public/feelGood/js/ask_docs_v4/ask_docs_main.js" source-language="en-US" target-language="zh-Hans-CN" product-name="ht-webapp12">
    <body>
      <trans-unit id="1358" resname="clinician" restype="string" datatype="javascript">
        <source>clinician</source>
        <target>临床医生</target>
      </trans-unit>
    </body>
  </file>
  <file original="public/feelGood/js/ask.js" source-language="en-US" target-language="zh-Hans-CN" product-name="ht-webapp12">
    <body>
      <trans-unit id="1361" resname="Please enter your date of birth." restype="string" datatype="javascript">
        <source>Please enter your date of birth.</source>
        <target>请输入您的出生日期。</target>
      </trans-unit>
      <trans-unit id="1362" resname="You must be 16 years or older in order to ask a free question." restype="string" datatype="javascript">
        <source>You must be 16 years or older in order to ask a free question.</source>
        <target>您必须年满16岁才能询问免费问题。</target>
      </trans-unit>
    </body>
  </file>
  <file original="for_members.html.haml" source-language="en-US" target-language="zh-Hans-CN" product-name="ht-webapp12">
    <body>
      <trans-unit id="2558" resname="r104998707" restype="string" datatype="x-haml">
        <source>using our Virtual Consult experience via high-definition video, voice, or text. Get help anywhere, 24/7, via the web or your mobile device, securely and privately. Share photos or test results, and get immediate answers, treatment, and referrals to help you feel good!</source>
        <target>通过高清视频，语音，或文字使用我们的在线咨询。通过网站和移动设备，您可以安全地、隐私地在任何地方得到帮助。分享照片和测验结果，即时获取帮助您感觉良好的回答、治疗和转诊。</target>
      </trans-unit>
      <trans-unit id="2559" resname="r912871798" restype="string" datatype="x-haml">
        <source>personal physician</source>
        <target>个人医师</target>
      </trans-unit>
      <trans-unit id="2560" resname="r636341431" restype="string" datatype="x-haml">
        <source>Talk with a top doctor or your</source>
        <target>与顶级医生交谈或您的</target>
      </trans-unit>
    </body>
  </file>
  <file original="translator_landing.html.haml" source-language="en-US" target-language="zh-Hans-CN" product-name="ht-webapp12">
    <body>
      <trans-unit id="2199" resname="r53310843" restype="string" datatype="x-haml">
        <source>doctors can prescribe medication and refill prescriptions, which you can conveniently pick up at your local pharmacy. By collaborating with Quest Diagnostics, our doctors can also order and review lab tests through virtual consults. Simply visit one of the thousands of local test centers nationwide to save multiple trips to the doctor.</source>
        <target>医生可以开处方药并且再配方处方，您可以很方便的在您当地的药店取药。通过与Quest Diagnostics合作，我们的医生还可以通过在线咨询去订购和审查实验室测试。只需访问全国数千个地方测试中心之一，以节省多次去看医生的次数。</target>
      </trans-unit>
    </body>
  </file>
  <file original="terms.html.haml" source-language="en-US" target-language="zh-Hans-CN" product-name="ht-webapp12">
    <body>
      <trans-unit id="2281" resname="r760932789" restype="string" datatype="x-haml">
        <source>Foreign Languages</source>
        <target>外语</target>
      </trans-unit>
    </body>
  </file>
  <file original="_page_nav_what_we_make.html.haml" source-language="en-US" target-language="zh-Hans-CN" product-name="ht-webapp12">
    <body>
      <trans-unit id="2421" resname="r227949015" restype="string" datatype="x-haml">
        <source>Employers/Payors</source>
        <target>雇主/付款人</target>
      </trans-unit>
      <trans-unit id="2422" resname="r89729600" restype="string" datatype="x-haml">
        <source>Providers/Health Systems</source>
        <target>供应商/健康系统</target>
      </trans-unit>
    </body>
  </file>
  <file original="_top_cta.html.haml" source-language="en-US" target-language="zh-Hans-CN" product-name="ht-webapp12">
    <body>
      <trans-unit id="2497" resname="r484352423" restype="string" datatype="x-haml">
        <source>available immediately to help you live a happier, healthier, longer life</source>
        <target>可以立即帮助您过上更快乐，更健康的生活。</target>
      </trans-unit>
    </body>
  </file>
  <file original="benefit_focus.html.haml" source-language="en-US" target-language="zh-Hans-CN" product-name="ht-webapp12">
    <body>
      <trans-unit id="2733" resname="r536151692" restype="string" datatype="x-haml">
        <source>All you need is a smartphone, tablet, computer, or smartwatch to access HealthTap Compass</source>
        <target>您只需拥有一部智能手机、平板电脑、电脑或智能手表即可使用HealthTap Compass</target>
      </trans-unit>
    </body>
  </file>
  <file original="body_symptoms_search.html.haml" source-language="en-US" target-language="zh-Hans-CN" product-name="ht-webapp12">
    <body>
      <trans-unit id="2817" resname="r837465003" restype="string" datatype="x-haml">
        <source>symptom added.</source>
        <target>已症状的添加。</target>
      </trans-unit>
      <trans-unit id="2819" resname="r343946286" restype="string" datatype="x-haml">
        <source>Any additional symptoms?</source>
        <target>任何其他症状？</target>
      </trans-unit>
    </body>
  </file>
  <file original="mayo_test_entry_point.html.haml" source-language="en-US" target-language="zh-Hans-CN" product-name="ht-webapp12">
    <body>
      <trans-unit id="3074" resname="r769876416" restype="string" datatype="x-haml">
        <source>Clicking on this link will take you to Mayo IDM and after successful authentication it will redirect back to Healthtap</source>
        <target>点击此链接将跳转到Mayo IDM，在成功验证后，它将重新返回Healthtap</target>
      </trans-unit>
      <trans-unit id="3075" resname="r13300803" restype="string" datatype="x-haml">
        <source>Login via Mayo IDM</source>
        <target>通过Mayo IDM登录</target>
      </trans-unit>
    </body>
  </file>
  <file original="_staff_greeting.html.haml" source-language="en-US" target-language="zh-Hans-CN" product-name="ht-webapp12">
    <body>
      <trans-unit id="3349" resname="r845195351" restype="string" datatype="x-haml">
        <source>CD Virtual Healthcare</source>
        <target>CD在线健康医护</target>
      </trans-unit>
    </body>
  </file>
  <file original="_onboarding_1.html.haml" source-language="en-US" target-language="zh-Hans-CN" product-name="ht-webapp12">
    <body>
      <trans-unit id="3354" resname="r309428198" restype="string" datatype="x-haml">
        <source>Providing some basic information about yourself will help you receive more individualized and relevant information. Take a few moments now to record some of this detail in your profile.</source>
        <target>提供有关您自己的一些基本信息将有助于您获得更多专属于您的相关的信息。请稍等片刻，在您的个人资料中记录一些详细信息。</target>
      </trans-unit>
      <trans-unit id="3355" resname="r608096287" restype="string" datatype="x-haml">
        <source>Your Virtual DHB HealthTap account is convenient and easy to use, providing you with:</source>
        <target>您的在线DHB帐户非常方便，易于使用，并为您提供：</target>
      </trans-unit>
      <trans-unit id="3356" resname="r118724762" restype="string" datatype="x-haml">
        <source>Update your details today, with the confidence the Virtual DHB, powered by HealthTap, is private, confidential, and completely secure.</source>
        <target>立刻更新您的详细资料，我们有信心由HealthTap支持的在线DHB是私人的，保密的，和完全安全的。</target>
      </trans-unit>
      <trans-unit id="3357" resname="r12251149" restype="string" datatype="x-haml">
        <source>We look forward to helping you manage your health and wellbeing to live well, stay well,</source>
        <target>我们期待帮助您管理您的健康与保健生活的好，保持健康，</target>
      </trans-unit>
      <trans-unit id="3358" resname="r220333747" restype="string" datatype="x-haml">
        <source>get well.</source>
        <target>获得健康。</target>
      </trans-unit>
    </body>
  </file>
  <file original="inform_expert_of_account_creation.html.haml" source-language="en-US" target-language="zh-Hans-CN" product-name="ht-webapp12">
    <body>
      <trans-unit id="3400" resname="r107103639" restype="string" datatype="x-haml">
        <source>Dr. Geoffrey Rutledge &amp; The HealthTap Team</source>
        <target>Geoffrey Rutledge医生和HealthTap团队</target>
      </trans-unit>
    </body>
  </file>
  <file original="concierge_care_team.html.haml" source-language="en-US" target-language="zh-Hans-CN" product-name="ht-webapp12">
    <body>
      <trans-unit id="3408" resname="r840217772" restype="string" datatype="x-haml">
        <source>by name, specialty, reputation, and more. After you add doctors to your Care Team, you’ll receive an email invitation for an introductory call via HD video or text, if they&apos;re accepting new patients. Prescriptions and care will be available via Concierge after the doctor accepts you as a patient.</source>
        <target>按名称，专科，声誉，等等。在向您的医疗团队添加医生后，如果他们接受新患者，您将收到通过高清视频或文字进行介绍性电话的电子邮件邀请。在医生接受您作为患者后，可以通过贵宾台获得处方和医护。</target>
      </trans-unit>
      <trans-unit id="3409" resname="r982531271" restype="string" datatype="x-haml">
        <source>We make it easy for you to find and meet new doctors. With Concierge, you can search for doctors in your state</source>
        <target>您可以轻松找到和认识新的医生。通过贵宾台，您可以搜索您所在州的医生</target>
      </trans-unit>
    </body>
  </file>
  <file original="club_md_weekly_digest.html.haml" source-language="en-US" target-language="zh-Hans-CN" product-name="ht-webapp12">
    <body>
      <trans-unit id="3410" resname="r370519004" restype="string" datatype="x-haml">
        <source>log in and contribute by</source>
        <target>登录和贡献</target>
      </trans-unit>
      <trans-unit id="3411" resname="r433714228" restype="string" datatype="x-haml">
        <source>Regular participation on HealthTap is required to maintain your membership in ClubMD.  Don&apos;t lose your status</source>
        <target>保持您在ClubMD的会员资格需要定期参加HealthTap。不要失去您的身份</target>
      </trans-unit>
      <trans-unit id="3412" resname="r697616658" restype="string" datatype="x-haml">
        <source>answering patients</source>
        <target>回答患者</target>
      </trans-unit>
      <trans-unit id="3413" resname="r147683293" restype="string" datatype="x-haml">
        <source>agreeing and connecting with colleagues today</source>
        <target>同意并立刻联系同事</target>
      </trans-unit>
    </body>
  </file>
  <file original="_feed_search.html.haml" source-language="en-US" target-language="zh-Hans-CN" product-name="ht-webapp12">
    <body>
      <trans-unit id="3499" resname="r12030595" restype="string" datatype="x-haml">
        <source>Select languages</source>
        <target>选择语言</target>
      </trans-unit>
      <trans-unit id="3500" resname="r294363688" restype="string" datatype="x-haml">
        <source>Lorem ipsum dolor sit amet, ad augue copiosae adipisci nam, ius solum falli pericula ut. His detraxit hendrerit at, mei enim libris at.</source>
        <target>Lorem ipsum dolor sit amet, ad augue copiosae adipisci nam, ius solum falli pericula ut. His detraxit hendrerit at, mei enim libris at.</target>
      </trans-unit>
      <trans-unit id="3501" resname="r1004408095" restype="string" datatype="x-haml">
        <source>By language</source>
        <target>按语言</target>
      </trans-unit>
    </body>
  </file>
</xliff><|MERGE_RESOLUTION|>--- conflicted
+++ resolved
@@ -362,15 +362,9 @@
         <source>Specific, actionable doctor insights&lt;br/&gt;Answers, tips, and checklists</source>
         <target>具体，可操作的医生见解&lt;br/&gt;回答，小贴士和清单</target>
       </trans-unit>
-<<<<<<< HEAD
-      <trans-unit id="84" resname="r1037881934" restype="string" datatype="ruby">
-        <source>Immediate response and access&lt;br/&gt;&#35;{static_doctors_count} doctors across 141 specialties</source>
-        <target>立即回复和访问&lt;br/&gt;&#35;{static_doctors_count}超过141个专科的医生</target>
-=======
       <trans-unit id="84" resname="r434426435" restype="string" datatype="ruby">
         <source>Immediate response and access&lt;br/&gt;%{num} doctors across 141 specialties</source>
         <target>立即回复和访问&lt;br/&gt;%{num}超过141个专科的医生</target>
->>>>>>> 3f9c4b59
       </trans-unit>
       <trans-unit id="85" resname="r93056889" restype="string" datatype="ruby">
         <source>Expert do’s and don’ts&lt;br/&gt;Timely alerts and doctor reminders</source>
@@ -492,15 +486,9 @@
         <source>Whether it&apos;s the middle of the night or you&apos;re traveling out of the country, HealthTap doctors are here for you.</source>
         <target>无论是在半夜或出国旅行，HealthTap的医生都会为您服务。</target>
       </trans-unit>
-<<<<<<< HEAD
-      <trans-unit id="113" resname="r67011063" restype="string" datatype="ruby">
-        <source>HealthTap Prime puts &#35;{static_doctors_count} top doctors in your pocket&amp;mdash;in under two minutes!</source>
-        <target>HealthTap Prime把&#35;{static_doctors_count}位顶级医生放入您的口袋&amp;mdash；在两分钟内！</target>
-=======
       <trans-unit id="113" resname="r278823132" restype="string" datatype="ruby">
         <source>HealthTap Prime puts %{num} top doctors in your pocket&amp;mdash;in under two minutes!</source>
         <target>HealthTap Prime把%{num}位顶级医生放入您的口袋&amp;mdash；在两分钟内！</target>
->>>>>>> 3f9c4b59
       </trans-unit>
       <trans-unit id="114" resname="r562012895" restype="string" datatype="ruby">
         <source>Doctors can order treatments and lab tests&amp;mdash;sent to your local pharmacy or test center.</source>
@@ -1471,15 +1459,9 @@
   </file>
   <file original="app/views/general_mailer/member_marketing_rate_app.html.haml" source-language="en-US" target-language="zh-Hans-CN" product-name="ht-webapp12">
     <body>
-<<<<<<< HEAD
-      <trans-unit id="307" resname="r787522663" restype="string" datatype="ruby">
-        <source>Have feedback? If you you have some direct feedback on where we can improve even more, please feel free to email us at &#35;{loc_support_email}. We always welcome your suggestions!</source>
-        <target>有反馈吗？如果您对我们可以进一步改进的地方有一些直接反馈，请随时给我们发送电子邮件&#35;{loc_support_email}。我们随时欢迎您的建议！</target>
-=======
       <trans-unit id="307" resname="r166245054" restype="string" datatype="ruby">
         <source>Have feedback? If you you have some direct feedback on where we can improve even more, please feel free to email us at %{email}. We always welcome your suggestions!</source>
         <target>有反馈吗？如果您对我们可以进一步改进的地方有一些直接反馈，请随时给我们发送电子邮件%{email}。我们随时欢迎您的建议！</target>
->>>>>>> 3f9c4b59
       </trans-unit>
     </body>
   </file>
@@ -1557,15 +1539,9 @@
   </file>
   <file original="app/views/general_mailer/member_deactivated.html.haml" source-language="en-US" target-language="zh-Hans-CN" product-name="ht-webapp12">
     <body>
-<<<<<<< HEAD
-      <trans-unit id="321" resname="r297031137" restype="string" datatype="ruby">
-        <source>Please know that you may re-activate your account at any time up to one year. After one year, your account information will likely be permanently deleted. Just write back to %{open_link}&#35;{loc_support_email}%{close_link} requesting re-activation. If you do come back, we’ll do our best to make sure you have the most delightful experience! :&#41;</source>
-        <target>请注意，您可以在一年内的任何时间重新激活帐户。一年后，您的帐户信息可能会被永久删除。只需发送信息到％{open_link}&#35;{loc_support_email}{close_link}，请求重新激活。如果您想要回来，我们会尽全力为您提供有最愉快的体验！:&#41;</target>
-=======
       <trans-unit id="321" resname="r64073948" restype="string" datatype="ruby">
         <source>Please know that you may re-activate your account at any time up to one year. After one year, your account information will likely be permanently deleted. Just write back to %{open_link}%{email}%{close_link} requesting re-activation. If you do come back, we’ll do our best to make sure you have the most delightful experience! :&#41;</source>
         <target>请注意，您可以在一年内的任何时间重新激活帐户。一年后，您的帐户信息可能会被永久删除。只需发送信息到%{open_link}%{email}{close_link}，请求重新激活。如果您想要回来，我们会尽全力为您提供有最愉快的体验！:&#41;</target>
->>>>>>> 3f9c4b59
       </trans-unit>
     </body>
   </file>
@@ -1848,15 +1824,9 @@
   </file>
   <file original="app/views/b2b/partial/_compass_features.html.haml" source-language="en-US" target-language="zh-Hans-CN" product-name="ht-webapp12">
     <body>
-<<<<<<< HEAD
-      <trans-unit id="368" resname="r561036126" restype="string" datatype="ruby">
-        <source>The world’s largest library of doctor-created and peer-reviewed insights, with &#35;{@lives_saved[:num_answers_served]} billion answers served by &#35;{static_doctors_count} top doctors across 140+ specialties.</source>
-        <target>世界上最大的医生创作和同行评议的图书馆，&#35;{static_doctors_count}超过140多个专业的顶尖医生提供&#35;{@lives_saved[:num_answers_served]}数百万个回答。</target>
-=======
       <trans-unit id="368" resname="r474955460" restype="string" datatype="ruby">
         <source>The world’s largest library of doctor-created and peer-reviewed insights, with %{answer_count} billion answers served by %{doctor_count} top doctors across 140+ specialties.</source>
         <target>世界上最大的医生创作和同行评议的图书馆，%{doctor_count}超过140多个专业的顶尖医生提供%{answer_count}数百万个回答。</target>
->>>>>>> 3f9c4b59
       </trans-unit>
       <trans-unit id="369" resname="r554727836" restype="string" datatype="ruby">
         <source>Virtual Consults enable access to fast, affordable, and convenient doctor advice, prescriptions, lab tests and referrals by HD video, voice, or text chat.</source>
@@ -2715,15 +2685,9 @@
         <source>Hi there, let’s chat to see if I can help you</source>
         <target>您好，我们聊天看看我是否可以帮助您</target>
       </trans-unit>
-<<<<<<< HEAD
-      <trans-unit id="568" resname="r150651149" restype="string" datatype="ruby">
-        <source>Hi there, would you like to send &#35;{@expert.expert_name_abbreviated} a secure message?</source>
-        <target>您好, 您希望发送&#35;{@expert.expert_name_abbreviated}安全信息吗？</target>
-=======
       <trans-unit id="568" resname="r316683989" restype="string" datatype="ruby">
         <source>Hi there, would you like to send %{person} a secure message?</source>
         <target>您好, 您希望发送%{person}安全信息吗？</target>
->>>>>>> 3f9c4b59
       </trans-unit>
       <trans-unit id="569" resname="r19131683" restype="string" datatype="ruby">
         <source>Hi there, your information is not sufficient.</source>
@@ -2789,27 +2753,6 @@
         <source>%{person}%{person}</source>
         <target>%{person}%{person}</target>
       </trans-unit>
-<<<<<<< HEAD
-      <trans-unit id="585" resname="r428309437" restype="string" datatype="ruby">
-        <source>&#35;{first_name}, start using the &#35;{organization_name}, powered by HealthTap, today!</source>
-        <target>&#35;{first_name}，开始使用&#35;{organization_name}，由HealthTap提供支持，立刻！</target>
-      </trans-unit>
-      <trans-unit id="586" resname="r1066313605" restype="string" datatype="ruby">
-        <source>&#35;{first_name}, congratulations! Let’s start using HealthTap Compass for &#35;{organization_name} today</source>
-        <target>&#35;{first_name}，恭喜！让我们立刻开始使用为&#35;{organization_name}提供的HealthTap Compass</target>
-      </trans-unit>
-      <trans-unit id="587" resname="r885261874" restype="string" datatype="ruby">
-        <source>Congratulations! Let’s start using HealthTap Compass for &#35;{organization_name} today</source>
-        <target>恭喜！让我们立刻开始使用为&#35;{organization_name}提供的HealthTap Compass</target>
-      </trans-unit>
-      <trans-unit id="588" resname="r39135700" restype="string" datatype="ruby">
-        <source>&#35;{first_name}, ready to take control of your health and wellbeing? The &#35;{organization_name}, powered by HealthTap, can help.</source>
-        <target>&#35;{first_name}，准备好管理您的健康与保健了吗？&#35;{organization_name}，（由HealthTap提供支持）可以帮助您。</target>
-      </trans-unit>
-      <trans-unit id="589" resname="r60916497" restype="string" datatype="ruby">
-        <source>&#35;{first_name}, ready to take control of your health? We can help</source>
-        <target>&#35;{first_name}，准备好管理您的健康了吗？我们可以帮助</target>
-=======
       <trans-unit id="585" resname="r203092010" restype="string" datatype="ruby">
         <source>%{fn}, start using the %{org}, powered by HealthTap, today!</source>
         <target>%{fn}，开始使用%{org}，由HealthTap提供支持，立刻！</target>
@@ -2829,21 +2772,11 @@
       <trans-unit id="589" resname="r238798111" restype="string" datatype="ruby">
         <source>%{fn}, ready to take control of your health? We can help</source>
         <target>%{fn}，准备好管理您的健康了吗？我们可以帮助</target>
->>>>>>> 3f9c4b59
       </trans-unit>
       <trans-unit id="590" resname="r918166788" restype="string" datatype="ruby">
         <source>Ready to take control of your health? We can help</source>
         <target>准备来管理您的健康？我们可以帮助</target>
       </trans-unit>
-<<<<<<< HEAD
-      <trans-unit id="591" resname="r1072716649" restype="string" datatype="ruby">
-        <source>&#35;{first_name}, gain access to free health information at your fingertips!</source>
-        <target>&#35;{first_name}，从您的指尖获得免费的健康信息！</target>
-      </trans-unit>
-      <trans-unit id="592" resname="r251519263" restype="string" datatype="ruby">
-        <source>&#35;{first_name}, tell us about yourself! Help doctors help you.</source>
-        <target>&#35;{first_name}，告诉我们关于您自己的一些事情！帮助医生帮助您。</target>
-=======
       <trans-unit id="591" resname="r526564008" restype="string" datatype="ruby">
         <source>%{fn}, gain access to free health information at your fingertips!</source>
         <target>%{fn}，从您的指尖获得免费的健康信息！</target>
@@ -2851,21 +2784,14 @@
       <trans-unit id="592" resname="r675824490" restype="string" datatype="ruby">
         <source>%{fn}, tell us about yourself! Help doctors help you.</source>
         <target>%{fn}，告诉我们关于您自己的一些事情！帮助医生帮助您。</target>
->>>>>>> 3f9c4b59
       </trans-unit>
       <trans-unit id="593" resname="r423167358" restype="string" datatype="ruby">
         <source>Tell us about yourself! Help doctors help you.</source>
         <target>告诉我们关于您自己!帮助医生帮助您。</target>
       </trans-unit>
-<<<<<<< HEAD
-      <trans-unit id="594" resname="r710474054" restype="string" datatype="ruby">
-        <source>&#35;{first_name}, accomplish your health resolutions today –we can help!</source>
-        <target>&#35;{first_name}，完成您今天的健康决定 –我们可以提供帮助！</target>
-=======
       <trans-unit id="594" resname="r607774348" restype="string" datatype="ruby">
         <source>%{fn}, accomplish your health resolutions today –we can help!</source>
         <target>%{fn}，完成您今天的健康决定 –我们可以提供帮助！</target>
->>>>>>> 3f9c4b59
       </trans-unit>
       <trans-unit id="595" resname="r961320258" restype="string" datatype="ruby">
         <source>Accomplish your health resolutions today –we can help!</source>
