--- conflicted
+++ resolved
@@ -3612,11 +3612,7 @@
     <body>
       <trans-unit id="669" resname="4JM-yv-O1p.text" restype="string" datatype="x-xib">
         <source>Get a more personalized answer</source>
-<<<<<<< HEAD
         <target>Obtén una respuesta más personalizada</target>
-=======
-        <target>Obtén respuestas más personalizadas</target>
->>>>>>> f8a07764
         <note annotates="source">Class = &quot;UILabel&quot;; text = &quot;Get a more personalized answer&quot;; ObjectID = &quot;4JM-yv-O1p&quot;;</note>
       </trans-unit>
       <trans-unit id="670" resname="KvY-4s-tV7.placeholder" restype="string" datatype="x-xib">
@@ -4122,7 +4118,6 @@
   •     Thanks, votes, and recommendations          from members</source>
-<<<<<<< HEAD
         <target>Cada experto médico en HealthTap tiene una DocScore. Esta es una calificación de reputación de 0 a 5 estrellas que refleja el reconocimiento por pares que este doctor ha recibido en HealthTap, así como información pública relevante acerca de este experto, incluyendo:    •     De Acuerdos, votos y recomendaciones  @@ -4143,28 +4138,6 @@
   •     Thanks, votes, and recommendations          from members&quot;; ObjectID = &quot;dSG-zo-7RR&quot;;</note>
-=======
-        <target>Cada experto médico en HealthTap tiene una DocScore. Esta es una calificación de reputación de 0 a 5 estrellas que refleja el reconocimiento por pares que este doctor ha recibido en HealthTap, a´si como información pública relevante acerca de este experto, incluyendo: - -•     De Acuerdos, votos y recomendaciones -       de otros expertos -\n•     Años de experiencia\n\n•     Calidad de expertos que los refieren\n\n•     Donde el experto estudió y entrenó\n\n•     Certificación&#40;es&#41; de Consejo\n\n•     Otros logros profesionales -      &#40;como publicaciones con revisión por pares -       y galardones&#41; - -•     Gracias, votos y recomendaciones -       de miembros</target>
-        <note annotates="source">Class = &quot;UITextView&quot;; text = &quot;Every medical expert on HealthTap has a DocScore. This is a reputation score from 0 to 5 stars that reflects the peer-recognition that this doctor has received on HealthTap as well as relevant public information about this expert, including: - -•     Agrees, votes, and recommendations -       from other experts -\n•     Years of experience\n\n•     Quality of experts who refer to them\n\n•     Where the expert studied and trained\n\n•     Board certification&#40;s&#41;\n\n•     Other professional accomplishments -      &#40;such as peer reviewed publications -       and awards&#41; - -•     Thanks, votes, and recommendations -       from members&quot;; ObjectID = &quot;dSG-zo-7RR&quot;;</note>
->>>>>>> f8a07764
       </trans-unit>
     </body>
   </file>
