--- conflicted
+++ resolved
@@ -36,8 +36,6 @@
       </trans-unit>
     </body>
   </file>
-<<<<<<< HEAD
-=======
   <file original="feelgood/ViewControllers/FGSearchLocationViewController.m" source-language="en-US" target-language="zh-Hans-CN" product-name="ht-iosapp">
     <body>
       <trans-unit id="1" resname="Enter Location" restype="string" datatype="x-objective-c">
@@ -1019,5 +1017,4 @@
       </trans-unit>
     </body>
   </file>
->>>>>>> 0ff93c57
 </xliff>