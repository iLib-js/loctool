--- conflicted
+++ resolved
@@ -92,13 +92,14 @@
       </trans-unit>
     </body>
   </file>
-<<<<<<< HEAD
   <file original="feelgood/HTAppointmentLocationWarningPopupView.m" source-language="en-US" target-language="zh-Hans-CN" product-name="ht-iosapp">
     <body>
       <trans-unit id="1" resname="Doctors can only provide advice, diagnosis, treatment, prescriptions to patients located where they are licensed to practice medicine." restype="string" datatype="x-objective-c">
         <source>Doctors can only provide advice, diagnosis, treatment, prescriptions to patients located where they are licensed to practice medicine.</source>
         <target state="accepted">医生只能为那些位于医生执照允许的州的病人提供建议，诊断，治疗和处方</target>
-=======
+      </trans-unit>
+    </body>
+  </file>
   <file original="feelgood/Classes/Util/FGHelpUtils.m" source-language="en-US" target-language="zh-Hans-CN" product-name="ht-iosapp">
     <body>
       <trans-unit id="1" resname="Afrikaans" restype="string" datatype="x-objective-c">
@@ -516,7 +517,6 @@
       <trans-unit id="4" resname="This saved my life. Thank you!" restype="string" datatype="x-objective-c">
         <source>This saved my life. Thank you!</source>
         <target state="new">这救了我的生命，谢谢！</target>
->>>>>>> bffd2a20
       </trans-unit>
     </body>
   </file>
