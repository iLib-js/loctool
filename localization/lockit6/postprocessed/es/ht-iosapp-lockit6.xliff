--- conflicted
+++ resolved
@@ -1065,11 +1065,7 @@
       </trans-unit>
       <trans-unit id="176" resname=" agree" restype="string" datatype="x-objective-c">
         <source>agree</source>
-<<<<<<< HEAD
-        <target>aprueba</target>
-=======
         <target state="accepted">aprueban</target>
->>>>>>> 5e227475
       </trans-unit>
       <trans-unit id="177" resname=" agrees" restype="string" datatype="x-objective-c">
         <source>agrees</source>
