--- conflicted
+++ resolved
@@ -154,15 +154,9 @@
   </file>
   <file original="src/com/healthtap/userhtexpress/fragments/main/TipsDetailFragment.java" source-language="en-US" target-language="es-US" product-name="ht-androidapp">
     <body>
-<<<<<<< HEAD
-      <trans-unit id="624" resname="r322108465" restype="string" datatype="java">
-        <source>agreed with {author_name}\&apos;s tip on \n{topic_name}</source>
-        <target>estuvo de acuerdo con el tip de {author_name} acerca de \n{topic_name}</target>
-=======
       <trans-unit id="624" resname="r142482154" restype="string" datatype="java">
         <source>agreed with {author_name}&apos;s tip on \n{topic_name}</source>
-        <target>estuvo de acuerdo con el tip de {author_name}\ acerca de \n{topic_name}</target>
->>>>>>> 5e227475
+        <target>estuvo de acuerdo con el tip de {author_name} acerca de \n{topic_name}</target>
         <note annotates="source">Subject of this phrase is a doctor&apos;s name displayed on seperate user interface, which should always be the first word of the complete sentence.</note>
       </trans-unit>
     </body>
@@ -221,15 +215,9 @@
   </file>
   <file original="src/com/healthtap/userhtexpress/customviews/dynamic_list_items/GoalTakeActionListItem.java" source-language="en-US" target-language="es-US" product-name="ht-androidapp">
     <body>
-<<<<<<< HEAD
-      <trans-unit id="812" resname="r363844654" restype="string" datatype="java">
-        <source>{approver_name} agreed with {author_name}\&apos;s checklist</source>
-        <target>{approver_name} estuvo de acuerdo con el listado de {author_name}</target>
-=======
       <trans-unit id="812" resname="r390005620" restype="string" datatype="java">
         <source>{approver_name} agreed with {author_name}&apos;s checklist</source>
-        <target>{approver_name} estuvo de acuerdo con el listado de\ {author_name}</target>
->>>>>>> 5e227475
+        <target>{approver_name} estuvo de acuerdo con el listado de {author_name}</target>
       </trans-unit>
     </body>
   </file>
