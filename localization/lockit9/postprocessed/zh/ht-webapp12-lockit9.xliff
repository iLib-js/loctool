--- conflicted
+++ resolved
@@ -23,13 +23,8 @@
         <target state="translated">当一位医生觉得另一位医生的回答是正确时，他们可以“同意”此回答 – 此举可以立即提高回答的可信度。得到最多认同的回答将被置顶并被用户找到！</target>
       </trans-unit>
       <trans-unit id="6" resname="r482403195" restype="string" datatype="ruby">
-<<<<<<< HEAD
-        <source>Our Medical Expert Network reached 10,000 doctors in early 2012 – and it's still growing! This milestone coincided with Valentine's Day, when we launched our &quot;I &lt;3 My Doc&quot; campaign – celebrating physicians everywhere for their hard work and dedication to the care of others.</source>
-        <target state="translated">我们的医学专家网络在2012年初达到了10000名医生的容量 - 它仍然在增长！这个里程碑的时刻恰巧与情人节一起，在我们发起我们的&quot;I &lt;3 My Doc&quot;活动的时候 - 庆祝医生无所不在的努力工作和照顾他人的奉献精神。</target>
-=======
         <source>Our Medical Expert Network reached 10,000 doctors in early 2012 – and it's still growing! This milestone coincided with Valentine's Day, when we launched our "I &lt;3 My Doc" campaign – celebrating physicians everywhere for their hard work and dedication to the care of others.</source>
         <target>我们的医学专家网络在2012年初达到了10000名医生的容量 - 它仍然在增长！这个里程碑的时刻恰巧与情人节一起，在我们发起我们的"I &lt;3 My Doc"活动的时候 - 庆祝医生无所不在的努力工作和照顾他人的奉献精神。</target>
->>>>>>> c586a64a
       </trans-unit>
       <trans-unit id="7" resname="r240156771" restype="string" datatype="ruby">
         <source>HealthTap's award winning display at the first ever Developer Block Party (sponsored by the city of Palo Alto) featured in person doctors answering health questions of the thousands of people who stopped by our "Doctor is In" parklet.</source>
@@ -104,13 +99,8 @@
         <target state="translated">将您的整个群组添加到HealthTap中是很容易和有意义的 — 无论群组有多大！</target>
       </trans-unit>
       <trans-unit id="22" resname="r816278576" restype="string" datatype="ruby">
-<<<<<<< HEAD
-        <source>Groups can be small, medium or large practices, clinics, hospitals or surgery centers. If you'd like to add your institution to HealthTap and get all of the benefits of an optimized website and a robust audience of patients for free, please &lt;a href="mailto:info@healthtap.com">contact us&lt;/a>.</source>
-        <target state="translated">群组可以是小型，中型或大型诊疗，诊所，医院或手术中心。 如果您希望将您的机构添加到HealthTap，并免费获得优化的网站和强大的受众群体的所有优势，请通过&lt;a href="mailto:info@healthtap.com">与我们联系&lt;/a>。</target>
-=======
         <source>Groups can be small, medium or large practices, clinics, hospitals or surgery centers. If you'd like to add your institution to HealthTap and get all of the benefits of an optimized website and a robust audience of patients for free, please &lt;a href="mailto:info@healthtap.com"&gt;contact us&lt;/a&gt;.</source>
         <target>群组可以是小型，中型或大型诊疗，诊所，医院或手术中心。 如果您希望将您的机构添加到HealthTap，并免费获得优化的网站和强大的受众群体的所有优势，请通过&lt;a href="mailto:info@healthtap.com"&gt;与我们联系&lt;/a&gt;。</target>
->>>>>>> c586a64a
       </trans-unit>
     </body>
   </file>
@@ -224,13 +214,10 @@
         <source>%{num} top doctors in 141 specialties representing top medical institutions have already served hundreds of millions globally</source>
         <target state="translated">代表顶级医疗机构的141个专科中的%{num}名顶级医生已经在全球服务了数亿人</target>
       </trans-unit>
-<<<<<<< HEAD
       <trans-unit id="44" resname="r329110499" restype="string" datatype="ruby">
-        <source>Immediate response and access<br/>%{num} doctors across 141 specialties</source>
-        <target state="translated">立即回复和访问跨越141个专科的<br/>%{num}位医生</target>
-      </trans-unit>
-=======
->>>>>>> c586a64a
+        <source>Immediate response and access&lt;br/&gt;%{num} doctors across 141 specialties</source>
+        <target state="translated">立即回复和访问跨越141个专科的&lt;br/&gt;%{num}位医生</target>
+      </trans-unit>
     </body>
   </file>
   <file original="app/views/static_pages/raterx_results.html.haml" source-language="en-US" target-language="zh-Hans-CN" product-name="ht-webapp12">
@@ -286,46 +273,6 @@
         <target state="translated">为了获得“专业的东西”，HealthTap发布了几十个由医生推荐的最佳应用程序列表排名。</target>
       </trans-unit>
       <trans-unit id="53" resname="r1036401544" restype="string" datatype="ruby">
-<<<<<<< HEAD
-        <source>How [&lt;span class="ht-name">HealthTap&lt;/span>] Disrupted the Health Care Industry</source>
-        <target state="translated">HealthTap如何[&lt;span class="ht-name">HealthTap&lt;/span>]革新现有的健康医护行业</target>
-      </trans-unit>
-      <trans-unit id="54" resname="r383623197" restype="string" datatype="ruby">
-        <source>[&lt;span class="ht-name">HealthTap&lt;/span> is an app that helps you] keep your New Year's resolutions</source>
-        <target state="translated">[&lt;span class="ht-name">HealthTap&lt;/span>是一个可以帮助您]完成新年决心的应用程序</target>
-      </trans-unit>
-      <trans-unit id="55" resname="r325929426" restype="string" datatype="ruby">
-        <source>[With &lt;span class="ht-name">HealthTap&lt;/span>] everyone gets smarter about health care, and how to navigate the medical industry...</source>
-        <target state="translated">[有了&lt;span class="ht-name">HealthTap&lt;/span>]每个人都能更了解健康医护，以及学会如何在医疗行业中导航...</target>
-      </trans-unit>
-      <trans-unit id="56" resname="r462161509" restype="string" datatype="ruby">
-        <source>&lt;span class="ht-name">HealthTap&lt;/span> will metamorphose from a Q&amp;A site into a service that doctors, hospitals, or provider organizations will buy to manage their larger patient pools more efficiently.</source>
-        <target state="translated">&lt;span class="ht-name">HealthTap&lt;/span>将从问答网站转变为医生、医院或提供商组织更有效地管理其更大的患者库的服务。</target>
-      </trans-unit>
-      <trans-unit id="57" resname="r259584560" restype="string" datatype="ruby">
-        <source>&lt;span class="ht-name">HealthTap&lt;/span> helps you 'prepare...to ask smarter questions when [you] get to the doctor's office'.</source>
-        <target state="translated">&lt;span class="ht-name">HealthTap&lt;/span>帮助您'准备...当您到医生的办公室时问一些更聪明的问题'</target>
-      </trans-unit>
-      <trans-unit id="58" resname="r153394971" restype="string" datatype="ruby">
-        <source>The web’s go-to repository for health info that’s actually reliable. ... over the past five months, 2,963 people have sent &lt;span class="ht-name">HealthTap&lt;/span> thank-you notes saying that these doctor answers had saved their lives ... if someone were to ask you why healthtech is important, this is it.</source>
-        <target state="translated">网站的信息存储库的健康信息，实际上是可靠的。…在过去五个月，2963人给&lt;span class="ht-name">HealthTap&lt;/span>发送了感谢信，讲述这些医生的解答挽救了他们的生命…如果有人问您为什么健康技术是重要的，这就是原因。</target>
-      </trans-unit>
-      <trans-unit id="59" resname="r4717942" restype="string" datatype="ruby">
-        <source>&lt;span class="ht-name">HealthTap&lt;/span>’s Q&amp;A service sees 7.5M uniques per month, with MDs spending an hour per session providing 581m answers.</source>
-        <target state="translated">&lt;span class="ht-name">HealthTap&lt;/span>的问答服务每月获得750万独一无二的问答，医生平均每次咨询花费一小时时间，提供5亿8千1百万个答案。</target>
-      </trans-unit>
-      <trans-unit id="60" resname="r102170105" restype="string" datatype="ruby">
-        <source>With New Mobile Apps, Eric Schmidt-Backed &lt;span class="ht-name">HealthTap&lt;/span> Brings The House Call Back to HealthCare</source>
-        <target state="translated">有了新的移动应用程序，Eric Schmidt-Backed&lt;span class="ht-name">HealthTap&lt;/span>使出诊进入健康医护</target>
-      </trans-unit>
-      <trans-unit id="61" resname="r692644564" restype="string" datatype="ruby">
-        <source>[&lt;span class="ht-name">HealthTap&lt;/span>] gives users a window into the apps that physicians actually find valuable.</source>
-        <target state="translated">[&lt;span class="ht-name">HealthTap&lt;/span>]给用户一个医师实际上发现有价值的应用程序。</target>
-      </trans-unit>
-      <trans-unit id="62" resname="r1010653540" restype="string" datatype="ruby">
-        <source>&lt;span class="ht-name">HealthTap&lt;/span> is unique in its ability to connect patients with such a vast network of doctors in real-time.</source>
-        <target state="translated">有着如此庞大的实时医师网络，&lt;span class="ht-name">HealthTap&lt;/span>在连接患者的能力上是独特的。</target>
-=======
         <source>How [&lt;span class="ht-name"&gt;HealthTap&lt;/span&gt;] Disrupted the Health Care Industry</source>
         <target>HealthTap如何[&lt;span class="ht-name"&gt;HealthTap&lt;/span&gt;]革新现有的健康医护行业</target>
       </trans-unit>
@@ -364,49 +311,12 @@
       <trans-unit id="62" resname="r1010653540" restype="string" datatype="ruby">
         <source>&lt;span class="ht-name"&gt;HealthTap&lt;/span&gt; is unique in its ability to connect patients with such a vast network of doctors in real-time.</source>
         <target>有着如此庞大的实时医师网络，&lt;span class="ht-name"&gt;HealthTap&lt;/span&gt;在连接患者的能力上是独特的。</target>
->>>>>>> c586a64a
       </trans-unit>
       <trans-unit id="63" resname="r748135841" restype="string" datatype="ruby">
         <source>HealthTap's offer to patients: pay %{price} and text with a medical expert in real time</source>
         <target state="translated">HealthTap提供给患者：与医学专家实时支付%{price}和文字。</target>
       </trans-unit>
       <trans-unit id="64" resname="r922164278" restype="string" datatype="ruby">
-<<<<<<< HEAD
-        <source>&lt;span class="ht-name">HealthTap&lt;/span>...appeal[s] to doctors who are willing to define their roles and organize their time differently.</source>
-        <target state="translated">&lt;span class="ht-name">HealthTap&lt;/span> ...吸引愿意定义他们的角色和不同地组织他们的时间的医生。</target>
-      </trans-unit>
-      <trans-unit id="65" resname="r745686520" restype="string" datatype="ruby">
-        <source>Goodbye doctor's appointments and waiting rooms, hello &lt;span class=&quot;ht-name&quot;&gt;HealthTap&lt;/span&gt;.</source>
-        <target state="translated">再见医生的预约与候诊室，你好&lt;span class=&quot;ht-name&quot;&gt;HealthTap&lt;/span&gt;。</target>
-      </trans-unit>
-      <trans-unit id="66" resname="r189144575" restype="string" datatype="ruby">
-        <source>Mobile health startup &lt;span class="ht-name">HealthTap&lt;/span> has acquired the health business of Avvo to build out its network of doctors and patients.</source>
-        <target state="translated">移动健康启动&lt;span class="ht-name">HealthTap&lt;/span>已经获得Avvo的健康业务，以建立其医生和患者网络。</target>
-      </trans-unit>
-      <trans-unit id="67" resname="r164325732" restype="string" datatype="ruby">
-        <source>&lt;span class="ht-name">HealthTap&lt;/span> Adds Micro-Transactions For Remote Doctor Chat</source>
-        <target state="translated">&lt;span class="ht-name">HealthTap&lt;/span>添加远程医生聊天的微交易</target>
-      </trans-unit>
-      <trans-unit id="68" resname="r46772186" restype="string" datatype="ruby">
-        <source>&lt;span class="ht-name">HealthTap&lt;/span> 'just might make you raise both eyebrows in surprise'.</source>
-        <target state="translated">&lt;span class="ht-name">HealthTap&lt;/span>，‘只可能会让您惊讶到睁大双眼’。</target>
-      </trans-unit>
-      <trans-unit id="69" resname="r987119451" restype="string" datatype="ruby">
-        <source>&lt;span class="ht-name">HealthTap&lt;/span> may be on its (ambitious) way to being the default national rating and search destination.</source>
-        <target state="translated">&lt;span class="ht-name">HealthTap&lt;/span>可能在其（雄心勃勃的）道路上去成为默认国家评级和搜索目的地。</target>
-      </trans-unit>
-      <trans-unit id="70" resname="r679386569" restype="string" datatype="ruby">
-        <source>What &lt;span class="ht-name">HealthTap&lt;/span> is doing is revolutionary.</source>
-        <target state="translated">&lt;span class="ht-name">HealthTap&lt;/span>正在做的是革命性的。</target>
-      </trans-unit>
-      <trans-unit id="71" resname="r714815816" restype="string" datatype="ruby">
-        <source>&lt;span class="ht-name">HealthTap&lt;/span> 'gives consumers more control over their health'.</source>
-        <target state="translated">&lt;span class="ht-name">HealthTap&lt;/span>‘给消费者更多对健康的控制’。</target>
-      </trans-unit>
-      <trans-unit id="72" resname="r1028012893" restype="string" datatype="ruby">
-        <source>&lt;span class="ht-name">HealthTap&lt;/span> was created 'to engage people in their health and to help them live healthier, happier lives'.</source>
-        <target state="translated">&lt;span class="ht-name">HealthTap&lt;/span>的创建是为了使人们参与到他们的健康中，并帮助他们生活得更健康更快乐。</target>
-=======
         <source>&lt;span class="ht-name"&gt;HealthTap&lt;/span&gt;...appeal[s] to doctors who are willing to define their roles and organize their time differently.</source>
         <target>&lt;span class="ht-name"&gt;HealthTap&lt;/span&gt; ...吸引愿意定义他们的角色和不同地组织他们的时间的医生。</target>
       </trans-unit>
@@ -441,105 +351,12 @@
       <trans-unit id="72" resname="r1028012893" restype="string" datatype="ruby">
         <source>&lt;span class="ht-name"&gt;HealthTap&lt;/span&gt; was created 'to engage people in their health and to help them live healthier, happier lives'.</source>
         <target>&lt;span class="ht-name"&gt;HealthTap&lt;/span&gt;的创建是为了使人们参与到他们的健康中，并帮助他们生活得更健康更快乐。</target>
->>>>>>> c586a64a
       </trans-unit>
       <trans-unit id="73" resname="r65035120" restype="string" datatype="ruby">
         <source>[Increasing] its network of doctors available to answer patients' questions online, Palo Alto-based &lt;span class="ht-name"&gt;HealthTap&lt;/span&gt; is acquiring Q&amp;A site Avvo Health.</source>
         <target state="translated">[增加]其网络中的医生来回答患者在线问题，基于Palo Alto的&lt;span class=\”ht-name\”&gt;HealthTap&lt;/span&gt;正在收购Avvo Health 问答网站。</target>
       </trans-unit>
       <trans-unit id="74" resname="r787557601" restype="string" datatype="ruby">
-<<<<<<< HEAD
-        <source>The next time you have a medical question...try asking the doctors on &lt;span class="ht-name">HealthTap&lt;/span>. It might save you 50 bucks in co-pays at the very least.</source>
-        <target state="translated">下次有医疗问题时...请尝试在&lt;span class="ht-name">HealthTap&lt;/span>询问医生。它可以至少在共同支付中节省您50美元。</target>
-      </trans-unit>
-      <trans-unit id="75" resname="r1017645814" restype="string" datatype="ruby">
-        <source>&lt;span class="ht-name">HealthTap&lt;/span>: Use Your Smartphone To Ask a Doctor How Bad That Rash Is</source>
-        <target state="translated">&lt;span class="ht-name">HealthTap&lt;/span>: 使用您的智能手机询问医生皮疹有多严重</target>
-      </trans-unit>
-      <trans-unit id="76" resname="r921386681" restype="string" datatype="ruby">
-        <source>&lt;span class="ht-name">HealthTap&lt;/span> Brings Real Doctors Back Into Online Medical Advice</source>
-        <target state="translated">&lt;span class="ht-name">HealthTap&lt;/span>使真实医生回到在线医疗建议</target>
-      </trans-unit>
-      <trans-unit id="77" resname="r361383832" restype="string" datatype="ruby">
-        <source>&lt;span class="ht-name">HealthTap&lt;/span> isn't the only service that puts real doctors on your computer screen or on your smartphone, but it's the best we've seen</source>
-        <target state="translated">&lt;span class="ht-name">HealthTap&lt;/span>不是唯一把真正的医生放在您的电脑屏幕或您的智能手机上的服务，但它是我们见到过的最好的。</target>
-      </trans-unit>
-      <trans-unit id="78" resname="r395340742" restype="string" datatype="ruby">
-        <source>&lt;span class="ht-name">HealthTap&lt;/span> Puts a Doctor On Your Smartphone, Helps You Find a Good One to See In Person</source>
-        <target state="translated">&lt;span class="ht-name">HealthTap&lt;/span>在您的智能手机上放置一名医生，帮助您找到一个对您自己来说好的医生</target>
-      </trans-unit>
-      <trans-unit id="79" resname="r649316452" restype="string" datatype="ruby">
-        <source>&lt;span class="ht-name">HealthTap&lt;/span> Debuts Paid Private Medical Consultations Via Mobile Device</source>
-        <target state="translated">&lt;span class="ht-name">HealthTap&lt;/span>通过移动设备推出付费的私人医疗咨询</target>
-      </trans-unit>
-      <trans-unit id="80" resname="r794680876" restype="string" datatype="ruby">
-        <source>&lt;span class="ht-name">HealthTap&lt;/span> Unveils Micropayment System and Doctor Chat</source>
-        <target state="translated">&lt;span class="ht-name">HealthTap&lt;/span>推出微支付系统和医生聊天</target>
-      </trans-unit>
-      <trans-unit id="81" resname="r893809225" restype="string" datatype="ruby">
-        <source>&lt;span class="ht-name">HealthTap&lt;/span> is Your Personalized Health Source</source>
-        <target state="translated">&lt;span class="ht-name">HealthTap&lt;/span>是您的个性化健康来源</target>
-      </trans-unit>
-      <trans-unit id="82" resname="r182086258" restype="string" datatype="ruby">
-        <source>&lt;span class="ht-name">HealthTap&lt;/span> is...involving physicians in the conversations and by personalizing information to each person's individual needs.</source>
-        <target state="translated">&lt;span class="ht-name">HealthTap&lt;/span>是…与医生对话并通过个性化信息来满足每个人的个人需求。</target>
-      </trans-unit>
-      <trans-unit id="83" resname="r667509670" restype="string" datatype="ruby">
-        <source>&lt;span class="ht-name">HealthTap&lt;/span> distinguishes itself from other health education websites by having practicing physicians answer the consumers' questions.</source>
-        <target state="translated">&lt;span class="ht-name">HealthTap&lt;/span>通过诊疗医师回答消费者的问题来与其它健康教育网站区分开来</target>
-      </trans-unit>
-      <trans-unit id="84" resname="r582487920" restype="string" datatype="ruby">
-        <source>Trust is the cornerstone of &lt;span class="ht-name">HealthTap&lt;/span>.</source>
-        <target state="translated">信任是&lt;span class="ht-name">HealthTap&lt;/span>的基石。</target>
-      </trans-unit>
-      <trans-unit id="85" resname="r820498212" restype="string" datatype="ruby">
-        <source>&lt;span class="ht-name">HealthTap&lt;/span> is a brilliant example of high-tech, high-touch medicine: social technology directly connecting practitioners and patients.</source>
-        <target state="translated">&lt;span class="ht-name">HealthTap&lt;/span>是高科技，高个性化医学的一个辉煌例子：社交技术直接与从业者和患者连接。</target>
-      </trans-unit>
-      <trans-unit id="86" resname="r1012290290" restype="string" datatype="ruby">
-        <source>&lt;span class="ht-name">HealthTap&lt;/span> aims to harness the mobile revolution to bring the house calls back into vogue - albeit virtually.</source>
-        <target state="translated">&lt;span class="ht-name">HealthTap&lt;/span>旨在利用移动革命将出诊变得流行——尽管是在线的</target>
-      </trans-unit>
-      <trans-unit id="87" resname="r262153501" restype="string" datatype="ruby">
-        <source>&lt;span class="ht-name">HealthTap&lt;/span> Adds App Suite, Doctor Consults via Text</source>
-        <target state="translated">&lt;span class="ht-name">HealthTap&lt;/span>添加应用套件，通过文本咨询医生</target>
-      </trans-unit>
-      <trans-unit id="88" resname="r151281099" restype="string" datatype="ruby">
-        <source>Very little, if any, of the information consumers read online comes from their own personal physicians – &lt;span class="ht-name">HealthTap&lt;/span> aims to change that.</source>
-        <target state="translated">就算有，消费者在线阅读的信息很少来自他们自己的个人医生－&lt;span class="ht-name">HealthTap&lt;/span>旨在改变这一点。</target>
-      </trans-unit>
-      <trans-unit id="89" resname="r119911438" restype="string" datatype="ruby">
-        <source>&lt;span class="ht-name">HealthTap&lt;/span> Takes Q&amp;A with Your Physician Mobile.</source>
-        <target state="translated">&lt;span class="ht-name">HealthTap&lt;/span>用您的医生手机进行Q&amp;A。</target>
-      </trans-unit>
-      <trans-unit id="90" resname="r141935586" restype="string" datatype="ruby">
-        <source>When we first heard about &lt;span class="ht-name">HealthTap&lt;/span>, we were intrigued but thought for sure there must be a catch. But after meeting Gutman, I’m sold.</source>
-        <target state="translated">当我们第一次听说&lt;span class="ht-name">HealthTap&lt;/span>时，我们很感兴趣，但是一定要记住。 但在会见Gutman后，我被彻底说服了。</target>
-      </trans-unit>
-      <trans-unit id="91" resname="r824600387" restype="string" datatype="ruby">
-        <source>[&lt;span class="ht-name">HealthTap&lt;/span>] brilliantly shows the diversity of the medical community by allowing different physicians to answer the same question.</source>
-        <target state="translated">[&lt;span class="ht-name">HealthTap&lt;/span>]通过允许不同的医生回答同样的问题，显著地显示医疗社会的多样性。</target>
-      </trans-unit>
-      <trans-unit id="92" resname="r135859615" restype="string" datatype="ruby">
-        <source>&lt;span class="ht-name">HealthTap&lt;/span> is providing tens of millions of people with tailored health answers that will ultimately help save lives.</source>
-        <target state="translated">&lt;span class="ht-name">HealthTap&lt;/span>为数千万人提供量身定制的健康答案，最终将有助于挽救生命。</target>
-      </trans-unit>
-      <trans-unit id="93" resname="r979356721" restype="string" datatype="ruby">
-        <source>&lt;span class="ht-name">HealthTap&lt;/span> is taking the first step to bring personalization to digital health by providing you and millions of others with access to more detailed health answers.</source>
-        <target state="translated">&lt;span class="ht-name">HealthTap&lt;/span>正在采取第一步，通过为您和数百万其他人提供更详细的健康回答，将个性化带入数字健康。</target>
-      </trans-unit>
-      <trans-unit id="94" resname="r102277078" restype="string" datatype="ruby">
-        <source>What if you could have the best of both worlds – speaking to a real, live doctor and receiving quick answers without leaving home? &lt;span class="ht-name">HealthTap&lt;/span> launched to provide people the ability to ask personal health questions to licensed physicians via the web and mobile devices.</source>
-        <target state="translated">如果您可以拥有最好的两个世界 – 与一位真正的实时的医生交谈，并得到快速的回答且不需要离开家？&lt;span class="ht-name">HealthTap&lt;/span>的推出使人们能够通过网络和移动设备向拥有执业执照的医师询问个人健康问题。</target>
-      </trans-unit>
-      <trans-unit id="95" resname="r783661149" restype="string" datatype="ruby">
-        <source>Like &lt;span class="ht-name">HealthTap&lt;/span>, TipTaps are free and each tip is created for you by the world’s best doctors.</source>
-        <target state="translated">像&lt;span class="ht-name">HealthTap&lt;/span>，推心小贴士是免费的，每则小贴士都是由世界上最好的医生为您创建的。</target>
-      </trans-unit>
-      <trans-unit id="96" resname="r864746206" restype="string" datatype="ruby">
-        <source>&lt;span class="ht-name">HealthTap&lt;/span> has just released their newest venture for taking charge of our own health and well being: AppRX.</source>
-        <target state="translated">&lt;span class="ht-name">HealthTap&lt;/span>刚刚发布了他们最新的、让我们掌控自我健康和福祉的功能：AppRX。</target>
-=======
         <source>The next time you have a medical question...try asking the doctors on &lt;span class="ht-name"&gt;HealthTap&lt;/span&gt;. It might save you 50 bucks in co-pays at the very least.</source>
         <target>下次有医疗问题时...请尝试在&lt;span class="ht-name"&gt;HealthTap&lt;/span&gt;询问医生。它可以至少在共同支付中节省您50美元。</target>
       </trans-unit>
@@ -630,7 +447,6 @@
       <trans-unit id="96" resname="r864746206" restype="string" datatype="ruby">
         <source>&lt;span class="ht-name"&gt;HealthTap&lt;/span&gt; has just released their newest venture for taking charge of our own health and well being: AppRX.</source>
         <target>&lt;span class="ht-name"&gt;HealthTap&lt;/span&gt;刚刚发布了他们最新的、让我们掌控自我健康和福祉的功能：AppRX。</target>
->>>>>>> c586a64a
       </trans-unit>
       <trans-unit id="996" resname="r168123346" restype="string" datatype="ruby">
         <source>HealthTap is helping define the new field of "interactive health"</source>
@@ -1087,7 +903,6 @@
       </trans-unit>
     </body>
   </file>
-<<<<<<< HEAD
   <file original="app/views/general_mailer/partials/_expert_digest_intro.html.haml" source-language="en-US" target-language="zh-Hans-CN" product-name="ht-webapp12">
     <body>
       <trans-unit id="188" resname="r625042656" restype="string" datatype="ruby">
@@ -1096,8 +911,6 @@
       </trans-unit>
     </body>
   </file>
-=======
->>>>>>> c586a64a
   <file original="app/views/general_mailer/member_welcome_password.html.haml" source-language="en-US" target-language="zh-Hans-CN" product-name="ht-webapp12">
     <body>
       <trans-unit id="189" resname="r313829195" restype="string" datatype="ruby">
@@ -1121,13 +934,8 @@
         <target state="translated">&lt;strong style=”font-weight:400;” &gt;保持私密：&lt;/strong&gt;不要包括您的姓名，其他人的姓名或医生的姓名。</target>
       </trans-unit>
       <trans-unit id="193" resname="r231480803" restype="string" datatype="ruby">
-<<<<<<< HEAD
-        <source>&lt;strong style=&quot;font-weight:400;&quot; &gt;If you're a minor, ask an adult to help:&lt;/strong&gt; We do not answer questions from minors under the age of 16, so parents should ask questions for teens and children.</source>
-        <target state="translated">&lt;strong style=&quot;font-weight:400;&quot; &gt;如果您是未成年人，请请求成人帮助：&lt;/strong&gt;我们不回答未满16岁的未成年人的问题，因此家长应该帮助青少年和儿童询问问题。</target>
-=======
         <source>&lt;strong style="font-weight:400;" &gt;If you're a minor, ask an adult to help:&lt;/strong&gt; We do not answer questions from minors under the age of 16, so parents should ask questions for teens and children.</source>
         <target>&lt;strong style="font-weight:400;" &gt;如果您是未成年人，请请求成人帮助：&lt;/strong&gt;我们不回答未满16岁的未成年人的问题，因此家长应该帮助青少年和儿童询问问题。</target>
->>>>>>> c586a64a
       </trans-unit>
     </body>
   </file>
@@ -1348,7 +1156,6 @@
       </trans-unit>
     </body>
   </file>
-<<<<<<< HEAD
   <file original="app/views/b2b/partial/_compass_ctas.html.haml" source-language="en-US" target-language="zh-Hans-CN" product-name="ht-webapp12">
     <body>
       <trans-unit id="227" resname="r228408514" restype="string" datatype="ruby">
@@ -1357,8 +1164,6 @@
       </trans-unit>
     </body>
   </file>
-=======
->>>>>>> c586a64a
   <file original="app/models/vote.rb" source-language="en-US" target-language="zh-Hans-CN" product-name="ht-webapp12">
     <body>
       <trans-unit id="228" resname="r705569970" restype="string" datatype="ruby">
@@ -2531,11 +2336,7 @@
       </trans-unit>
       <trans-unit id="511" resname="r931929129" restype="string" datatype="ruby">
         <source>See what doctors are saying about "%{app_name}", an %{app_type} app on @HealthTap #AppRx!</source>
-<<<<<<< HEAD
         <target state="translated"> 查看医生如何评价"%{app_name}",在HealthTap #AppRx上的“%{app_type}”应用程序！</target>
-=======
-        <target>查看医生如何评价"%{app_name}",在HealthTap #AppRx上的“%{app_type}”应用程序！</target>
->>>>>>> c586a64a
       </trans-unit>
       <trans-unit id="512" resname="r414539705" restype="string" datatype="ruby">
         <source>Join me on HealthTap - free answers from %{static_doctors_count} top doctors, and more!</source>
@@ -2564,11 +2365,7 @@
       </trans-unit>
       <trans-unit id="518" resname="r569166535" restype="string" datatype="ruby">
         <source>Hi,\n\nI just helped bring healthcare to those in need through HealthTap's Get health + Give health initiative! Because of my purchase, HealthTap donated %{bundle_value} doctor %{consult} to %{charity}.\n\nVirtual doctor consults bring high-quality medical expertise and top doctor knowledge.\n\n*Doctors are immediately available 24/7\n*Get advice and prescriptions sent to your local pharmacy\n*Use a tailored action plan with timely, helpful reminders\n\nHelp yourself while helping others: www.healthtap.com/get_and_give_health</source>
-<<<<<<< HEAD
-        <target state="translated">您好，\n\n我刚刚通过HealthTap的“获得健康 + 给予健康”的倡议给需要的人带去健康医护。由于我的购买，HealthTap为%{charity}捐赠了%{bundle_value}医生的%{consult}。\n\n在线医生咨询带来高质量的医疗专业知识和顶级的医生知识。\n\n*医生可以24/7全天候提供服务\n*获得发送到您当地药房的建议和处方\n*通过及时的和有帮助的提醒使用定制的行动计划\n\n帮助自己，同时也>是帮助他人：www.healthtap.com/get_and_give_health</target>
-=======
         <target>您好，\n\n我刚刚通过HealthTap的“获得健康 + 给予健康”的倡议给需要的人带去健康医护。由于我的购买，HealthTap为%{charity}捐赠了%{bundle_value}医生的%{consult}。\n\n在线医生咨询带来高质量的医疗专业知识和顶级的医生知识。\n\n*医生可以24/7全天候提供服务\n*获得发送到您当地药房的建议和处方\n*通过及时的和有帮助的提醒使用定制的行动计划\n\n帮助自己，同时也&gt;是帮助他人：www.healthtap.com/get_and_give_health</target>
->>>>>>> c586a64a
       </trans-unit>
       <trans-unit id="519" resname="r777609968" restype="string" datatype="ruby">
         <source>%{person} is gifting you 1 month FREE on Prime to help you live a healthier, happier life!</source>
@@ -3048,13 +2845,8 @@
   <file original="app/helpers/b2b_helper.rb" source-language="en-US" target-language="zh-Hans-CN" product-name="ht-webapp12">
     <body>
       <trans-unit id="630" resname="r211812436" restype="string" datatype="ruby">
-<<<<<<< HEAD
-        <source>Totally, and I love that I’m able to leverage my time efficiently to guide even more patients in a shorter period of time toward better health. And they pay for it! It's easy to &lt;a class='website-link' href='%{link}' target='_blank' >get started with a free Virtual Practice&lt;/a> today.</source>
-        <target state="translated">完全同意，我喜欢我能够有效地利用我的时间来指导更多的患者在更短的时间内获得更好的健康。 并且他们支付这项服务！可以很简单地&lt;a class=’website-link’ href=’%{link}’ target=’_blank’ >从免费的在线诊疗开始&lt;/a>，今天就参加。</target>
-=======
         <source>Totally, and I love that I’m able to leverage my time efficiently to guide even more patients in a shorter period of time toward better health. And they pay for it! It's easy to &lt;a class='website-link' href='%{link}' target='_blank' &gt;get started with a free Virtual Practice&lt;/a&gt; today.</source>
         <target>完全同意，我喜欢我能够有效地利用我的时间来指导更多的患者在更短的时间内获得更好的健康。 并且他们支付这项服务！可以很简单地&lt;a class=’website-link’ href=’%{link}’ target=’_blank’ &gt;从免费的在线诊疗开始&lt;/a&gt;，今天就参加。</target>
->>>>>>> c586a64a
       </trans-unit>
     </body>
   </file>
