--- conflicted
+++ resolved
@@ -913,15 +913,9 @@
   </file>
   <file original="app/views/general_mailer/member_welcome_password.html.haml" source-language="en-US" target-language="zh-Hans-CN" product-name="ht-webapp12">
     <body>
-<<<<<<< HEAD
       <trans-unit id="189" resname="r70094528" restype="string" datatype="ruby">
-        <source>from &#35;{static_doctors_count} top doctors whenever you have a health question or want to accomplish a health goal.</source>
-        <target state="translated">每当您有健康问题或希望达到健康目标时，从&#35;{static_doctors_count}名顶级医生。</target>
-=======
-      <trans-unit id="189" resname="r272034207" restype="string" datatype="ruby">
         <source>from %{static_doctors_count} top doctors whenever you have a health question or want to accomplish a health goal.</source>
         <target state="translated">每当您有健康问题或希望达到健康目标时，从%{static_doctors_count}名顶级医生。</target>
->>>>>>> dd1631ad
       </trans-unit>
       <trans-unit id="190" resname="r627864687" restype="string" datatype="ruby">
         <source>Ask health question 24/7 and get personalized, trustworthy answers from the comfort of your smartphone, tablet or computer!</source>
