--- conflicted
+++ resolved
@@ -1232,16 +1232,10 @@
 };
 
 module.exports.escapeXml = function (str) {
-<<<<<<< HEAD
-	str = str.replace(/&/g, '&amp;').replace(/</g, '&lt;').replace(/>/g, '&gt;').replace(/%/g, "% ");
-	str = str.replace(/% š/g, "%s").replace(/% ð/g, "%d");
-	return str;
-=======
     if (str) {
         str = str.replace(/&/g, '&amp;').replace(/</g, '&lt;').replace(/>/g, '&gt;');
     }
     return str;
->>>>>>> f72582ac
 };
 
 
@@ -1564,8 +1558,6 @@
         replace(/&amp;/g, "&").
         replace(/’/g, "'");
 };
-<<<<<<< HEAD
-=======
 
 /**
  * Strip the quotes off of a string and return the resulting string.
@@ -1662,4 +1654,324 @@
 
     return spec;
 };
->>>>>>> f72582ac
+
+
+var alreadyResRE = /^@\+?([\w:][\w:]*)\//;
+var alreadyResourcified = {
+    "anim": true,
+    "array": true,
+    "color": true,
+    "dimen": true,
+    "drawable": true,
+    "id": true,
+    "integer": true,
+    "layout": true,
+    "string": true,
+    "style": true,
+    "android:id": true,
+    "android:anim": true,
+    "android:color": true,
+    "android:style": true,
+};
+var alreadyRes2RE = /^@=?\{.*\}$/;
+
+/**
+ * Return true if the given value already represents an android resource
+ * value.
+ *
+ * @returns {boolean} true if the value represents an android resource
+ * value, or false otherwise
+ */
+module.exports.isAndroidResource = function(value) {
+    var match = alreadyResRE.exec(value);
+    var match2 = alreadyRes2RE.exec(value);
+    return (match && match.length > 1 && alreadyResourcified[match[1]]) || (match2 !== null && match2.length);
+};
+
+/**
+ * Return true if the first character in c is a white space character.
+ * This checks for all Unicode white space characters.
+ *
+ * @param {String} c the character to check
+ * @returns {boolean} true if the character contains whitespace, false
+ * otherwise
+ */
+module.exports.isWhite = function (c) {
+    if (c === " " || c === "\n" || c === "\t" || c === '\r' || c === '\f') return true;
+    var code = c.charCodeAt(0);
+    return code === 0x00A0 ||
+        (code >= 0x2000 && code <= 0x200F) ||
+        (code >= 0x2028 && code <= 0x202F) ||
+        (code >= 0x205F && code <= 0x206F);
+};
+
+/**
+ * Return true if the given locale spec is for an Asian locale that does
+ * not have spaces between words, or false for any other type of language.
+ *
+ * @param {String} spec the locale specification of the locale to test
+ * @returns {boolean} true if the given spec is for an Asian locale, or
+ * false otherwise
+ */
+module.exports.isAsianLocale = function(spec) {
+    var locale = new Locale(spec);
+    switch (locale.getLanguage()) {
+    case 'zh':
+    case 'ja':
+    case 'th':
+        return true;
+    default:
+        return false;
+    }
+};
+
+/**
+ * Return true if the string represents a 'do not translate'
+ * string.
+ *
+ * @returns {boolean} true if the string represents a do not translate
+ * string, of false if the string does not or if it is undefined
+ */
+module.exports.isDNT = function(str) {
+    if (!str) return false;
+    str = str.trim().toLowerCase();
+    return str === "dnt" || str === "do not translate";
+};
+
+/**
+ * Return a standard hash of the given source string. This should
+ * correspond exactly to the hash in the haml localizer, the ruby
+ * RB.t function, and the Java hash function.
+ *
+ * @param {String} source the source string as extracted from the
+ * source code, unmodified
+ * @returns {String} the hash key
+ */
+module.exports.hashKey = function(source) {
+    if (!source) return undefined;
+    var hash = 0;
+    // these two numbers together = 46 bits so it won't blow out the precision of an integer in javascript
+    var modulus = 1073741789;  // largest prime number that fits in 30 bits
+    var multiple = 65521;      // largest prime that fits in 16 bits, co-prime with the modulus
+
+    // logger.trace("hash starts off at " + hash);
+
+    for (var i = 0; i < source.length; i++) {
+        // logger.trace("hash " + hash + " char " + source.charCodeAt(i) + "=" + source.charAt(i));
+        hash += source.charCodeAt(i);
+        hash *= multiple;
+        hash %= modulus;
+    }
+    var value = "r" + hash;
+
+    // System.out.println("String '" + source + "' hashes to " + value);
+
+    return value;
+};
+
+/**
+ * Trim actual whitespace AND escaped white space characters
+ * from the beginning and end of the string.
+ *
+ * @param {string} str string to trim
+ * @returns {string} trimmed string
+ */
+module.exports.trimEscaped = function (str) {
+    return str && str.replace(/^(\s|\\t|\\r|\\n)*/, "").replace(/(\s|\\t|\\r|\\n)*$/, "");
+};
+
+/**
+ * A hash containing a list of HTML tags that do not
+ * cause a break in a resource string. These tags should
+ * be included in the middle of the string.
+ */
+module.exports.nonBreakingTags = {
+    "a": true,
+    "abbr": true,
+    "b": true,
+    "bdi": true,
+    "bdo": true,
+    "br": true,
+    "dfn": true,
+    "del": true,
+    "em": true,
+    "i": true,
+    "ins": true,
+    "mark": true,
+    "ruby": true,
+    "rt": true,
+    "span": true,
+    "strong": true,
+    "sub": true,
+    "sup": true,
+    "time": true,
+    "u": true,
+    "var": true,
+    "wbr": true
+};
+
+/**
+ * A hash containing a list of HTML tags that are
+ * self-closing. That is, in HTML4 and earlier,
+ * the close tag was not needed for these.
+ */
+module.exports.selfClosingTags = {
+    "bdi": true,
+    "bdo": true,
+    "br": true
+};
+
+/**
+ * Return an HTML-escaped version of the given string.
+ * This escaped version is appropriate for use in
+ * HTML attribute values.
+ *
+ * @param {String} str the string to escape
+ * @returns {String} the escaped string
+ */
+module.exports.escapeQuotes = function (str) {
+    var ret = "";
+    if (str.length < 1) {
+        return '';
+    }
+    var suffix = "";
+
+    if (str[0] === '"' || str[0] === "'") {
+        ret += str[0];
+        str = str.substring(1);
+        if (str[str.length-1] === '"' || str[str.length-1] === "'") {
+            suffix = str[str.length-1];
+            str = str.substring(0, str.length-1);
+        }
+    }
+
+    for (var i = 0; i < str.length; i++) {
+        switch (str[i]) {
+        case '"':
+            ret += '&quot;';
+            break;
+        case "'":
+            ret += '&apos;';
+            break;
+        case '<':
+            if (i+1 < str.length && str[i+1] === '%') {
+                i += 2;
+                ret += '<%';
+                while (i+1 < str.length && (str[i] !== '%' || str[i+1] !== '>')) {
+                    ret += str[i++];
+                }
+                if (i < str.length) {
+                    ret += str[i];
+                }
+            } else {
+                ret += "&lt;";
+            }
+            break;
+        case '>':
+            ret += (i > 0 && str[i-1] === '%') ? '>' : "&gt;";
+            break;
+        case '\\':
+            ret += '\\';
+            if (i+1 < str.length-1) {
+                ret += str[++i];
+            }
+            break;
+        default:
+            ret += str[i];
+            break;
+        }
+    }
+
+    // trailing quote if necessary
+    ret += suffix;
+
+    return ret;
+};
+
+/**
+ * Find the line number of the given character index into the data. The lastIndex
+ * is the index of the last search, and indicates where to start searching this
+ * time. The lastLine is the line number for the last search, and indicates where
+ * to start when counting lines from the lastIndex to the given index.
+ *
+ * @param {String} data the data to search
+ * @param {number} index the point in the data for which the line number is being sought
+ * @param {number} lastIndex the point in the data where the last search left off
+ * @param {number} lastLine the line number found in the last search
+ * @return {number} the line number for the given index
+ */
+module.exports.findLineNumber = function findLineNumber(data, index, lastIndex, lastLine) {
+    var num = lastLine;
+
+    for (var i = lastIndex; i < data.length && i < index; i++) {
+        if (data[i] === "\n") num++;
+    }
+
+    return num;
+};
+
+/**
+ * Truncate the start of the line, leaving the given length of string
+ * at the end. For example,<p>
+ *
+ * "abcdefghijklmnopqrstuvwxyz"<p>
+ *
+ * would be truncated at 10 to:<p>
+ *
+ * "…rstuvwxyz" <p>
+ *
+ * Note that the ellipsis character takes up one spot, so there are only
+ * 9 characters left from the original string.
+ *
+ * @param {String} line the line to truncate
+ * @param {number} length the length of the string to leave intact
+ * @returns {String} the truncated line
+ */
+module.exports.truncateStart = function(line, length) {
+    return (!line || line.length <= length - 1) ? line : "…" + line.substr(-length+1);
+};
+
+/**
+ * Search the given data for errors using the given regular expression and
+ * print the results to the log.
+ * @param {String} data the contents of the file to search
+ * @param {RegExp} re the regular expression to use to search that data
+ * @param {String} message message to print when a problem is found
+ * @param {Logger} logger the log4js logger to use for output
+ * @param {String} pathName the path naeme of the file that is being read
+ */
+module.exports.generateWarnings = function(data, re, message, logger, pathName) {
+    var line = 0, lastIndex = 0;
+    var truncated = module.exports.truncateStart(pathName, 40);
+    re.lastIndex = 0; // for safety
+    result = re.exec(data);
+    while (result) {
+        line = module.exports.findLineNumber(data, result.index, lastIndex, line);
+        lastIndex = result.index;
+        logger.warn(message);
+        logger.warn(truncated + ":" + line + ":" + result[0]);
+        result = re.exec(data);
+    }
+};
+
+/**
+ * Clean a string for matching against other strings by removing
+ * differences that are inconsequential for translation.
+ *
+ * @param {String} str string to clean
+ * @returns {String} the cleaned string
+ */
+module.exports.cleanString = function(str) {
+    return str.toLowerCase().
+        replace(/\\n/g, " ").
+        replace(/\\t/g, " ").
+        replace(/\\/g, "").
+        replace(/\s+/g, " ").
+        trim().
+        replace(/&apos;/g, "'").
+        replace(/&quot;/g, '"').
+        replace(/&lt;/g, "<").
+        replace(/&gt;/g, ">").
+        replace(/&amp;/g, "&").
+        replace(/’/g, "'");
+};
