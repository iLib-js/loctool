--- conflicted
+++ resolved
@@ -676,11 +676,7 @@
 module.exports.escapeQuotes = function (str) {
     var ret = "";
     if (str.length < 1) {
-<<<<<<< HEAD
-        return '""';
-=======
         return '';
->>>>>>> 67ce07c1
     }
     var suffix = "";
 
@@ -734,8 +730,4 @@
     ret += suffix;
 
     return ret;
-<<<<<<< HEAD
-}
-=======
-}
->>>>>>> 67ce07c1
+}