/*
 * JavaScriptResourceFile.js - represents an Android strings.xml resource file
 *
 * Copyright © 2016, Healthtap, Inc. All Rights Reserved.
 */

var fs = require("fs");
var path = require("path");
var ilib = require("ilib");
var Locale = require("ilib/lib/Locale.js");
var PrettyData = require("pretty-data").pd;
var log4js = require("log4js");

var ResourceString = require("./ResourceString.js");
var ResourceArray = require("./ResourceArray.js");
var ResourcePlural = require("./ResourcePlural.js");
var Set = require("./Set.js");
var utils = require("./utils.js");
var TranslationSet = require("./TranslationSet.js")

var logger = log4js.getLogger("loctool.lib.JavaScriptResourceFile");

/**
 * @class Represents an Android resource file.
 * The props may contain any of the following properties:
 *
 * <ul>
 * <li>project - the name of the project for this file
 * <li>pathName - the path to the file, relative to the root of the project
 * <li>type - type of this resource file
 * <li>locale - the locale of this file
 * </ul>
 * @param {Object} props properties that control the construction of this file.
 */
var JavaScriptResourceFile = function(props) {
    if (props) {
        this.project = props.project;
        this.pathName = props.pathName;
        this.locale = props.locale;
    }

    this.set = new TranslationSet(this.project && this.project.sourceLocale || "en-US");
};

/**
 * We don't read javascript resource files. We only write them.
 */
JavaScriptResourceFile.prototype.extract = function() {};

/**
 * Get the locale of this resource file. For Android resource files, this
 * can be extracted automatically based on the name of the directory
 * that the file is in.
 *
 * @returns {String} the locale spec of this file
 */
JavaScriptResourceFile.prototype.getLocale = function() {
    return this.locale;
};

/**
 * Get the locale of this resource file. For Android resource files, this
 * can be extracted automatically based on the name of the directory
 * that the file is in.
 *
 * @returns {String} the locale spec of this file
 */
JavaScriptResourceFile.prototype.getContext = function() {
    return this.context;
};

/**
 * Get all resources from this file. This will return all resources
 * of mixed types (strings, arrays, or plurals).
 *
 * @returns {Resource} all of the resources available in this resource file.
 */
JavaScriptResourceFile.prototype.getAll = function() {
    return this.set.getAll();
};

/**
 * Add a resource to this file. The locale of the resource
 * should correspond to the locale of the file, and the
 * context of the resource should match the context of
 * the file.
 *
 * @param {Resource} res a resource to add to this file
 */
JavaScriptResourceFile.prototype.addResource = function(res) {
    logger.trace("JavaScriptResourceFile.addResource: " + JSON.stringify(res) + " to " + this.project.getProjectId() + ", " + this.locale + ", " + JSON.stringify(this.context));
    if (res && res.getProject() === this.project.getProjectId() && res.getLocale() === this.locale) {
        logger.trace("correct project, context, and locale. Adding.");
        this.set.add(res);
    } else {
        if (res) {
            if (res.getProject() !== this.project.getProjectId()) {
                logger.warn("Attempt to add a resource to a resource file with the incorrect project.");
            } else {
                logger.warn("Attempt to add a resource to a resource file with the incorrect locale. " + res.getLocale() + " vs. " + this.locale);
            }
        } else {
            logger.warn("Attempt to add an undefined resource to a resource file.");
        }
    }
};

/**
 * Return true if this resource file has been modified
 * since it was loaded from disk.
 *
 * @returns {boolean} true if this resource file has been
 * modified since it was loaded
 */
JavaScriptResourceFile.prototype.isDirty = function() {
    return this.set.isDirty();
};

// we don't localize resource files
JavaScriptResourceFile.prototype.localize = function() {};

function clean(str) {
    return str.replace(/\s+/, " ").trim();
}

/**
 * Generate the content of the resource file.
 *
 * @private
 * @returns {String} the content of the resource file
 */
JavaScriptResourceFile.prototype.getContent = function() {
<<<<<<< HEAD
	var json = {};
	
	if (this.set.isDirty()) {
		var resources = this.set.getAll();

		// make sure resources are sorted by key so that git diff works nicely across runs of the loctool
		resources.sort(function(left, right) {
			return (left.getKey() < right.getKey()) ? -1 : (left.getKey() > right.getKey() ? 1 : 0);
		});
		
		for (var j = 0; j < resources.length; j++) {
			var resource = resources[j];
			if (resource.getSource()) {
				if (clean(resource.getKey()) !== clean(resource.getSource())) {
					logger.trace("writing translation for " + resource.getKey() + " as " + resource.getSource());
					json[resource.getKey()] = resource.getSource();
				} else {
					logger.trace("skipping translation with no change");
				}
			} else {
				logger.warn("String resource " + resource.getKey() + " has no source text. Skipping...");
			}	
		}
	}
	
	// allow for a project-specific prefix to the file to do things like importing modules and such
	var output = "";
	var settings = this.project.settings; 
	if (settings && settings.JavaScriptResourceFile && settings.JavaScriptResourceFile.prefix) {
		output = settings.JavaScriptResourceFile.prefix;
	}
	output += 'ilib.data.strings_' + this.locale.replace(/-/g, "_") + " = ";
	output += JSON.stringify(json, undefined, 4);
	output += ";\n";
	return output; 
=======
    var json = {};

    if (this.set.isDirty()) {
        var resources = this.set.getAll();

        // make sure resources are sorted by key so that git diff works nicely across runs of the loctool
        resources.sort(function(left, right) {
            return (left.getKey() < right.getKey()) ? -1 : (left.getKey() > right.getKey() ? 1 : 0);
        });

        for (var j = 0; j < resources.length; j++) {
            var resource = resources[j];
            if (resource.getSource()) {
                if (clean(resource.getKey()) !== clean(resource.getSource())) {
                    logger.trace("writing translation for " + resource.getKey() + " as " + resource.getSource());
                    json[resource.getKey()] = this.project.settings.identify ?
                        '<span loclang="javascript" locid="' + resource.getKey() + '">' + resource.getSource() + '</span>' :
                        resource.getSource();
                } else {
                    logger.trace("skipping translation with no change");
                }
            } else {
                logger.warn("String resource " + resource.getKey() + " has no source text. Skipping...");
            }
        }
    }

    return 'ilib.data.strings_' + this.locale.replace(/-/g, "_") + " = " + JSON.stringify(json, undefined, 4) + ";\n";
>>>>>>> daa04b79
};

/**
 * Write the resource file out to disk again.
 */
JavaScriptResourceFile.prototype.write = function() {
    logger.trace("writing resource file. [" + this.project.getProjectId() + "," + this.locale + "]");
    if (this.set.isDirty()) {
        if (!this.pathName) {
            logger.trace("Calculating path name ");

            // must be a new file, so create the name
            dir = path.join(this.project.root, this.project.options.resourceDirs["js"]);
            this.pathName = path.join(dir, this.locale + ".js");
        } else {
            dir = path.dirname(this.pathName);
        }

        var json = {};

        logger.info("Writing JavaScript resources for locale " + this.locale + " to file " + this.pathName);

        utils.makeDirs(dir);

        var js = this.getContent();
        fs.writeFileSync(this.pathName, js, "utf8");
        logger.debug("Wrote string translations to file " + this.pathName);
    } else {
        logger.debug("File " + this.pathName + " is not dirty. Skipping.");
    }
};

/**
 * Return the set of resources found in the current Android
 * resource file.
 *
 * @returns {TranslationSet} The set of resources found in the
 * current Java file.
 */
JavaScriptResourceFile.prototype.getTranslationSet = function() {
    return this.set;
}

module.exports = JavaScriptResourceFile;<|MERGE_RESOLUTION|>--- conflicted
+++ resolved
@@ -130,43 +130,6 @@
  * @returns {String} the content of the resource file
  */
 JavaScriptResourceFile.prototype.getContent = function() {
-<<<<<<< HEAD
-	var json = {};
-	
-	if (this.set.isDirty()) {
-		var resources = this.set.getAll();
-
-		// make sure resources are sorted by key so that git diff works nicely across runs of the loctool
-		resources.sort(function(left, right) {
-			return (left.getKey() < right.getKey()) ? -1 : (left.getKey() > right.getKey() ? 1 : 0);
-		});
-		
-		for (var j = 0; j < resources.length; j++) {
-			var resource = resources[j];
-			if (resource.getSource()) {
-				if (clean(resource.getKey()) !== clean(resource.getSource())) {
-					logger.trace("writing translation for " + resource.getKey() + " as " + resource.getSource());
-					json[resource.getKey()] = resource.getSource();
-				} else {
-					logger.trace("skipping translation with no change");
-				}
-			} else {
-				logger.warn("String resource " + resource.getKey() + " has no source text. Skipping...");
-			}	
-		}
-	}
-	
-	// allow for a project-specific prefix to the file to do things like importing modules and such
-	var output = "";
-	var settings = this.project.settings; 
-	if (settings && settings.JavaScriptResourceFile && settings.JavaScriptResourceFile.prefix) {
-		output = settings.JavaScriptResourceFile.prefix;
-	}
-	output += 'ilib.data.strings_' + this.locale.replace(/-/g, "_") + " = ";
-	output += JSON.stringify(json, undefined, 4);
-	output += ";\n";
-	return output; 
-=======
     var json = {};
 
     if (this.set.isDirty()) {
@@ -194,8 +157,16 @@
         }
     }
 
-    return 'ilib.data.strings_' + this.locale.replace(/-/g, "_") + " = " + JSON.stringify(json, undefined, 4) + ";\n";
->>>>>>> daa04b79
+	// allow for a project-specific prefix to the file to do things like importing modules and such
+	var output = "";
+	var settings = this.project.settings; 
+	if (settings && settings.JavaScriptResourceFile && settings.JavaScriptResourceFile.prefix) {
+		output = settings.JavaScriptResourceFile.prefix;
+	}
+	output += 'ilib.data.strings_' + this.locale.replace(/-/g, "_") + " = ";
+	output += JSON.stringify(json, undefined, 4);
+	output += ";\n";
+	return output; 
 };
 
 /**
