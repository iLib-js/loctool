/*
 * IosStringsFile.js - represents an iOS strings resource file
 *
 * Copyright © 2016-2017, HealthTap, Inc.
 *
 * Licensed under the Apache License, Version 2.0 (the "License");
 * you may not use this file except in compliance with the License.
 * You may obtain a copy of the License at
 *
 *     http://www.apache.org/licenses/LICENSE-2.0
 *
 * Unless required by applicable law or agreed to in writing, software
 * distributed under the License is distributed on an "AS IS" BASIS,
 * WITHOUT WARRANTIES OR CONDITIONS OF ANY KIND, either express or implied.
 *
 * See the License for the specific language governing permissions and
 * limitations under the License.
 */

var fs = require("fs");
var path = require("path");
var xml2json = require('xml2json');
var ilib = require("ilib");
var Locale = require("ilib/lib/Locale.js");
var PrettyData = require("pretty-data").pd;
var log4js = require("log4js");

var ResourceString = require("./ResourceString.js");
var ResourceArray = require("./ResourceArray.js");
var ResourcePlural = require("./ResourcePlural.js");
var IosLayoutResourceString = require("./IosLayoutResourceString.js");
var Set = require("./Set.js");
var utils = require("./utils.js");
var TranslationSet = require("./TranslationSet.js")

var logger = log4js.getLogger("loctool.lib.IosStringsFile");

/**
 * @class Represents an iOS strings resource file.
 * The props may contain any of the following properties:
 *
 * <li>project - the name of the project for this file
 * <ul>
 * <li>pathName - the path to the file, relative to the root of the project
 * <li>type - type of this resource file
 * <li>locale - the locale of this file
 * </ul>
 * @param {Object} props properties that control the construction of this file.
 */
var IosStringsFile = function(props) {
	if (props) {
		this.project = props.project;
		this.pathName = props.pathName;
		this.type = props.type;
		this.locale = this.iosLocale = props.locale;
		this.context = props.context || undefined;
	}

	if (this.pathName) {
		this._parsePath();
	}

	this.set = new TranslationSet(this.project && this.project.sourceLocale || "en-US");
};

var commentRE = new RegExp(/\/\*\s*(([^*]|\*[^\/])*)\s*\*\//);
var lineRE = new RegExp(/"((\\"|[^"])*)"\s*=\s*"((\\"|[^"])*)"/);

/**
 * Parse a strings file and store the resources found in it into the
 * file's translation set.
 *
 * @param {String} str the string to parse
 */
IosStringsFile.prototype.parse = function(str) {
	var lines = str.split('\n');
	var comment, match;

	for (var i = 0; i < lines.length; i++) {
		var line = lines[i];
		match = commentRE.exec(line);
		if (match && match[1] && match[1].length) {
			comment = match[1].trim();
			if (comment === "No comment provided by engineer.") {
				// not a real comment, just ignore this
				comment = undefined;
			}
		} else {
			match = lineRE.exec(line);
			if (match && match.length > 3 && match[3] && match[3].trim().length > 0) {
				logger.trace("Found resource string: " + match[1] + " = " + match[3]);
				var params = {
					project: this.project.getProjectId(),
					key: match[1],
					pathName: this.sourcePath,
					comment: comment,
<<<<<<< HEAD
					datatype: this.type.datatype
				};
				if (this.locale === this.project.sourceLocale) {
					params.source = match[3];
					params.sourceLocale = this.locale;
				} else {
					params.sourceLocale = this.project.sourceLocale;
					params.target = match[3];
					params.targetLocale = this.locale;
				}
				var res = new IosLayoutResourceString(params);
=======
					origin: this.origin,
					datatype: this.type.datatype,
					flavor: this.flavor
				});
>>>>>>> 63dbded3
				comment = "";

				this.set.add(res);
			}
		}
	}
};

/**
 * Extract all of the resources from this file and keep them in
 * memory.
 */
IosStringsFile.prototype.extract = function() {
	this._parsePath();

	if (this.pathName) {
		var p = path.join(this.project.root, this.pathName);
		try {
			var dir = path.basename(path.dirname(this.pathName), ".lproj");
			if (this.flavor && dir === "en-US") {
				this.origin = "source";
				this.sourcePath = this.pathName;
			} else if (this.project.options.resourceDirs && this.project.options.resourceDirs["objc"] !== path.dirname(this.pathName) && dir === "en-US") {
				// use the en.lproj strings as the source for the xib files
				this.origin = "source";
				this.sourcePath = path.join(path.dirname(path.dirname(this.pathName)), "Base.lproj", path.basename(this.pathName, ".strings") + ".xib");
			} else {
				this.origin = "target";
				this.sourcePath = this.pathName;
			}

			logger.trace("origin is " + this.origin + " and sourcePath is " + this.sourcePath);

			var buffer = new Buffer(2);
			buffer.fill(0);

			var fd = fs.openSync(p, 'r');
			if (fd > -1) {
				fs.readSync(fd, buffer, 0, 2, 0);
				fs.closeSync(fd);

				var magic = buffer[0] << 8 | buffer[1];
				this.contents = fs.readFileSync(p, (magic === 0xFFFE || magic === 0xFEFF) ? "ucs-2" : "utf-8");
			}

			if (!this.contents) {
				logger.debug(this.pathName + " is not available, skipping.");
				return;
			}

			this._parsePath(); // get the locale and context to use while making the resource instances below

			this.parse(this.contents);

			logger.trace("After loading, resources are: " + JSON.stringify(this.set.getAll(), undefined, 4));
			logger.trace("IosStringsFile: loaded strings in " + this.pathName);
		} catch (e) {
			logger.warn("Could not read file: " + p);
			logger.warn(e);
		}
	}

	// mark this set as not dirty after we read it from disk
	// so we can tell when other code has added resources to it
	this.set.setClean();
};

var lang = new RegExp("\/([a-z][a-z])\\.lproj$");
var reg = new RegExp("\/([a-z][a-z])-([A-Z][A-Z])\\.lproj$");
var script = new RegExp("\/([a-z][a-z])-([A-Z][a-z][a-z][a-z])-([A-Z][A-Z])\\.lproj$");

/**
 * Parse the path to the strings file for the locale. The
 * locale for iOS strings resource files
 * are given in the prefix of the directory name that the resource file
 * lives in.<p>
 *
 * The general syntax of the directory name is:<p>
 *
 * <pre>
 * language ["-" script] [ "-" region]] ".lproj"
 * </pre>
 *
 * That is, the directory is named after the locale with optional
 * script and region tags, followed by the string ".lproj".
 *
 * @private
 */
IosStringsFile.prototype._parsePath = function() {
	if (!this._pathParsed && this.pathName) {
		var dir = path.dirname(this.pathName || "");

		if (!this.locale) {
			// don't have it? Then guess based on the path name
			var match;
			if ((match = script.exec(dir)) && match && match.length > 0) {
				// this.locale = new Locale(dir.substring(dir.length-6).replace("-r", "-").replace("-s", "-")).getSpec();
				this.iosLocale = new Locale(match[1], match[3], undefined, match[2]).getSpec();
				this.context = match[4] ? match[4].substring(1) : undefined;
				logger.trace("script");
			} else if ((match = reg.exec(dir)) && match && match.length > 0) {
				//this.locale = new Locale(dir.substring(dir.length-6).replace("-r", "-")).getSpec();
				this.iosLocale = new Locale(match[1], match[2]).getSpec();
				this.context = match[3] ? match[3].substring(1) : undefined;
				logger.trace("region");
			} else if ((match = lang.exec(dir)) && match && match.length > 0) {
				// this.locale = new Locale(dir.substring(dir.length-2)).getSpec();
				this.iosLocale = new Locale(match[1]).getSpec();
				this.context = match[2] ? match[2].substring(1) : undefined;
				logger.trace("language");
			}

			this.locale = (this.iosLocale === "en-US" ? this.project.sourceLocale: this.iosLocale) || this.project.sourceLocale;
		}
		logger.trace("_parsePath: locale is " + this.locale);
		
		if (this.project.flavors) {
			var filename = path.basename(this.pathName, ".strings");
			var i = this.project.flavors.indexOf(filename);
			if (i > -1) {
				this.flavor = this.project.flavors[i];
			} 
		}
	}

	this._pathParsed = true;
};

/**
 * Get the path to this file. 
 * 
 * @returns {String} the path to this file
 */
IosStringsFile.prototype.getPath = function() {
	return this.pathName;
};

/**
 * Get the locale of this resource file. For iOS strings resource files, this
 * can be extracted automatically based on the name of the directory
 * that the file is in.
 *
 * @returns {String} the locale spec of this file
 */
IosStringsFile.prototype.getLocale = function() {
	this._parsePath();

	return this.locale;
};

/**
 * Get the context of this resource file.
 *
 * @returns {String} the locale spec of this file
 */
IosStringsFile.prototype.getContext = function() {
	return "";
};

/**
 * Get all resources from this file. This will return all resources
 * of mixed types (strings, arrays, or plurals).
 *
 * @returns {Resource} all of the resources available in this resource file.
 */
IosStringsFile.prototype.getAll = function() {
	return this.set.getAll();
};

function localeContains(parent, child) {
	var p = new Locale(parent);
	var c = new Locale(child);

	return c.getLanguage() === p.getLanguage();
};

/**
 * Add a resource to this file. The locale of the resource
 * should correspond to the locale of the file, and the
 * context of the resource should match the context of
 * the file.
 *
 * @param {Resource} res a resource to add to this file
 */
IosStringsFile.prototype.addResource = function(res) {
	logger.trace("IosStringsFile.addResource: " + JSON.stringify(res) + " to " + this.project.getProjectId() + ", " + res.getTargetLocale());
	if (res &&
			res.getProject() === this.project.getProjectId() &&
			localeContains(this.locale, res.getTargetLocale())) {
		logger.trace("correct project and locale. Adding.");
		this.set.add(res);
	} else {
		if (res) {
			if (res.getProject() !== this.project.getProjectId()) {
				logger.warn("Attempt to add a resource to a resource file with the incorrect project.");
			} else {
				logger.warn("Attempt to add a resource to a resource file with the incorrect locale. " + res.getTargetLocale() + " vs. " + this.locale);
			}
		} else {
			logger.warn("Attempt to add an undefined resource to a resource file.");
		}
	}
};

/**
 * Return true if this resource file has been modified
 * since it was loaded from disk.
 *
 * @returns {boolean} true if this resource file has been
 * modified since it was loaded
 */
IosStringsFile.prototype.isDirty = function() {
	return this.set.isDirty();
};

function escapeString(str) {
	// if (!str) return undefined;
	str = str.replace(/(^|[^\\])"/g, '$1\\"');
	str = str.replace(/\n/g, "\\n");
	str = str.replace(/\t/g, "\\t");
	return str;
}

// we don't localize resource files
IosStringsFile.prototype.localize = function() {};

/**
 * Generate the content of the resource file.
 *
 * @private
 * @returns {String} the content of the resource file
 */
IosStringsFile.prototype.getContent = function() {
	var resources = this.set.getAll();
	var content = "";

	// make sure resources are sorted by key so that git diff works nicely across runs of the loctool
	resources.sort(function(left, right) {
		return (left.getKey() < right.getKey()) ? -1 : (left.getKey() > right.getKey() ? 1 : 0);
	});

	for (var j = 0; j < resources.length; j++) {
		var resource = resources[j];
		var comment = resource.getComment();
		if (j > 0) content += "\n";
		if (comment) {
			content += "/* " + comment + " */\n";
		}
		var thiskey = resource.datatype === "x-xib" ? resource.getKey() : resource.getSource();
		var target = resource.getTarget() || resource.getSource();
		content += '"' + escapeString(thiskey) + '" = "' + escapeString(target) + '";\n';
	}

	return content;
};

/**
 * Write the resource file out to disk again.
 */
IosStringsFile.prototype.write = function() {
	logger.trace("writing resource file. [" + [this.project.getProjectId(), this.locale].join(", ") + "]");
	if (this.set.isDirty()) {
		var dir;

		if (!this.pathName) {
			this.pathName = this.type.getResourceFilePath(this.locale || this.project.sourceLocale, undefined, "objc");
		}

		var p = path.join(this.project.target, this.pathName);
		dir = path.dirname(p);

		var resources = this.set.getAll();

		logger.info("Writing iOS resources for locale " + this.locale + " to file " + this.pathName);

		var content = this.getContent();

		utils.makeDirs(dir);

		fs.writeFileSync(p, content, "utf8");
		logger.debug("Wrote string translations to file " + this.pathName);
	} else {
		logger.debug("File " + this.pathName + " is not dirty. Skipping.");
	}
};

/**
 * Return the set of resources found in the current Android
 * resource file.
 *
 * @returns {TranslationSet} The set of resources found in the
 * current Java file.
 */
IosStringsFile.prototype.getTranslationSet = function() {
	return this.set;
};

module.exports = IosStringsFile;<|MERGE_RESOLUTION|>--- conflicted
+++ resolved
@@ -94,8 +94,8 @@
 					key: match[1],
 					pathName: this.sourcePath,
 					comment: comment,
-<<<<<<< HEAD
-					datatype: this.type.datatype
+					datatype: this.type.datatype,
+					flavor: this.flavor
 				};
 				if (this.locale === this.project.sourceLocale) {
 					params.source = match[3];
@@ -106,12 +106,6 @@
 					params.targetLocale = this.locale;
 				}
 				var res = new IosLayoutResourceString(params);
-=======
-					origin: this.origin,
-					datatype: this.type.datatype,
-					flavor: this.flavor
-				});
->>>>>>> 63dbded3
 				comment = "";
 
 				this.set.add(res);
