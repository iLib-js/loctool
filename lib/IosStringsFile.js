--- conflicted
+++ resolved
@@ -343,35 +343,6 @@
 };
 
 /**
-<<<<<<< HEAD
-=======
- * Return the directo
- */
-IosStringsFile.prototype.makePathName = function() {
-	if (!this.pathName) {
-		logger.trace("Calculating path name ");
-
-		var localeMapping = {
-			"en-GB": "en-001.lproj",
-			"de-DE": "de.lproj",
-			"es-US": "es.lproj",
-			"es-ES": "es-ES.lproj",
-			"en-US": "en-US.lproj",
-			"en-CA": "en-CA.lproj",
-			"en-NZ": "en-NZ.lproj",
-			"zh-Hans-CN": "zh-Hans.lproj",
-			"zh-Hant-HK": "zh-Hant.lproj",
-			"zh-Hant-TW": "zh-Hant-TW.lproj"
-		};
-
-		// must be a new file, so create the name
-		var dir = path.join(this.project.options.resourceDirs["objc"], localeMapping[this.locale]);
-		this.pathName = path.join(dir, "Localizable.strings");
-	}
-};
-
-/**
->>>>>>> c9822199
  * Write the resource file out to disk again.
  */
 IosStringsFile.prototype.write = function() {
@@ -379,17 +350,12 @@
 	if (this.set.isDirty()) {
 		var dir;
 
-<<<<<<< HEAD
 		if (!this.pathName) {
 			this.pathName = this.type.getResourceFilePath(this.locale || this.project.sourceLocale, undefined, "objc");
 		}
 
-		dir = path.dirname(this.pathName);
-=======
-		this.makePathName();
 		var p = path.join(this.project.target, this.pathName);
 		dir = path.dirname(p);
->>>>>>> c9822199
 
 		var resources = this.set.getAll();
 
