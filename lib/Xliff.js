--- conflicted
+++ resolved
@@ -940,7 +940,12 @@
                         }
 
                         if (!tu.resname) {
-                            tu.resname = tu.source["$t"];
+                            if (tu.source["x-key"]) {
+                                tu.source["$t"]= tu.source["x-key"];
+                                tu.resname = tu.source["x-key"];
+                            } else {
+                                tu.resname = tu.source["$t"];
+                            }
                         }
 
                         try {
@@ -1128,7 +1133,6 @@
     return this.ts;
 };
 
-<<<<<<< HEAD
 /**
  * Return the version of this xliff file. If you deserialize a string into this
  * instance of Xliff, the version will be reset to whatever is found inside of
@@ -1139,16 +1143,6 @@
 Xliff.prototype.getVersion = function() {
     return this.version || "1.2";
 };
-=======
-                        if (!tu.resname) {
-                            if (tu.source["x-key"]) {
-                                tu.source["$t"]= tu.source["x-key"];
-                                tu.resname = tu.source["x-key"];
-                            } else {
-                                tu.resname = tu.source["$t"];
-                            }
-                        }
->>>>>>> b07f5aaf
 
 
 /**
