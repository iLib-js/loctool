--- conflicted
+++ resolved
@@ -130,11 +130,7 @@
 	
 	for (var i = 0; i < resources.length; i++) {
 		res = resources[i];
-<<<<<<< HEAD
-		file = resFileType.getResourceFile(res.context, res.getSourceLocale(), "strings");
-=======
-		file = resFileType.getResourceFile(res.context, res.locale, "strings", res.pathName);
->>>>>>> 96647822
+		file = resFileType.getResourceFile(res.context, res.getSourceLocale(), "strings", res.pathName);
 		file.addResource(res);
 		
 		// for each extracted string, write out the translations of it
@@ -168,13 +164,8 @@
 	for (var i = 0; i < resources.length; i++) {
 		res = resources[i];
 		// only add if the pseudo is different than the source
-<<<<<<< HEAD
 		if (res.getSource() != res.getTarget()) {
-			file = resFileType.getResourceFile(res.context, res.getTargetLocale(), res.resType + "s");
-=======
-		if (res.text != res.srcRes.text) {
-			file = resFileType.getResourceFile(res.context, res.locale, res.resType + "s", res.pathName);
->>>>>>> 96647822
+			file = resFileType.getResourceFile(res.context, res.getTargetLocale(), res.resType + "s", res.pathName);
 			file.addResource(res);
 			logger.trace("Added " + res.reskey + " to " + file.pathName);
 		}
