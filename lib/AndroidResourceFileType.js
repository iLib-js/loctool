/*
 * AndroidResourceFileType.js - manages a collection of android resource files
 *
 * Copyright © 2016-2017, HealthTap, Inc.
 *
 * Licensed under the Apache License, Version 2.0 (the "License");
 * you may not use this file except in compliance with the License.
 * You may obtain a copy of the License at
 *
 *     http://www.apache.org/licenses/LICENSE-2.0
 *
 * Unless required by applicable law or agreed to in writing, software
 * distributed under the License is distributed on an "AS IS" BASIS,
 * WITHOUT WARRANTIES OR CONDITIONS OF ANY KIND, either express or implied.
 *
 * See the License for the specific language governing permissions and
 * limitations under the License.
 */

var fs = require("fs");
var path = require("path");
var ilib = require("ilib");
var Locale = require("ilib/lib/Locale.js");
var ResBundle = require("ilib/lib/ResBundle.js");
var log4js = require("log4js");

var utils = require("./utils.js");
var AndroidResourceFile = require("./AndroidResourceFile.js");
var TranslationSet = require("./TranslationSet.js");
var FileType = require("./FileType.js");
var ResourceFactory = require("./ResourceFactory.js");
var PseudoFactory = require("./PseudoFactory.js");

var ContextResourceString = require("./ContextResourceString.js");
var ResourcePlural = require("./ResourcePlural.js");
var ResourceArray = require("./ResourceArray.js");

var logger = log4js.getLogger("loctool.lib.AndroidResourceFileType");

/**
 * @class Manage a collection of Android resource files.
 *
 * @param {Project} project that this type is in
 */
var AndroidResourceFileType = function(project) {
	this.type = "java";
	this.datatype = "x-android-resource";

	this.parent.call(this, project);

	this.resourceFiles = {};
	this.inputFiles = {};
};

AndroidResourceFileType.prototype = new FileType();
AndroidResourceFileType.prototype.parent = FileType;
AndroidResourceFileType.prototype.constructor = AndroidResourceFileType;

var extensionRE = new RegExp(/\.xml$/);
var dirRE = new RegExp("^value");
var lang = new RegExp("[a-z][a-z]");
var reg = new RegExp("r[A-Z][A-Z]");
var fullLocale = /-b\+[a-z][a-z]\+[A-Z][a-z][a-z][a-z]\+[A-Z][A-Z]/;

/**
 * Return true if this file type handles the type of file in the
 * given path name.
 * @param {String} pathName the path to check
 * @returns true if this file type handles the given path name, and
 * false otherwise
 */
AndroidResourceFileType.prototype.handles = function(pathName) {
	logger.debug("AndroidResourceFileType handles " + pathName + "?");

	if (!extensionRE.test(pathName)) {
		logger.debug("No");
		return false;
	}

	var pathElements = pathName.split('/');
	if (pathElements.length < 3 || pathElements[pathElements.length-3] !== "res") {
		logger.debug("No");
		return false;
	}

	var dir = pathElements[pathElements.length-2];

	if (!dirRE.test(dir)) {
		logger.debug("No");
		return false;
	}

	if (fullLocale.test(dir)) {
		logger.debug("No");
		return false;
	}

	var parts = dir.split("-");

	for (var i = parts.length-1; i > 0; i--) {
		if (reg.test(parts[i]) && utils.iso3166[parts[i]]) {
			// already localized dir
			logger.debug("No");
			return false;
		}

		if (lang.test(parts[i]) && utils.iso639[parts[i]]) {
			// already localized dir
			logger.debug("No");
			return false;
		}
	}

	logger.debug("Yes");
	return true;
};

/**
 * Write out all resources for this file type. For Android resources, each
 * Android resource file is written out by itself. This method will
 * iterate through all of the resource files it knows about and cause them
 * each to write themselves out.
 * @param {TranslationSet} translations the set of translations from the
 * repository
 * @param {Array.<String>} locales the list of locales to localize to
 */
AndroidResourceFileType.prototype.write = function(translations, locales) {
	// distribute all the new resources to their resource files ...
	logger.trace("distributing all new resources to their resource files");
	var res, file,
		resources = this.extracted.getAll(),
		db = this.project.db,
		translationLocales = locales.filter(function(locale) {
			return locale !== this.project.sourceLocale && locale !== this.project.pseudoLocale && !PseudoFactory.isPseudoLocale(locale);
		}.bind(this));;

	logger.trace("There are " + resources.length + " resources to add.");

	for (var i = 0; i < resources.length; i++) {
		res = resources[i];
<<<<<<< HEAD
		file = this.getResourceFile(res.context, res.getSourceLocale(), res.resType + "s");
		file.addResource(res);
		logger.trace("Added " + res.reskey + " to " + file.pathName);
=======
>>>>>>> 96647822

		// for each extracted string, write out the translations of it
		translationLocales.forEach(function(locale) {
			logger.trace("Localizing Java strings to " + locale);

			db.getResourceByHashKey(res.hashKeyForTranslation(locale), function(err, translated) {
				var r = translated; // default to the source language if the translation is not there
				if (res.dnt) {
					logger.trace("Resource " + res.reskey + " is set to 'do not translate'");
				} else if (!translated) {
					r = res.clone();
					r.setTargetLocale(locale);
					switch (res.resType) {
					case "array":
						r.setTargetArray(r.getSourceArray());
						break;
					case "plural":
						r.setTargetPlurals(r.getSourcePlurals());
						break;
					default:
						r.setTarget(r.getSource());
					}
					r.setState("new");

					this.newres.add(r);

					logger.trace("No translation for " + res.reskey + " to " + locale + ". Leaving blank.");
				} else {
					var fullyTranslated = true;
					var anyTranslated = false;

					if (r.resType === "array") {
						// check each element of the array to see if it is translated
						var items = r.getSourceArray();
						var newItems = [];

						var translatedItems = r.getTargetArray();
						for (var i = 0; i < items.length; i++) {
							if (!translatedItems[i]) {
								translatedItems[i] = items[i]; // use the English as backup
								fullyTranslated = false;
								newItems.push(items[i]);
							} else {
								newItems.push(null); // already translated
								anyTranslated = true;
							}
						}
						if (!fullyTranslated) {
							var newres = r.clone();
							newres.sourceArray = newItems;
							newres.setTargetLocale(locale);
							newres.setState("new");

							this.newres.add(newres);
						}
					} else if (r.resType === "plural") {
						// check each element of the hash to see if it is translated
						var items = res.getSourcePlurals();
						var newItems = {};

						var translatedItems = r.getTargetPlurals();
						for (var p in items) {
							var item = items[p];
							if (!translatedItems[p]) {
								translatedItems[p] = item; // use the English as backup
								fullyTranslated = false;
								newItems[p] = item;
							} else {
								anyTranslated = true;
							}
						}
						if (!fullyTranslated) {
							var newres = r.clone();
							newres.sourceStrings = newItems;
							newres.setTargetLocale(locale);
							newres.setState("new");

							this.newres.add(newres);
						}
					} else {
						// string
						anyTranslated = (res.getSource() !== r.getTarget());
					}

					// only write out this resource if any part of it is translated. If none of it is
					// translated, just skip it and Android will default back to the base English
					// strings instead.
					if (anyTranslated) {
						file = this.getResourceFile(r.context, locale, r.resType + "s", r.pathName);
						file.addResource(r);
						logger.trace("Added " + r.getKey() + " to " + file.pathName);
					}
				}
			}.bind(this));
		}.bind(this));
	}

	resources = this.pseudo.getAll().filter(function(resource) {
		return resource.datatype === this.datatype;
	}.bind(this));

	for (var i = 0; i < resources.length; i++) {
		res = resources[i];
<<<<<<< HEAD
		file = this.getResourceFile(res.context, res.getTargetLocale(), res.resType + "s");
=======
		file = this.getResourceFile(res.context, res.locale, res.resType + "s", res.pathName);
>>>>>>> 96647822
		file.addResource(res);
		logger.trace("Added " + res.reskey + " to " + file.pathName);
	}

	logger.trace("Now writing out the resource files");
	// ... and then let them write themselves out
	for (var hash in this.resourceFiles) {
		file = this.resourceFiles[hash];
		file.write();
	}
};

AndroidResourceFileType.prototype.name = function() {
    return "Android Resource File";
};

function makeHashKey(context, locale, type, flavor) {
	return [(context || "default"), (locale || "default"), type, flavor].join("_");
}

/**
 * Return a new file of the current file type using the given
 * path name.
 *
 * @param {String} pathName the path of the resource file
 * @return {AndroidResourceFile} a resource file instance for the
 * given path
 */
AndroidResourceFileType.prototype.newFile = function(pathName) {
	var file = new AndroidResourceFile({
		project: this.project,
		pathName: pathName,
		type: this
	});
	
	this.inputFiles[pathName] = file;

	return file;
};

/**
 * Find or create the resource file object for the given project, context,
 * locale, and flavor. If the original file that this resource came from
 * exists within a flavor, then the resource file for this resource should
 * also be in that same flavor. If the original file is not within a 
 * flavor, this resource should go into the main resources.
 *
 * @param {String} context the name of the context in which the resource
 * file will reside
 * @param {String} locale the name of the locale in which the resource
 * file will reside
 * @param {String} type type of the resource file being sought. Should be one
 * of "strings", "arrays", or "plurals"
 * @param {String} original the path to the original file that this resource
 * came from
 * @return {AndroidResourceFile} the Android resource file that serves the
 * given project, context, and locale.
 */
AndroidResourceFileType.prototype.getResourceFile = function(context, locale, type, original) {
	// first find the flavor
	var flavor = this.project.flavors.getFlavorForPath(original);
	var key = makeHashKey(context, locale, type, flavor);

	var resfile = this.resourceFiles && this.resourceFiles[key];

	if (!resfile) {
		var pathName, settings, defaultLocales;
		
		settings = (this.project && 
			this.project.settings && 
			this.project.settings && 
			this.project.settings.AndroidResourceFile) || {};
			
		defaultLocales = settings.defaultLocales;
		
		var valueDir = "values";
		
		if (locale !== this.project.sourceLocale) {
			var l = new Locale(locale);
			valueDir += "-" + l.getLanguage();
			
			// If we have a version of Spanish, for example es-ES, that is not 
			// the default, then the language dir should contain the region. That is, "values-es" is the default "es-US", and 
			// "values-es-rES" is the non-default version of Spanish, so it needs its region.
			if (locale === this.project.pseudoLocale || (defaultLocales && defaultLocales[l.getLanguage()] && locale !== defaultLocales[l.getLanguage()])) {
				valueDir += "-r" + l.getRegion();
			}
		}
		
		if (context) {
			valueDir += "-" + context;
		}
		
		var resdir = (flavor !== "main") ? this.project.flavors.getResourceDirs(flavor)[0] : this.project.options.resourceDirs["java"];
		pathName = path.join(this.project.root, resdir, valueDir, type + ".xml");

		if (this.inputFiles[pathName]) {
			// if the resource file already exists as an input file, don't overwrite it. Just
			// write a new file beside it instead.
			pathName = path.join(this.project.root, resdir, valueDir, type + "-auto.xml");
		}
		
		resfile = this.resourceFiles[key] = new AndroidResourceFile({
			project: this.project,
			context: context,
			locale: locale || this.project.sourceLocale,
			type: type,
			pathName: pathName
		});

		logger.trace("Defining new resource file");
	}

	return resfile;
};

/**
 * Return all resource files known to this file type instance.
 *
 * @returns {Array.<AndroidResourceFile>} an array of resource files
 * known to this file type instance
 */
AndroidResourceFileType.prototype.getAll = function() {
	return this.resourceFiles;
};

/**
 * Ensure that all resources collected so far have a pseudo translation.
 */
AndroidResourceFileType.prototype.generatePseudo = function(locale, pb) {
	var resources = this.extracted.getBy({
		sourceLocale: this.sourceLocale
	});
	logger.trace("Found " + resources.length + " source resources for " + pb.getSourceLocale());
	var resource;

	resources.forEach(function(resource) {
		if (resource && resource.getKey() !== "app_id" && resource.getKey() !== "live_sdk_client_id") {
			logger.trace("Generating pseudo for " + resource.getKey());
			var pseudoized = resource.generatePseudo(locale, pb);
			if (pseudoized) {
				if ((resource.resType === 'string' && resource.getSource() !== pseudoized.getTarget()) ||
					(resource.resType === 'array' && resource.getSourceArray() !== pseudoized.getTargetArray()) ||
					(resource.resType === 'plural' && resource.getSourceStrings() !== pseudoized.getTargetStrings())){
					this.pseudo.add(pseudoized);
				}
			} else {
				logger.trace("No pseudo match for " + resource.getKey());
			}
		}
	}.bind(this));
};

/**
 * Register the data types and resource class with the resource factory so that it knows which class
 * to use when deserializing instances of resource entities.
 */
AndroidResourceFileType.prototype.registerDataTypes = function() {
	ResourceFactory.registerDataType(this.datatype, "string", ContextResourceString);
	ResourceFactory.registerDataType(this.datatype, "plural", ResourcePlural);
	ResourceFactory.registerDataType(this.datatype, "array", ResourceArray);
};

module.exports = AndroidResourceFileType;<|MERGE_RESOLUTION|>--- conflicted
+++ resolved
@@ -138,12 +138,6 @@
 
 	for (var i = 0; i < resources.length; i++) {
 		res = resources[i];
-<<<<<<< HEAD
-		file = this.getResourceFile(res.context, res.getSourceLocale(), res.resType + "s");
-		file.addResource(res);
-		logger.trace("Added " + res.reskey + " to " + file.pathName);
-=======
->>>>>>> 96647822
 
 		// for each extracted string, write out the translations of it
 		translationLocales.forEach(function(locale) {
@@ -247,11 +241,7 @@
 
 	for (var i = 0; i < resources.length; i++) {
 		res = resources[i];
-<<<<<<< HEAD
-		file = this.getResourceFile(res.context, res.getTargetLocale(), res.resType + "s");
-=======
-		file = this.getResourceFile(res.context, res.locale, res.resType + "s", res.pathName);
->>>>>>> 96647822
+		file = this.getResourceFile(res.context, res.getTargetLocale(), res.resType + "s", res.pathName);
 		file.addResource(res);
 		logger.trace("Added " + res.reskey + " to " + file.pathName);
 	}
