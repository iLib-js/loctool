--- conflicted
+++ resolved
@@ -54,136 +54,98 @@
  * @param {Object} props properties that control the construction of this file.
  */
 var YamlFile = function(props) {
-	if (props) {
-		this.project = props.project;
-		this.pathName = props.pathName;
-		this.locale = props.locale;
-		this.type = props.type;
-		this.flavor = props.flavor;
-	}
-
-	this.locale = this.locale || (this.project && this.project.sourceLocale) || "en-US";
-
-	this.set = new TranslationSet(this.locale);
-	
-	if (this.pathName && this.project && this.project.flavors) {
-		var filename = path.basename(this.pathName, ".yml");
-		var l = new Locale(filename);
-		if (l.getVariant() && this.project.flavors.indexOf(l.getVariant()) > -1) {
-			this.flavor = l.getVariant();
-		}
-	}
+    if (props) {
+        this.project = props.project;
+        this.pathName = props.pathName;
+        this.locale = props.locale;
+        this.type = props.type;
+        this.flavor = props.flavor;
+    }
+
+    this.locale = this.locale || (this.project && this.project.sourceLocale) || "en-US";
+
+    this.set = new TranslationSet(this.locale);
+    
+    if (this.pathName && this.project && this.project.flavors) {
+        var filename = path.basename(this.pathName, ".yml");
+        var l = new Locale(filename);
+        if (l.getVariant() && this.project.flavors.indexOf(l.getVariant()) > -1) {
+            this.flavor = l.getVariant();
+        }
+    }
 };
 
 /**
  * @private
  */
 YamlFile.prototype._parseResources = function(prefix, obj, set, localize) {
-	var locale = this.getLocale();
-	for (var key in obj) {
-		if (typeof(obj[key]) === "object") {
-			var localizeChildren = (localize) ? !this.getExcludedKeysFromSchema().includes(key) : localize;
-			var pre = prefix ? prefix + "@" : "";
-			this._parseResources(pre + key.replace(/@/g, "\\@"), obj[key], set, localizeChildren);
-		} else {
-			var resource = obj[key];
-			if (resource && typeof(resource) === "string" && (locale === "zh-Hans-CN" || resource.indexOf(' ') > -1 || (resource.indexOf('_') === -1 && resource[0] !== ':'))) {
-				logger.trace("Adding string resource " + JSON.stringify(resource) + " locale " + this.getLocale());
-<<<<<<< HEAD
-				var params = {
-					key: key,
-					autoKey: true,
-					pathName: this.pathName,
-					project: this.project.getProjectId(),
-					datatype: this.type.datatype,
-					context: prefix,
-					localize: localize
-				};
+    var locale = this.getLocale();
+    for (var key in obj) {
+        if (typeof(obj[key]) === "object") {
+            var localizeChildren = (localize) ? !this.getExcludedKeysFromSchema().includes(key) : localize;
+            var pre = prefix ? prefix + "@" : "";
+            this._parseResources(pre + key.replace(/@/g, "\\@"), obj[key], set, localizeChildren);
+        } else {
+            var resource = obj[key];
+            if (resource && typeof(resource) === "string" && (locale === "zh-Hans-CN" || resource.indexOf(' ') > -1 || (resource.indexOf('_') === -1 && resource[0] !== ':'))) {
+                logger.trace("Adding string resource " + JSON.stringify(resource) + " locale " + this.getLocale());
+                var params = {
+                    key: key,
+                    autoKey: true,
+                    pathName: this.pathName,
+                    project: this.project.getProjectId(),
+                    datatype: this.type.datatype,
+                    context: prefix,
+                    localize: localize
+                };
                 if (locale === this.project.sourceLocale || this.flavor) {
-                	params.sourceLocale = locale;
-                	
-                	params.source = resource;
-                	params.locale = locale;
-                	params.flavor = this.flavor;
-                	params.origin = "source";
+                    params.sourceLocale = locale;
+                    params.source = resource;
+                    params.flavor = this.flavor;
                 } else {
-                	params.sourceLocale = this.project.sourceLocale;
-                	params.target = resource;
-                	params.targetLocale = locale;
-                	
-                	params.locale = locale;
-                	params.source = resource;
-                	params.origin = "target";
+                    params.sourceLocale = this.project.sourceLocale;
+                    params.target = resource;
+                    params.targetLocale = locale;
                 }
-				var res = new ContextResourceString(params);
-=======
-				var res;
-				if (this.getLocale() !== this.project.sourceLocale) {
-					res = new ContextResourceString({
-						project: this.project.getProjectId(),
-						key: key,
-						sourceLocale: this.project.sourceLocale,
-						source: "",
-						targetLocale: this.getLocale(),
-						target: resource,
-						autoKey: true,
-						pathName: this.pathName,
-						datatype: this.type.datatype,
-						context: prefix,
-						localize: localize
-					});
-				} else {
-					res = new ContextResourceString({
-						project: this.project.getProjectId(),
-						key: key,
-						sourceLocale: this.getLocale(),
-						source: resource,
-						autoKey: true,
-						pathName: this.pathName,
-						datatype: this.type.datatype,
-						context: prefix,
-						localize: localize
-					});
-				}
->>>>>>> 4a53d75e
-
-				set.add(res);
-			}
-		}
-	}
+                var res = new ContextResourceString(params);
+
+                set.add(res);
+            }
+        }
+    }
 }
 
 /**
  * @private
  */
 YamlFile.prototype._mergeOutput = function(prefix, obj, set) {
-	for (var key in obj) {
-		if (typeof(obj[key]) === "object") {
-			var pre = prefix ? prefix + "@" : "";
-			this._mergeOutput(pre + key.replace(/@/g, "\\@"), obj[key], set);
-		} else {
-			var resource = obj[key];
-			if (resource && typeof(resource) === "string" && (resource.indexOf(' ') > -1 || resource.indexOf('_') === -1)) {
-				logger.trace("Found string resource " + JSON.stringify(resource) + " with key " + key + " locale " + this.getLocale());
-				var resources = (this.getLocale() === this.project.sourceLocale) ?
-					set.getBy({reskey: key, pathName: this.pathName, sourceLocale: this.getLocale(), project: this.project.getProjectId()}) :
-					set.getBy({reskey: key, pathName: this.pathName, targetLocale: this.getLocale(), project: this.project.getProjectId()});
-				
-				var existing = resources && resources[0];
-				if (existing && !existing.getLocalize()) {
-					// modify in place
-					if (this.getLocale() === this.project.sourceLocale) {
-						existing.setSource(resource); 
-					} else {
-						existing.setTarget(resource);
-					}
-					set.dirty = true;
-				} else if (existing){
-					logger.warn("Overwriting value for string resource " + JSON.stringify(existing));
-				}
-			}
-		}
-	}
+    for (var key in obj) {
+        if (typeof(obj[key]) === "object") {
+            var pre = prefix ? prefix + "@" : "";
+            this._mergeOutput(pre + key.replace(/@/g, "\\@"), obj[key], set);
+        } else {
+            var resource = obj[key];
+            if (resource && typeof(resource) === "string" && (resource.indexOf(' ') > -1 || resource.indexOf('_') === -1)) {
+                logger.trace("Found string resource " + JSON.stringify(resource) + " with key " + key + " locale " + this.getLocale());
+                var resources = (this.getLocale() === this.project.sourceLocale) ?
+                    set.getBy({reskey: key, pathName: this.pathName, sourceLocale: this.getLocale(), project: this.project.getProjectId()}) :
+                    set.getBy({reskey: key, pathName: this.pathName, targetLocale: this.getLocale(), project: this.project.getProjectId()});
+                
+                var existing = resources && resources[0];
+                if (existing && !existing.getLocalize()) {
+                    // modify in place
+                    if (this.getLocale() === this.project.sourceLocale) {
+                        existing.setSource(resource); 
+                    } else {
+                        existing.setTarget(resource);
+                    }
+                    set.dirty = true;
+                } else if (existing){
+                    logger.warn("Overwriting value for string resource " + JSON.stringify(existing));
+                }
+            }
+        }
+    }
 }
 
 /**
@@ -193,8 +155,8 @@
  * @param {String} str the string to parse
  */
 YamlFile.prototype.parse = function(str) {
-	this.json = jsyaml.safeLoad(str);
-	this._parseResources(undefined, this.json, this.set, true);
+    this.json = jsyaml.safeLoad(str);
+    this._parseResources(undefined, this.json, this.set, true);
 };
 
 /**
@@ -205,8 +167,8 @@
  * @param {String} str the string to parse
  */
 YamlFile.prototype.parseOutputFile = function(str) {
-	var json = jsyaml.safeLoad(str);
-	this._mergeOutput(undefined, json, this.set, true);
+    var json = jsyaml.safeLoad(str);
+    this._mergeOutput(undefined, json, this.set, true);
 };
 
 /**
@@ -214,34 +176,34 @@
  * memory.
  */
 YamlFile.prototype.extract = function() {
-	if (this.getSchemaPath()){
-		var p = path.join(this.project.root, this.getSchemaPath());
-		try {
-			var data = fs.readFileSync(p, "utf8");
-			if (data){
-				this.schema = JSON.parse(data);
-			}
-		} catch(e){
-			logger.warn("No schema file found at " + p);
-		}
-	}
-	logger.debug("Extracting strings from " + this.pathName);
-	if (this.pathName) {
-		var p = path.join(this.project.root, this.pathName);
-		try {
-			var data = fs.readFileSync(p, "utf8");
-			if (data) {
-				this.parse(data);
-			}
-		} catch (e) {
-			logger.warn("Could not read file: " + p);
-			logger.warn(e);
-		}
-	}
-
-	// mark this set as not dirty after we read it from disk
-	// so we can tell when other code has added resources to it
-	this.set.setClean();
+    if (this.getSchemaPath()){
+        var p = path.join(this.project.root, this.getSchemaPath());
+        try {
+            var data = fs.readFileSync(p, "utf8");
+            if (data){
+                this.schema = JSON.parse(data);
+            }
+        } catch(e){
+            logger.warn("No schema file found at " + p);
+        }
+    }
+    logger.debug("Extracting strings from " + this.pathName);
+    if (this.pathName) {
+        var p = path.join(this.project.root, this.pathName);
+        try {
+            var data = fs.readFileSync(p, "utf8");
+            if (data) {
+                this.parse(data);
+            }
+        } catch (e) {
+            logger.warn("Could not read file: " + p);
+            logger.warn(e);
+        }
+    }
+
+    // mark this set as not dirty after we read it from disk
+    // so we can tell when other code has added resources to it
+    this.set.setClean();
 };
 
 /**
@@ -250,7 +212,7 @@
  * @returns {String} the path name to this file
  */
 YamlFile.prototype.getPath = function() {
-	return this.pathName;
+    return this.pathName;
 };
 
 /**
@@ -259,9 +221,9 @@
  * @returns {String} the path name to this file
  */
 YamlFile.prototype.getSchemaPath = function() {
-	if (this.pathName) {
-		return this.pathName.replace(".yml", "-schema.json");
-	}
+    if (this.pathName) {
+        return this.pathName.replace(".yml", "-schema.json");
+    }
 };
 
 /**
@@ -270,7 +232,7 @@
  * @returns {Object} the options loaded from the schema file
  */
 YamlFile.prototype.getSchema = function() {
-	return this.schema;
+    return this.schema;
 };
 
 /**
@@ -279,7 +241,7 @@
  * @returns {String} the locale spec of this file
  */
 YamlFile.prototype.getLocale = function() {
-	return this.locale;
+    return this.locale;
 };
 
 /**
@@ -288,7 +250,7 @@
  * @returns {String} the locale spec of this file
  */
 YamlFile.prototype.getContext = function() {
-	return "";
+    return "";
 };
 
 /**
@@ -305,7 +267,7 @@
  * for no flavor
  */
 YamlFile.prototype.getFlavor = function() {
-	return this.flavor;
+    return this.flavor;
 };
 
 
@@ -316,7 +278,7 @@
  * @returns {Resource} all of the resources available in this resource file.
  */
 YamlFile.prototype.getAll = function() {
-	return this.set.getAll();
+    return this.set.getAll();
 };
 
 /**
@@ -328,17 +290,17 @@
  * @param {Resource} res a resource to add to this file
  */
 YamlFile.prototype.addResource = function(res) {
-	logger.trace("YamlFile.addResource: " + JSON.stringify(res) + " to " + this.project.getProjectId() + ", " + this.locale + ", " + JSON.stringify(this.context));
-	if (res && res.getProject() === this.project.getProjectId()) {
-		logger.trace("correct project. Adding.");
-		this.set.add(res);
-	} else {
-		if (res) {
-			logger.warn("Attempt to add a resource to a resource file with the incorrect project.");
-		} else {
-			logger.warn("Attempt to add an undefined resource to a resource file.");
-		}
-	}
+    logger.trace("YamlFile.addResource: " + JSON.stringify(res) + " to " + this.project.getProjectId() + ", " + this.locale + ", " + JSON.stringify(this.context));
+    if (res && res.getProject() === this.project.getProjectId()) {
+        logger.trace("correct project. Adding.");
+        this.set.add(res);
+    } else {
+        if (res) {
+            logger.warn("Attempt to add a resource to a resource file with the incorrect project.");
+        } else {
+            logger.warn("Attempt to add an undefined resource to a resource file.");
+        }
+    }
 };
 
 
@@ -348,11 +310,11 @@
  * to this file
  */
 YamlFile.prototype.addAll = function(resources) {
-	if (resources && resources.length) {
-		resources.forEach(function(resource) {
-			this.addResource(resource);
-		}.bind(this));
-	}
+    if (resources && resources.length) {
+        resources.forEach(function(resource) {
+            this.addResource(resource);
+        }.bind(this));
+    }
 };
 
 /**
@@ -363,7 +325,7 @@
  * modified since it was loaded
  */
 YamlFile.prototype.isDirty = function() {
-	return this.set.isDirty();
+    return this.set.isDirty();
 };
 
 /**
@@ -373,54 +335,49 @@
  * @returns {String} the content of the resource file
  */
 YamlFile.prototype.getContent = function() {
-	var json = {};
-
-	if (this.set.isDirty()) {
-		var resources = this.set.getAll();
-
-		for (var j = 0; j < resources.length; j++) {
-			var target, resource = resources[j];
-			if (resource.resType === "plural" || resource.getTarget() || resource.getSource()) {
-				var key = resource.getKey();
-				var parent = json;
-				var context = resource.getContext();
-				if (context && context.length) {
-					var parts = context.split(/@/g);
-					for (var i = 0; i < parts.length; i++) {
-						if (!parent[parts[i]]) {
-							parent[parts[i]] = {};
-						}
-						parent = parent[parts[i]];
-					}
-				}
-				if (resource.resType === "plural") {
-<<<<<<< HEAD
-					logger.trace("writing plural translation for " + resource.getKey() + " as " + JSON.stringify(resource.getPlurals()));
-					parent[key] = resource.getPlurals();
-=======
-					logger.trace("writing plural translation for " + resource.getKey() + " as " + JSON.stringify(resource.getTargetPlurals() || resource.getSourcePlurals()));
-					parent[key] = resource.getTargetPlurals() || resource.getSourcePlurals();
->>>>>>> 4a53d75e
-				} else {
-					logger.trace("writing translation for " + resource.getKey() + " as " + (resource.getTarget() || resource.getSource()));
-					parent[key] = resource.getTarget() || resource.getSource();
-				}
-			} else {
-				logger.warn("String resource " + resource.getKey() + " has no source text. Skipping...");
-			}
-		}
-	}
-
-	logger.trace("json is " + JSON.stringify(json));
-
-	// now convert the json back to yaml
-	// return yamljs.stringify(json, 4, 2, {});
-	return jsyaml.safeDump(json, {
-		schema: jsyaml.FAILSAFE_SCHEMA,
-		noCompatMode: true,
-		sortKeys: true,
-		linewidth: -1
-	});
+    var json = {};
+
+    if (this.set.isDirty()) {
+        var resources = this.set.getAll();
+
+        for (var j = 0; j < resources.length; j++) {
+            var target, resource = resources[j];
+            if (resource.resType === "plural" || resource.getTarget() || resource.getSource()) {
+                var key = resource.getKey();
+                var parent = json;
+                var context = resource.getContext();
+                if (context && context.length) {
+                    var parts = context.split(/@/g);
+                    for (var i = 0; i < parts.length; i++) {
+                        if (!parent[parts[i]]) {
+                            parent[parts[i]] = {};
+                        }
+                        parent = parent[parts[i]];
+                    }
+                }
+                if (resource.resType === "plural") {
+                    logger.trace("writing plural translation for " + resource.getKey() + " as " + JSON.stringify(resource.getTargetPlurals() || resource.getSourcePlurals()));
+                    parent[key] = resource.getTargetPlurals() || resource.getSourcePlurals();
+                } else {
+                    logger.trace("writing translation for " + resource.getKey() + " as " + (resource.getTarget() || resource.getSource()));
+                    parent[key] = resource.getTarget() || resource.getSource();
+                }
+            } else {
+                logger.warn("String resource " + resource.getKey() + " has no source text. Skipping...");
+            }
+        }
+    }
+
+    logger.trace("json is " + JSON.stringify(json));
+
+    // now convert the json back to yaml
+    // return yamljs.stringify(json, 4, 2, {});
+    return jsyaml.safeDump(json, {
+        schema: jsyaml.FAILSAFE_SCHEMA,
+        noCompatMode: true,
+        sortKeys: true,
+        linewidth: -1
+    });
 };
 
 //we don't write to yaml source files
@@ -434,7 +391,7 @@
  * current Java file.
  */
 YamlFile.prototype.getTranslationSet = function() {
-	return this.set;
+    return this.set;
 }
 
 /**
@@ -446,92 +403,77 @@
  * @returns {String} the localized path name
  */
 YamlFile.prototype.getLocalizedPath = function(locale) {
-	var fullPath = this.getOutputFilenameForLocale(locale);
-	var dirName = path.dirname(fullPath);
-	var fileName = path.basename(fullPath);
-	if (this.getUseLocalizedDirectoriesFromSchema()){
-		var fullDir = path.join(dirName, locale);
-		return path.join(fullDir, fileName);
-	}
-	return fullPath;
+    var fullPath = this.getOutputFilenameForLocale(locale);
+    var dirName = path.dirname(fullPath);
+    var fileName = path.basename(fullPath);
+    if (this.getUseLocalizedDirectoriesFromSchema()){
+        var fullDir = path.join(dirName, locale);
+        return path.join(fullDir, fileName);
+    }
+    return fullPath;
 };
 
 /**
  * @private
  */
 YamlFile.prototype._localizeContent = function(prefix, obj, translations, locale) {
-	var ret = {};
-
-	for (var key in obj) {
-		if (typeof(obj[key]) === "object") {
-			var pre = prefix ? prefix + "@" : "";
-			ret[key] = this._localizeContent(pre + key.replace(/@/g, "\\@"), obj[key], translations, locale);
-		} else {
-			var resource = obj[key];
-			if (resource && typeof(resource) === "string" && (resource.indexOf(' ') > -1 || resource.indexOf('_') === -1)) {
-				logger.trace("Localizing string resource " + JSON.stringify(resource) + " locale " + locale);
-				var hashkey = ContextResourceString.hashKey(this.project.getProjectId(), prefix, locale, key, this.type.datatype);
-				var res = translations.get(hashkey);
-				if (locale === this.project.pseudoLocale && this.project.settings.nopseudo) {
-					ret[key] = obj[key].toString();
-				} else if (!res && this.type && this.type.pseudos[locale]) {
-					var source, sourceLocale = this.type.pseudos[locale].getSourceLocale();
-					if (sourceLocale !== this.project.sourceLocale) {
-						// translation is derived from a different locale's translation instead of from the source string
-						var sourceRes = translations.get(ContextResourceString.hashKey(this.project.getProjectId(), prefix, sourceLocale, key, this.type.datatype));
-						source = sourceRes ? sourceRes.getTarget() : obj[key].toString();
-					} else {
-						source = obj[key].toString();
-					}
-					
-					ret[key] = this.type.pseudos[locale].getString(source);
-				} else {
-					if (res) {
-						logger.trace("Translation: " + res.getTarget());
-						ret[key] = res.getTarget();
-					} else {
-						if (this.type) {
-							this.type.newres.add(new ContextResourceString({
-								project: this.project.getProjectId(),
-<<<<<<< HEAD
-								datatype: this.type.datatype,
-								context: prefix,
-								state: "new",
-								origin: "source",
-								flavor: this.flavor
-							}));
-							this.type.newres.add(new ContextResourceString({
-=======
->>>>>>> 4a53d75e
-								key: key,
-								source: obj[key],
-								sourceLocale: this.project.sourceLocale,
-								target: obj[key],
-								targetLocale: locale,
-								pathName: this.pathName,
-								datatype: this.type.datatype,
-								context: prefix,
-<<<<<<< HEAD
-								state: "new",
-								origin: "target",
-								flavor: this.flavor
-=======
-								state: "new"
->>>>>>> 4a53d75e
-							}));
-						}
-						logger.trace("Missing translation");
-						ret[key] = this.type && this.type.missingPseudo && !this.project.settings.nopseudo ?
-							this.type.missingPseudo.getString(resource)	: resource;
-					}
-				}
-			} else {
-				ret[key] = obj[key].toString();
-			}
-		}
-	}
-
-	return ret;
+    var ret = {};
+
+    for (var key in obj) {
+        if (typeof(obj[key]) === "object") {
+            var pre = prefix ? prefix + "@" : "";
+            ret[key] = this._localizeContent(pre + key.replace(/@/g, "\\@"), obj[key], translations, locale);
+        } else {
+            var resource = obj[key];
+            if (resource && typeof(resource) === "string" && (resource.indexOf(' ') > -1 || resource.indexOf('_') === -1)) {
+                logger.trace("Localizing string resource " + JSON.stringify(resource) + " locale " + locale);
+                var hashkey = ContextResourceString.hashKey(this.project.getProjectId(), prefix, locale, key, this.type.datatype);
+                var res = translations.get(hashkey);
+                if (locale === this.project.pseudoLocale && this.project.settings.nopseudo) {
+                    ret[key] = obj[key].toString();
+                } else if (!res && this.type && this.type.pseudos[locale]) {
+                    var source, sourceLocale = this.type.pseudos[locale].getSourceLocale();
+                    if (sourceLocale !== this.project.sourceLocale) {
+                        // translation is derived from a different locale's translation instead of from the source string
+                        var sourceRes = translations.get(ContextResourceString.hashKey(this.project.getProjectId(), prefix, sourceLocale, key, this.type.datatype));
+                        source = sourceRes ? sourceRes.getTarget() : obj[key].toString();
+                    } else {
+                        source = obj[key].toString();
+                    }
+                    
+                    ret[key] = this.type.pseudos[locale].getString(source);
+                } else {
+                    if (res) {
+                        logger.trace("Translation: " + res.getTarget());
+                        ret[key] = res.getTarget();
+                    } else {
+                        if (this.type) {
+                            this.type.newres.add(new ContextResourceString({
+                                project: this.project.getProjectId(),
+                                key: key,
+                                source: obj[key],
+                                sourceLocale: this.project.sourceLocale,
+                                target: obj[key],
+                                targetLocale: locale,
+                                pathName: this.pathName,
+                                datatype: this.type.datatype,
+                                context: prefix,
+                                state: "new",
+                                 flavor: this.flavor
+                            }));
+                        }
+                        logger.trace("Missing translation");
+                        ret[key] = this.type && this.type.missingPseudo && !this.project.settings.nopseudo ?
+                            this.type.missingPseudo.getString(resource)    : resource;
+                    }
+                }
+            } else {
+                ret[key] = obj[key].toString();
+            }
+        }
+    }
+
+    return ret;
 }
 
 /**
@@ -543,21 +485,21 @@
  * @returns {String} the localized text of this file
  */
 YamlFile.prototype.localizeText = function(translations, locale) {
-	var output = "";
-	if (this.json) {
-		var localizedJson = this._localizeContent(undefined, this.json, translations, locale);
-		if (localizedJson) {
-			logger.trace("Localized json is: " + JSON.stringify(localizedJson, undefined, 4));
-
-			output = jsyaml.safeDump(localizedJson, {
-				schema: jsyaml.FAILSAFE_SCHEMA,
-				noCompatMode: true,
-				sortKeys: true,
-				linewidth: -1
-			});
-		}
-	}
-	return output;
+    var output = "";
+    if (this.json) {
+        var localizedJson = this._localizeContent(undefined, this.json, translations, locale);
+        if (localizedJson) {
+            logger.trace("Localized json is: " + JSON.stringify(localizedJson, undefined, 4));
+
+            output = jsyaml.safeDump(localizedJson, {
+                schema: jsyaml.FAILSAFE_SCHEMA,
+                noCompatMode: true,
+                sortKeys: true,
+                linewidth: -1
+            });
+        }
+    }
+    return output;
 };
 
 /**
@@ -569,34 +511,34 @@
  * @param {Array.<String>} locales array of locales to translate to
  */
 YamlFile.prototype.localize = function(translations, locales) {
-	// don't localize if there is no text
-	if (this.json) {
-		for (var i = 0; i < locales.length; i++) {
-			var p, pathName = this.getLocalizedPath(locales[i]);
-			logger.debug("Checking for existing output file " + pathName);
-
-			try {
-				p = path.join(this.project.root, pathName);
-				if (fs.existsSync(p)) {
-					var data = fs.readFileSync(p, "utf8");
-					if (data) {
-						this.parseOutputFile(data);
-					}
-				}
-			} catch (e) {
-				logger.warn("Could not read file: " + p);
-				logger.warn(e);
-			}
-
-			logger.info("Writing file " + pathName);
-			p = path.join(this.project.target, pathName);
-			var dir = path.dirname(p);
-			utils.makeDirs(dir);
-			fs.writeFileSync(p, this.localizeText(translations, locales[i]), "utf-8");
-		}
-	} else {
-		logger.debug(this.pathName + ": No json, no localize");
-	}
+    // don't localize if there is no text
+    if (this.json) {
+        for (var i = 0; i < locales.length; i++) {
+            var p, pathName = this.getLocalizedPath(locales[i]);
+            logger.debug("Checking for existing output file " + pathName);
+
+            try {
+                p = path.join(this.project.root, pathName);
+                if (fs.existsSync(p)) {
+                    var data = fs.readFileSync(p, "utf8");
+                    if (data) {
+                        this.parseOutputFile(data);
+                    }
+                }
+            } catch (e) {
+                logger.warn("Could not read file: " + p);
+                logger.warn(e);
+            }
+
+            logger.info("Writing file " + pathName);
+            p = path.join(this.project.target, pathName);
+            var dir = path.dirname(p);
+            utils.makeDirs(dir);
+            fs.writeFileSync(p, this.localizeText(translations, locales[i]), "utf-8");
+        }
+    } else {
+        logger.debug(this.pathName + ": No json, no localize");
+    }
 };
 
 /**
@@ -605,10 +547,10 @@
  * @return {Array.<String>} keys that should not be localized at output time
  */
 YamlFile.prototype.getExcludedKeysFromSchema = function(){
-	if (this.schema && this.schema['excluded_keys']) {
-		return this.schema['excluded_keys'];
-	}
-	return [];
+    if (this.schema && this.schema['excluded_keys']) {
+        return this.schema['excluded_keys'];
+    }
+    return [];
 }
 
 /**
@@ -619,10 +561,10 @@
  * or kept in same directory as source.
  */
 YamlFile.prototype.getUseLocalizedDirectoriesFromSchema = function(){
-	if (this.schema && this.schema['useLocalizedDirectories'] !== null) {
-		return this.schema['useLocalizedDirectories'];
-	}
-	return true;
+    if (this.schema && this.schema['useLocalizedDirectories'] !== null) {
+        return this.schema['useLocalizedDirectories'];
+    }
+    return true;
 }
 
 /**
@@ -633,10 +575,10 @@
  *  defaults to file's own pathname
  */
 YamlFile.prototype.getOutputFilenameForLocale = function(locale){
-	if (this.schema && this.schema['outputFilenameMapping'] && typeof(locale) === "string" && this.schema['outputFilenameMapping'][locale]) {
-		return this.schema['outputFilenameMapping'][locale];
-	}
-	return path.normalize(this.pathName);
+    if (this.schema && this.schema['outputFilenameMapping'] && typeof(locale) === "string" && this.schema['outputFilenameMapping'][locale]) {
+        return this.schema['outputFilenameMapping'][locale];
+    }
+    return path.normalize(this.pathName);
 }
 
 module.exports = YamlFile;