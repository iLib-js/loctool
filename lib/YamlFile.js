/*
 * YamlFile.js - represents a yaml source file that needs to be localized.
 * This is different than a yaml resource file which is the destination
 * yaml for ruby and haml strings. This file represents a yaml file which
 * is the source for new strings to localize and which is localized by
 * writing out a parallel yml file with the same structure, but translated
 * content.
 *
 * Copyright © 2016-2017, HealthTap, Inc.
 *
 * Licensed under the Apache License, Version 2.0 (the "License");
 * you may not use this file except in compliance with the License.
 * You may obtain a copy of the License at
 *
 *     http://www.apache.org/licenses/LICENSE-2.0
 *
 * Unless required by applicable law or agreed to in writing, software
 * distributed under the License is distributed on an "AS IS" BASIS,
 * WITHOUT WARRANTIES OR CONDITIONS OF ANY KIND, either express or implied.
 *
 * See the License for the specific language governing permissions and
 * limitations under the License.
 */

var fs = require("fs");
var path = require("path");
//var YAML = require("yaml-js");
//var yamljs = require("yamljs");
var jsyaml = require("js-yaml");

var ilib = require("ilib");
var Locale = require("ilib/lib/Locale.js");
var ContextResourceString = require("./ContextResourceString.js");
var ResourceArray = require("./ResourceArray.js");
var ResourcePlural = require("./ResourcePlural.js");
var Set = require("./Set.js");
var utils = require("./utils.js");
var TranslationSet = require("./TranslationSet.js")
var log4js = require("log4js");

var logger = log4js.getLogger("loctool.lib.YamlFile");

/**
 * @class Represents a yaml source file.
 * The props may contain any of the following properties:
 *
 * <ul>
 * <li>project - the name of the project for this file
 * <li>pathName - the path to the file, relative to the root of the project
 * <li>type - type of this resource file
 * <li>locale - the locale of this file
 * <li>flavor - the flavor of this file (for customized strings)
 * </ul>
 * @param {Object} props properties that control the construction of this file.
 */
var YamlFile = function(props) {
    if (props) {
        this.project = props.project;
        this.pathName = props.pathName;
        this.locale = props.locale;
        this.type = props.type;
        this.flavor = props.flavor;
    }

    this.locale = this.locale || (this.project && this.project.sourceLocale) || "en-US";

    this.set = new TranslationSet(this.locale);
    
    if (this.pathName && this.project && this.project.flavors) {
        var filename = path.basename(this.pathName, ".yml");
        var l = new Locale(filename);
        if (l.getVariant() && this.project.flavors.indexOf(l.getVariant()) > -1) {
            this.flavor = l.getVariant();
        }
    }
};

/**
 * @private
 */
YamlFile.prototype._parseResources = function(prefix, obj, set, localize) {
<<<<<<< HEAD
    var locale = this.getLocale();
    for (var key in obj) {
        if (typeof(obj[key]) === "object") {
            var localizeChildren = (localize) ? !this.getExcludedKeysFromSchema().includes(key) : localize;
            var pre = prefix ? prefix + "@" : "";
            this._parseResources(pre + key.replace(/@/g, "\\@"), obj[key], set, localizeChildren);
        } else {
            var resource = obj[key];
            if (resource && typeof(resource) === "string" && (locale === "zh-Hans-CN" || resource.indexOf(' ') > -1 || (resource.indexOf('_') === -1 && resource[0] !== ':'))) {
                logger.trace("Adding string resource " + JSON.stringify(resource) + " locale " + this.getLocale());
                var params = {
                    key: key,
                    autoKey: true,
                    pathName: this.pathName,
                    project: this.project.getProjectId(),
                    datatype: this.type.datatype,
                    context: prefix,
                    localize: localize
                };
                if (locale === this.project.sourceLocale || this.flavor) {
                    params.sourceLocale = locale;
                    params.source = resource;
                    params.flavor = this.flavor;
                } else {
                    params.sourceLocale = this.project.sourceLocale;
                    params.target = resource;
                    params.targetLocale = locale;
                }
                var res = new ContextResourceString(params);

                set.add(res);
            }
        }
    }
=======
	for (var key in obj) {
		if (typeof(obj[key]) === "object") {
			var localizeChildren = (localize) ? (this.getExcludedKeysFromSchema().indexOf(key) === -1) : localize;
			var pre = prefix ? prefix + "@" : "";
			this._parseResources(pre + key.replace(/@/g, "\\@"), obj[key], set, localizeChildren);
		} else {
			var resource = obj[key];
			if (resource && typeof(resource) === "string" && (this.getLocale() === "zh-Hans-CN" || resource.indexOf(' ') > -1 || (resource.indexOf('_') === -1 && resource[0] !== ':'))) {
				logger.trace("Adding string resource " + JSON.stringify(resource) + " locale " + this.getLocale());
				var res;
				if (this.getLocale() !== this.project.sourceLocale) {
					res = new ContextResourceString({
						project: this.project.getProjectId(),
						key: key,
						sourceLocale: this.project.sourceLocale,
						source: "",
						targetLocale: this.getLocale(),
						target: resource,
						autoKey: true,
						pathName: this.pathName,
						datatype: this.type.datatype,
						context: prefix,
						localize: localize
					});
				} else {
					res = new ContextResourceString({
						project: this.project.getProjectId(),
						key: key,
						sourceLocale: this.getLocale(),
						source: resource,
						autoKey: true,
						pathName: this.pathName,
						datatype: this.type.datatype,
						context: prefix,
						localize: localize
					});
				}

				set.add(res);
			}
		}
	}
>>>>>>> ccd3daa7
}

/**
 * @private
 */
YamlFile.prototype._mergeOutput = function(prefix, obj, set) {
    for (var key in obj) {
        if (typeof(obj[key]) === "object") {
            var pre = prefix ? prefix + "@" : "";
            this._mergeOutput(pre + key.replace(/@/g, "\\@"), obj[key], set);
        } else {
            var resource = obj[key];
            if (resource && typeof(resource) === "string" && (resource.indexOf(' ') > -1 || resource.indexOf('_') === -1)) {
                logger.trace("Found string resource " + JSON.stringify(resource) + " with key " + key + " locale " + this.getLocale());
                var resources = (this.getLocale() === this.project.sourceLocale) ?
                    set.getBy({reskey: key, pathName: this.pathName, sourceLocale: this.getLocale(), project: this.project.getProjectId()}) :
                    set.getBy({reskey: key, pathName: this.pathName, targetLocale: this.getLocale(), project: this.project.getProjectId()});
                
                var existing = resources && resources[0];
                if (existing && !existing.getLocalize()) {
                    // modify in place
                    if (this.getLocale() === this.project.sourceLocale) {
                        existing.setSource(resource); 
                    } else {
                        existing.setTarget(resource);
                    }
                    set.dirty = true;
                } else if (existing){
                    logger.warn("Overwriting value for string resource " + JSON.stringify(existing));
                }
            }
        }
    }
}

/**
 * Parse a yml file and store the resources found in it into the
 * file's translation set.
 *
 * @param {String} str the string to parse
 */
YamlFile.prototype.parse = function(str) {
    this.json = jsyaml.safeLoad(str);
    this._parseResources(undefined, this.json, this.set, true);
};

/**
 * Parse a target yml file, compare to source's entries
 * Where a non-localizable resource from the target matches
 * one from the source, keep the value from the target file
 *
 * @param {String} str the string to parse
 */
YamlFile.prototype.parseOutputFile = function(str) {
    var json = jsyaml.safeLoad(str);
    this._mergeOutput(undefined, json, this.set, true);
};

/**
 * Extract all of the resources from this file and keep them in
 * memory.
 */
YamlFile.prototype.extract = function() {
    if (this.getSchemaPath()){
        var p = path.join(this.project.root, this.getSchemaPath());
        try {
            var data = fs.readFileSync(p, "utf8");
            if (data){
                this.schema = JSON.parse(data);
            }
        } catch(e){
            logger.warn("No schema file found at " + p);
        }
    }
    logger.debug("Extracting strings from " + this.pathName);
    if (this.pathName) {
        var p = path.join(this.project.root, this.pathName);
        try {
            var data = fs.readFileSync(p, "utf8");
            if (data) {
                this.parse(data);
            }
        } catch (e) {
            logger.warn("Could not read file: " + p);
            logger.warn(e);
        }
    }

    // mark this set as not dirty after we read it from disk
    // so we can tell when other code has added resources to it
    this.set.setClean();
};

/**
 * Get the path name of this resource file.
 *
 * @returns {String} the path name to this file
 */
YamlFile.prototype.getPath = function() {
    return this.pathName;
};

/**
 * Get the path name of schema file for the given resource file.
 *
 * @returns {String} the path name to this file
 */
YamlFile.prototype.getSchemaPath = function() {
    if (this.pathName) {
        return this.pathName.replace(".yml", "-schema.json");
    }
};

/**
 * Get the schema object
 *
 * @returns {Object} the options loaded from the schema file
 */
YamlFile.prototype.getSchema = function() {
    return this.schema;
};

/**
 * Get the locale of this resource file.
 *
 * @returns {String} the locale spec of this file
 */
YamlFile.prototype.getLocale = function() {
    return this.locale;
};

/**
 * Get the locale of this resource file. 
 *
 * @returns {String} the locale spec of this file
 */
YamlFile.prototype.getContext = function() {
    return "";
};

/**
 * Get the flavor of this resource file. The flavor determines
 * the customization of the strings, which allows for different English
 * source strings for the same resource key based on the flavor. For 
 * example, if your app has the string "Log-in" when there is no flavor,
 * it might have the strings "Enter your partner ID:" for one partner,
 * and "Enter your member number:" for a different partner. Each of the
 * strings with a different flavor is a source string that needs to be
 * translated separately, even though they have the same key.
 *
 * @returns {String|undefined} the flavor of this file, or undefined
 * for no flavor
 */
YamlFile.prototype.getFlavor = function() {
    return this.flavor;
};


/**
 * Get all resources from this file. This will return all resources
 * of mixed types (strings, arrays, or plurals).
 *
 * @returns {Resource} all of the resources available in this resource file.
 */
YamlFile.prototype.getAll = function() {
    return this.set.getAll();
};

/**
 * Add a resource to this file. The locale of the resource
 * should correspond to the locale of the file, and the
 * context of the resource should match the context of
 * the file.
 *
 * @param {Resource} res a resource to add to this file
 */
YamlFile.prototype.addResource = function(res) {
    logger.trace("YamlFile.addResource: " + JSON.stringify(res) + " to " + this.project.getProjectId() + ", " + this.locale + ", " + JSON.stringify(this.context));
    if (res && res.getProject() === this.project.getProjectId()) {
        logger.trace("correct project. Adding.");
        this.set.add(res);
    } else {
        if (res) {
            logger.warn("Attempt to add a resource to a resource file with the incorrect project.");
        } else {
            logger.warn("Attempt to add an undefined resource to a resource file.");
        }
    }
};


/**
 * Add every resource in the given array to this file.
 * @param {Array.<Resource>} resources an array of resources to add
 * to this file
 */
YamlFile.prototype.addAll = function(resources) {
    if (resources && resources.length) {
        resources.forEach(function(resource) {
            this.addResource(resource);
        }.bind(this));
    }
};

/**
 * Return true if this resource file has been modified
 * since it was loaded from disk.
 *
 * @returns {boolean} true if this resource file has been
 * modified since it was loaded
 */
YamlFile.prototype.isDirty = function() {
    return this.set.isDirty();
};

/**
 * Generate the content of the resource file.
 *
 * @private
 * @returns {String} the content of the resource file
 */
YamlFile.prototype.getContent = function() {
    var json = {};

    if (this.set.isDirty()) {
        var resources = this.set.getAll();

        for (var j = 0; j < resources.length; j++) {
            var target, resource = resources[j];
            if (resource.resType === "plural" || resource.getTarget() || resource.getSource()) {
                var key = resource.getKey();
                var parent = json;
                var context = resource.getContext();
                if (context && context.length) {
                    var parts = context.split(/@/g);
                    for (var i = 0; i < parts.length; i++) {
                        if (!parent[parts[i]]) {
                            parent[parts[i]] = {};
                        }
                        parent = parent[parts[i]];
                    }
                }
                if (resource.resType === "plural") {
                    logger.trace("writing plural translation for " + resource.getKey() + " as " + JSON.stringify(resource.getTargetPlurals() || resource.getSourcePlurals()));
                    parent[key] = resource.getTargetPlurals() || resource.getSourcePlurals();
                } else {
                    logger.trace("writing translation for " + resource.getKey() + " as " + (resource.getTarget() || resource.getSource()));
                    parent[key] = resource.getTarget() || resource.getSource();
                }
            } else {
                logger.warn("String resource " + resource.getKey() + " has no source text. Skipping...");
            }
        }
    }

    logger.trace("json is " + JSON.stringify(json));

    // now convert the json back to yaml
    // return yamljs.stringify(json, 4, 2, {});
    return jsyaml.safeDump(json, {
        schema: jsyaml.FAILSAFE_SCHEMA,
        noCompatMode: true,
        sortKeys: true,
        linewidth: -1
    });
};

//we don't write to yaml source files
YamlFile.prototype.write = function() {};

/**
 * Return the set of resources found in the current Android
 * resource file.
 *
 * @returns {TranslationSet} The set of resources found in the
 * current Java file.
 */
YamlFile.prototype.getTranslationSet = function() {
    return this.set;
}

/**
 * Return the location on disk where the version of this file localized
 * for the given locale should be written. This should be relative to
 * the root of the project.
 * 
 * @param {String} locale the locale spec for the target locale
 * @returns {String} the localized path name
 */
YamlFile.prototype.getLocalizedPath = function(locale) {
    var fullPath = this.getOutputFilenameForLocale(locale);
    var dirName = path.dirname(fullPath);
    var fileName = path.basename(fullPath);
    if (this.getUseLocalizedDirectoriesFromSchema()){
        var fullDir = path.join(dirName, locale);
        return path.join(fullDir, fileName);
    }
    return fullPath;
};

/**
 * @private
 */
YamlFile.prototype._localizeContent = function(prefix, obj, translations, locale) {
    var ret = {};

    for (var key in obj) {
        if (typeof(obj[key]) === "object") {
            var pre = prefix ? prefix + "@" : "";
            ret[key] = this._localizeContent(pre + key.replace(/@/g, "\\@"), obj[key], translations, locale);
        } else {
            var resource = obj[key];
            if (resource && typeof(resource) === "string" && (resource.indexOf(' ') > -1 || resource.indexOf('_') === -1)) {
                logger.trace("Localizing string resource " + JSON.stringify(resource) + " locale " + locale);
                var hashkey = ContextResourceString.hashKey(this.project.getProjectId(), prefix, locale, key, this.type.datatype);
                var res = translations.get(hashkey);
                if (locale === this.project.pseudoLocale && this.project.settings.nopseudo) {
                    ret[key] = obj[key].toString();
                } else if (!res && this.type && this.type.pseudos[locale]) {
                    var source, sourceLocale = this.type.pseudos[locale].getSourceLocale();
                    if (sourceLocale !== this.project.sourceLocale) {
                        // translation is derived from a different locale's translation instead of from the source string
                        var sourceRes = translations.get(ContextResourceString.hashKey(this.project.getProjectId(), prefix, sourceLocale, key, this.type.datatype));
                        source = sourceRes ? sourceRes.getTarget() : obj[key].toString();
                    } else {
                        source = obj[key].toString();
                    }
                    
                    ret[key] = this.type.pseudos[locale].getString(source);
                } else {
                    if (res) {
                        logger.trace("Translation: " + res.getTarget());
                        ret[key] = res.getTarget();
                    } else {
                        if (this.type) {
                            this.type.newres.add(new ContextResourceString({
                                project: this.project.getProjectId(),
                                key: key,
                                source: obj[key],
                                sourceLocale: this.project.sourceLocale,
                                target: obj[key],
                                targetLocale: locale,
                                pathName: this.pathName,
                                datatype: this.type.datatype,
                                context: prefix,
                                state: "new",
                                 flavor: this.flavor
                            }));
                        }
                        logger.trace("Missing translation");
                        ret[key] = this.type && this.type.missingPseudo && !this.project.settings.nopseudo ?
                            this.type.missingPseudo.getString(resource)    : resource;
                    }
                }
            } else {
                ret[key] = obj[key].toString();
            }
        }
    }

    return ret;
}

/**
 * Localize the text of the current file to the given locale and return
 * the results.
 *
 * @param {TranslationSet} translations the current set of translations
 * @param {String} locale the locale to translate to
 * @returns {String} the localized text of this file
 */
YamlFile.prototype.localizeText = function(translations, locale) {
    var output = "";
    if (this.json) {
        var localizedJson = this._localizeContent(undefined, this.json, translations, locale);
        if (localizedJson) {
            logger.trace("Localized json is: " + JSON.stringify(localizedJson, undefined, 4));

            output = jsyaml.safeDump(localizedJson, {
                schema: jsyaml.FAILSAFE_SCHEMA,
                noCompatMode: true,
                sortKeys: true,
                linewidth: -1
            });
        }
    }
    return output;
};

/**
 * Localize the contents of this template file and write out the
 * localized template file to a different file path.
 *
 * @param {TranslationSet} translations the current set of
 * translations
 * @param {Array.<String>} locales array of locales to translate to
 */
YamlFile.prototype.localize = function(translations, locales) {
    // don't localize if there is no text
    if (this.json) {
        for (var i = 0; i < locales.length; i++) {
            var p, pathName = this.getLocalizedPath(locales[i]);
            logger.debug("Checking for existing output file " + pathName);

            try {
                p = path.join(this.project.root, pathName);
                if (fs.existsSync(p)) {
                    var data = fs.readFileSync(p, "utf8");
                    if (data) {
                        this.parseOutputFile(data);
                    }
                }
            } catch (e) {
                logger.warn("Could not read file: " + p);
                logger.warn(e);
            }

            logger.info("Writing file " + pathName);
            p = path.join(this.project.target, pathName);
            var dir = path.dirname(p);
            utils.makeDirs(dir);
            fs.writeFileSync(p, this.localizeText(translations, locales[i]), "utf-8");
        }
    } else {
        logger.debug(this.pathName + ": No json, no localize");
    }
};

/**
 * Extract values of key 'excluded_keys' from the loaded schema
 *
 * @return {Array.<String>} keys that should not be localized at output time
 */
YamlFile.prototype.getExcludedKeysFromSchema = function(){
    if (this.schema && this.schema['excluded_keys']) {
        return this.schema['excluded_keys'];
    }
    return [];
}

/**
 * Extract values of key 'useLocalizedDirectories' from the loaded schema
 * Defaults to TRUE
 *
 * @return {Boolean} whether output should be written to directory for locale,
 * or kept in same directory as source.
 */
YamlFile.prototype.getUseLocalizedDirectoriesFromSchema = function(){
    if (this.schema && this.schema['useLocalizedDirectories'] !== null) {
        return this.schema['useLocalizedDirectories'];
    }
    return true;
}

/**
 * Extract matching value for string locale from object 'outputFilenameMapping' in the loaded schema
 *
 * @param {String} locale locale for which to look for a custom filename
 * @return {String} string filename specified for the given locale in the schema object
 *  defaults to file's own pathname
 */
YamlFile.prototype.getOutputFilenameForLocale = function(locale){
    if (this.schema && this.schema['outputFilenameMapping'] && typeof(locale) === "string" && this.schema['outputFilenameMapping'][locale]) {
        return this.schema['outputFilenameMapping'][locale];
    }
    return path.normalize(this.pathName);
}

module.exports = YamlFile;<|MERGE_RESOLUTION|>--- conflicted
+++ resolved
@@ -79,11 +79,10 @@
  * @private
  */
 YamlFile.prototype._parseResources = function(prefix, obj, set, localize) {
-<<<<<<< HEAD
     var locale = this.getLocale();
     for (var key in obj) {
         if (typeof(obj[key]) === "object") {
-            var localizeChildren = (localize) ? !this.getExcludedKeysFromSchema().includes(key) : localize;
+            var localizeChildren = (localize) ? (this.getExcludedKeysFromSchema().indexOf(key) === -1) : localize;
             var pre = prefix ? prefix + "@" : "";
             this._parseResources(pre + key.replace(/@/g, "\\@"), obj[key], set, localizeChildren);
         } else {
@@ -91,10 +90,10 @@
             if (resource && typeof(resource) === "string" && (locale === "zh-Hans-CN" || resource.indexOf(' ') > -1 || (resource.indexOf('_') === -1 && resource[0] !== ':'))) {
                 logger.trace("Adding string resource " + JSON.stringify(resource) + " locale " + this.getLocale());
                 var params = {
+                    project: this.project.getProjectId(),
                     key: key,
                     autoKey: true,
                     pathName: this.pathName,
-                    project: this.project.getProjectId(),
                     datatype: this.type.datatype,
                     context: prefix,
                     localize: localize
@@ -114,50 +113,6 @@
             }
         }
     }
-=======
-	for (var key in obj) {
-		if (typeof(obj[key]) === "object") {
-			var localizeChildren = (localize) ? (this.getExcludedKeysFromSchema().indexOf(key) === -1) : localize;
-			var pre = prefix ? prefix + "@" : "";
-			this._parseResources(pre + key.replace(/@/g, "\\@"), obj[key], set, localizeChildren);
-		} else {
-			var resource = obj[key];
-			if (resource && typeof(resource) === "string" && (this.getLocale() === "zh-Hans-CN" || resource.indexOf(' ') > -1 || (resource.indexOf('_') === -1 && resource[0] !== ':'))) {
-				logger.trace("Adding string resource " + JSON.stringify(resource) + " locale " + this.getLocale());
-				var res;
-				if (this.getLocale() !== this.project.sourceLocale) {
-					res = new ContextResourceString({
-						project: this.project.getProjectId(),
-						key: key,
-						sourceLocale: this.project.sourceLocale,
-						source: "",
-						targetLocale: this.getLocale(),
-						target: resource,
-						autoKey: true,
-						pathName: this.pathName,
-						datatype: this.type.datatype,
-						context: prefix,
-						localize: localize
-					});
-				} else {
-					res = new ContextResourceString({
-						project: this.project.getProjectId(),
-						key: key,
-						sourceLocale: this.getLocale(),
-						source: resource,
-						autoKey: true,
-						pathName: this.pathName,
-						datatype: this.type.datatype,
-						context: prefix,
-						localize: localize
-					});
-				}
-
-				set.add(res);
-			}
-		}
-	}
->>>>>>> ccd3daa7
 }
 
 /**
