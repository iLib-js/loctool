<<<<<<< HEAD
use translations;
=======
USE translations;
>>>>>>> e450d5eb

DELETE FROM Resources;<|MERGE_RESOLUTION|>--- conflicted
+++ resolved
@@ -1,7 +1,3 @@
-<<<<<<< HEAD
-use translations;
-=======
 USE translations;
->>>>>>> e450d5eb
 
 DELETE FROM Resources;