{
	"appenders": [
	    { 
	    	"type": "console",
	    	"layout": {
				"type": "pattern",
				"pattern": "%r %p %c: %m"
			}
		}
	],
	"levels": {
		"[all]": "INFO",
		"loctool.lib.AndroidLayoutFile": "INFO",
		"loctool.lib.AndroidLayoutFileType": "INFO",
		"loctool.lib.AndroidProject": "INFO",
		"loctool.lib.AndroidResourceFile": "INFO",
		"loctool.lib.AndroidResourceFileType": "INFO",
		"loctool.lib.DBTranslationSet": "TRACE",
		"loctool.lib.HamlFile": "INFO",
		"loctool.lib.HamlFileType": "INFO",
		"loctool.lib.JavaFile": "TRACE",
		"loctool.lib.JavaFileType": "TRACE",
		"loctool.lib.Project": "INFO",
		"loctool.lib.ResourceString": "TRACE",
		"loctool.lib.ResourceArray": "TRACE",
		"loctool.lib.ResourcePlural": "TRACE",
		"loctool.lib.TranslationSet": "TRACE",
<<<<<<< HEAD
		"loctool.lib.WebProject": "INFO",
=======
		"loctool.lib.Xliff": "TRACE",
>>>>>>> 63c9c6b7
		"loctool.loctool":  "INFO"
	}
}<|MERGE_RESOLUTION|>--- conflicted
+++ resolved
@@ -25,11 +25,8 @@
 		"loctool.lib.ResourceArray": "TRACE",
 		"loctool.lib.ResourcePlural": "TRACE",
 		"loctool.lib.TranslationSet": "TRACE",
-<<<<<<< HEAD
 		"loctool.lib.WebProject": "INFO",
-=======
 		"loctool.lib.Xliff": "TRACE",
->>>>>>> 63c9c6b7
 		"loctool.loctool":  "INFO"
 	}
 }