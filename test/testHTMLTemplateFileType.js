--- conflicted
+++ resolved
@@ -155,8 +155,6 @@
         test.ok(htf);
 
         test.ok(!htf.handles("a/b/c/foo.en-ZA-ASDF.tmpl.html"));
-<<<<<<< HEAD
-=======
 
         test.done();
     },
@@ -175,7 +173,6 @@
         test.ok(htf);
 
         test.ok(!htf.handles("a/b/c/foo.zh-Hant-HK-ASDF.tmpl.html"));
->>>>>>> 38015bca
 
         test.done();
     }
