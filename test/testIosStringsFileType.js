--- conflicted
+++ resolved
@@ -305,7 +305,397 @@
 
         test.done();
     },
-<<<<<<< HEAD
+
+    testIosStringsFileTypeGetResourceFileEnglishGBXIB: function(test) {
+        test.expect(3);
+
+        var p = new ObjectiveCProject({
+            sourceLocale: "en-US",
+            "resourceDirs": {
+                "objc": "foo"
+            }
+        }, "./testfiles", {
+            locales:["en-GB"]
+        });
+
+        var istf = new IosStringsFileType(p);
+        test.ok(istf);
+
+        var res = new IosLayoutResourceString({
+            project: p,
+            locale: "en-GB",
+            pathName: "src/myproduct/Base.lproj/Test.xib",
+            datatype: istf.datatype
+        })
+        var rf = istf.getResourceFile(res);
+        test.ok(rf);
+        
+        test.equal(rf.getPath(), "src/myproduct/en-001.lproj/Test.strings")
+        
+        test.done();
+    },
+    
+    testIosStringsFileTypeGetResourceFileEnglishUSXIB: function(test) {
+        test.expect(3);
+
+        var p = new ObjectiveCProject({
+            sourceLocale: "en-US",
+            "resourceDirs": {
+                "objc": "foo"
+            }
+        }, "./testfiles", {
+            locales:["en-GB"]
+        });
+
+        var istf = new IosStringsFileType(p);
+        test.ok(istf);
+
+        var res = new IosLayoutResourceString({
+            project: p,
+            locale: "en-US",
+            pathName: "src/myproduct/Base.lproj/Test.xib",
+            datatype: istf.datatype
+        })
+
+        var rf = istf.getResourceFile(res);
+        test.ok(rf);
+        
+        test.equal(rf.getPath(), "src/myproduct/en-US.lproj/Test.strings")
+        
+        test.done();
+    },
+    
+    testIosStringsFileTypeGetResourceFileChineseCNXIB: function(test) {
+        test.expect(3);
+
+        var p = new ObjectiveCProject({
+            sourceLocale: "en-US",
+            "resourceDirs": {
+                "objc": "foo"
+            }
+        }, "./testfiles", {
+            locales:["en-GB"]
+        });
+
+        var istf = new IosStringsFileType(p);
+        test.ok(istf);
+
+        var res = new IosLayoutResourceString({
+            project: p,
+            locale: "zh-Hans-CN",
+            pathName: "src/myproduct/Base.lproj/Test.xib",
+            datatype: istf.datatype
+        })
+
+        var rf = istf.getResourceFile(res);
+        test.ok(rf);
+        
+        test.equal(rf.getPath(), "src/myproduct/zh-Hans.lproj/Test.strings")
+        
+        test.done();
+    },
+    
+    testIosStringsFileTypeGetResourceFileChineseHKXIB: function(test) {
+        test.expect(3);
+
+        var p = new ObjectiveCProject({
+            sourceLocale: "en-US",
+            "resourceDirs": {
+                "objc": "foo"
+            }
+        }, "./testfiles", {
+            locales:["en-GB"]
+        });
+
+        var istf = new IosStringsFileType(p);
+        test.ok(istf);
+        
+        var res = new IosLayoutResourceString({
+            project: p,
+            locale: "zh-Hant-HK",
+            pathName: "src/myproduct/Base.lproj/Test.xib",
+            datatype: istf.datatype
+        })
+
+        var rf = istf.getResourceFile(res);
+        test.ok(rf);
+        
+        test.equal(rf.getPath(), "src/myproduct/zh-Hant.lproj/Test.strings")
+        
+        test.done();
+    },
+    
+    testIosStringsFileTypeGetResourceFileSpanishUSXIB: function(test) {
+        test.expect(3);
+
+        var p = new ObjectiveCProject({
+            sourceLocale: "en-US",
+            "resourceDirs": {
+                "objc": "foo"
+            }
+        }, "./testfiles", {
+            locales:["en-GB"]
+        });
+
+        var istf = new IosStringsFileType(p);
+        test.ok(istf);
+
+        var res = new IosLayoutResourceString({
+            project: p,
+            locale: "es-US",
+            pathName: "src/myproduct/Base.lproj/Test.xib",
+            datatype: istf.datatype
+        })
+
+        var rf = istf.getResourceFile(res);
+        test.ok(rf);
+        
+        test.equal(rf.getPath(), "src/myproduct/es.lproj/Test.strings")
+        
+        test.done();
+    },
+    
+    testIosStringsFileTypeGetResourceFileEnglishNZXIB: function(test) {
+        test.expect(3);
+
+        var p = new ObjectiveCProject({
+            sourceLocale: "en-US",
+            "resourceDirs": {
+                "objc": "foo"
+            }
+        }, "./testfiles", {
+            locales:["en-GB"]
+        });
+
+        var istf = new IosStringsFileType(p);
+        test.ok(istf);
+
+        var res = new IosLayoutResourceString({
+            project: p,
+            locale: "en-NZ",
+            pathName: "src/myproduct/Base.lproj/Test.xib",
+            datatype: istf.datatype
+        })
+
+        var rf = istf.getResourceFile(res);
+        test.ok(rf);
+        
+        test.equal(rf.getPath(), "src/myproduct/en-NZ.lproj/Test.strings")
+        
+        test.done();
+    },
+    
+    testIosStringsFileTypeGetResourceFileUnknownLocaleXIB: function(test) {
+        test.expect(3);
+
+        var p = new ObjectiveCProject({
+            sourceLocale: "en-US",
+            "resourceDirs": {
+                "objc": "foo"
+            }
+        }, "./testfiles", {
+            locales:["en-GB"]
+        });
+
+        var istf = new IosStringsFileType(p);
+        test.ok(istf);
+
+        var res = new IosLayoutResourceString({
+            project: p,
+            locale: "sv-SE",
+            pathName: "src/myproduct/Base.lproj/Test.xib",
+            datatype: istf.datatype
+        })
+
+        var rf = istf.getResourceFile(res);
+        test.ok(rf);
+        
+        test.equal(rf.getPath(), "src/myproduct/sv.lproj/Test.strings")
+        
+        test.done();
+    },
+    
+    testIosStringsFileTypeGetResourceFileEnglishUSObjc: function(test) {
+        test.expect(3);
+
+        var p = new ObjectiveCProject({
+            sourceLocale: "en-US",
+            "resourceDirs": {
+                "objc": "foo"
+            }
+        }, "./testfiles", {
+            locales:["en-GB"]
+        });
+
+        var istf = new IosStringsFileType(p);
+        test.ok(istf);
+
+        var res = new ResourceString({
+            project: p,
+            locale: "en-US",
+            pathName: "src/myproduct/Test.m",
+            datatype: "x-objective-c"
+        })
+
+        var rf = istf.getResourceFile(res);
+        test.ok(rf);
+        
+        test.equal(rf.getPath(), "foo/en-US.lproj/Localizable.strings")
+        
+        test.done();
+    },
+    
+    testIosStringsFileTypeGetResourceFileEnglishGBObjc: function(test) {
+        test.expect(3);
+
+        var p = new ObjectiveCProject({
+            sourceLocale: "en-US",
+            "resourceDirs": {
+                "objc": "foo"
+            }
+        }, "./testfiles", {
+            locales:["en-GB"]
+        });
+
+        var istf = new IosStringsFileType(p);
+        test.ok(istf);
+
+        var res = new ResourceString({
+            project: p,
+            locale: "en-GB",
+            pathName: "src/myproduct/Test.m",
+            datatype: "x-objective-c"
+        })
+
+        var rf = istf.getResourceFile(res);
+        test.ok(rf);
+        
+        test.equal(rf.getPath(), "foo/en-001.lproj/Localizable.strings")
+        
+        test.done();
+    },
+    
+    testIosStringsFileTypeGetResourceFileChineseCNObjc: function(test) {
+        test.expect(3);
+
+        var p = new ObjectiveCProject({
+            sourceLocale: "en-US",
+            "resourceDirs": {
+                "objc": "foo"
+            }
+        }, "./testfiles", {
+            locales:["en-GB"]
+        });
+
+        var istf = new IosStringsFileType(p);
+        test.ok(istf);
+
+        var res = new ResourceString({
+            project: p,
+            locale: "zh-Hans-CN",
+            pathName: "src/myproduct/Test.m",
+            datatype: "x-objective-c"
+        })
+
+        var rf = istf.getResourceFile(res);
+        test.ok(rf);
+        
+        test.equal(rf.getPath(), "foo/zh-Hans.lproj/Localizable.strings")
+        
+        test.done();
+    },
+    
+    testIosStringsFileTypeGetResourceFileSpanishUSObjc: function(test) {
+        test.expect(3);
+
+        var p = new ObjectiveCProject({
+            sourceLocale: "en-US",
+            "resourceDirs": {
+                "objc": "foo"
+            }
+        }, "./testfiles", {
+            locales:["en-GB"]
+        });
+
+        var istf = new IosStringsFileType(p);
+        test.ok(istf);
+
+        var res = new ResourceString({
+            project: p,
+            locale: "es-US",
+            pathName: "src/myproduct/Test.m",
+            datatype: "x-objective-c"
+        })
+
+        var rf = istf.getResourceFile(res);
+        test.ok(rf);
+        
+        test.equal(rf.getPath(), "foo/es.lproj/Localizable.strings")
+        
+        test.done();
+    },
+    
+    testIosStringsFileTypeGetResourceFileEnglishGBFlavor: function(test) {
+        test.expect(3);
+
+        var p = new ObjectiveCProject({
+            sourceLocale: "en-US",
+            "resourceDirs": {
+                "objc": "foo"
+            }
+        }, "./testfiles", {
+            locales:["en-GB"]
+        });
+
+        var istf = new IosStringsFileType(p);
+        test.ok(istf);
+
+        var res = new IosLayoutResourceString({
+            project: p,
+            locale: "en-GB",
+            pathName: "foo/en-US.lproj/QHC.strings",
+            datatype: istf.datatype,
+            flavor: "chocolate"
+        });
+
+        var rf = istf.getResourceFile(res);
+        test.ok(rf);
+        
+        test.equal(rf.getPath(), "foo/en-001.lproj/chocolate.strings")
+        
+        test.done();
+    },
+    
+    testIosStringsFileTypeGetResourceFileChineseCNFlavor: function(test) {
+        test.expect(3);
+
+        var p = new ObjectiveCProject({
+            sourceLocale: "en-US",
+            "resourceDirs": {
+                "objc": "foo"
+            }
+        }, "./testfiles", {
+            locales:["en-GB"]
+        });
+
+        var istf = new IosStringsFileType(p);
+        test.ok(istf);
+
+        var res = new IosLayoutResourceString({
+            project: p,
+            locale: "zh-Hans-CN",
+            pathName: "foo/en-US.lproj/QHC.strings",
+            datatype: istf.datatype,
+            flavor: "chocolate"
+        });
+
+        var rf = istf.getResourceFile(res);
+        test.ok(rf);
+        
+        test.equal(rf.getPath(), "foo/zh-Hans.lproj/chocolate.strings")
+        
+        test.done();
+    },
     
     testIosStringsFileTypeGetResourceFilePathObjc: function(test) {
         test.expect(2);
@@ -407,397 +797,4 @@
         test.done();
     },
     
-=======
-
-    testIosStringsFileTypeGetResourceFileEnglishGBXIB: function(test) {
-        test.expect(3);
-
-        var p = new ObjectiveCProject({
-            sourceLocale: "en-US",
-            "resourceDirs": {
-                "objc": "foo"
-            }
-        }, "./testfiles", {
-            locales:["en-GB"]
-        });
-
-        var istf = new IosStringsFileType(p);
-        test.ok(istf);
-
-        var res = new IosLayoutResourceString({
-            project: p,
-            locale: "en-GB",
-            pathName: "src/myproduct/Base.lproj/Test.xib",
-            datatype: istf.datatype
-        })
-        var rf = istf.getResourceFile(res);
-        test.ok(rf);
-        
-        test.equal(rf.getPath(), "src/myproduct/en-001.lproj/Test.strings")
-        
-        test.done();
-    },
-    
-    testIosStringsFileTypeGetResourceFileEnglishUSXIB: function(test) {
-        test.expect(3);
-
-        var p = new ObjectiveCProject({
-            sourceLocale: "en-US",
-            "resourceDirs": {
-                "objc": "foo"
-            }
-        }, "./testfiles", {
-            locales:["en-GB"]
-        });
-
-        var istf = new IosStringsFileType(p);
-        test.ok(istf);
-
-        var res = new IosLayoutResourceString({
-            project: p,
-            locale: "en-US",
-            pathName: "src/myproduct/Base.lproj/Test.xib",
-            datatype: istf.datatype
-        })
-
-        var rf = istf.getResourceFile(res);
-        test.ok(rf);
-        
-        test.equal(rf.getPath(), "src/myproduct/en-US.lproj/Test.strings")
-        
-        test.done();
-    },
-    
-    testIosStringsFileTypeGetResourceFileChineseCNXIB: function(test) {
-        test.expect(3);
-
-        var p = new ObjectiveCProject({
-            sourceLocale: "en-US",
-            "resourceDirs": {
-                "objc": "foo"
-            }
-        }, "./testfiles", {
-            locales:["en-GB"]
-        });
-
-        var istf = new IosStringsFileType(p);
-        test.ok(istf);
-
-        var res = new IosLayoutResourceString({
-            project: p,
-            locale: "zh-Hans-CN",
-            pathName: "src/myproduct/Base.lproj/Test.xib",
-            datatype: istf.datatype
-        })
-
-        var rf = istf.getResourceFile(res);
-        test.ok(rf);
-        
-        test.equal(rf.getPath(), "src/myproduct/zh-Hans.lproj/Test.strings")
-        
-        test.done();
-    },
-    
-    testIosStringsFileTypeGetResourceFileChineseHKXIB: function(test) {
-        test.expect(3);
-
-        var p = new ObjectiveCProject({
-            sourceLocale: "en-US",
-            "resourceDirs": {
-                "objc": "foo"
-            }
-        }, "./testfiles", {
-            locales:["en-GB"]
-        });
-
-        var istf = new IosStringsFileType(p);
-        test.ok(istf);
-        
-        var res = new IosLayoutResourceString({
-            project: p,
-            locale: "zh-Hant-HK",
-            pathName: "src/myproduct/Base.lproj/Test.xib",
-            datatype: istf.datatype
-        })
-
-        var rf = istf.getResourceFile(res);
-        test.ok(rf);
-        
-        test.equal(rf.getPath(), "src/myproduct/zh-Hant.lproj/Test.strings")
-        
-        test.done();
-    },
-    
-    testIosStringsFileTypeGetResourceFileSpanishUSXIB: function(test) {
-        test.expect(3);
-
-        var p = new ObjectiveCProject({
-            sourceLocale: "en-US",
-            "resourceDirs": {
-                "objc": "foo"
-            }
-        }, "./testfiles", {
-            locales:["en-GB"]
-        });
-
-        var istf = new IosStringsFileType(p);
-        test.ok(istf);
-
-        var res = new IosLayoutResourceString({
-            project: p,
-            locale: "es-US",
-            pathName: "src/myproduct/Base.lproj/Test.xib",
-            datatype: istf.datatype
-        })
-
-        var rf = istf.getResourceFile(res);
-        test.ok(rf);
-        
-        test.equal(rf.getPath(), "src/myproduct/es.lproj/Test.strings")
-        
-        test.done();
-    },
-    
-    testIosStringsFileTypeGetResourceFileEnglishNZXIB: function(test) {
-        test.expect(3);
-
-        var p = new ObjectiveCProject({
-            sourceLocale: "en-US",
-            "resourceDirs": {
-                "objc": "foo"
-            }
-        }, "./testfiles", {
-            locales:["en-GB"]
-        });
-
-        var istf = new IosStringsFileType(p);
-        test.ok(istf);
-
-        var res = new IosLayoutResourceString({
-            project: p,
-            locale: "en-NZ",
-            pathName: "src/myproduct/Base.lproj/Test.xib",
-            datatype: istf.datatype
-        })
-
-        var rf = istf.getResourceFile(res);
-        test.ok(rf);
-        
-        test.equal(rf.getPath(), "src/myproduct/en-NZ.lproj/Test.strings")
-        
-        test.done();
-    },
-    
-    testIosStringsFileTypeGetResourceFileUnknownLocaleXIB: function(test) {
-        test.expect(3);
-
-        var p = new ObjectiveCProject({
-            sourceLocale: "en-US",
-            "resourceDirs": {
-                "objc": "foo"
-            }
-        }, "./testfiles", {
-            locales:["en-GB"]
-        });
-
-        var istf = new IosStringsFileType(p);
-        test.ok(istf);
-
-        var res = new IosLayoutResourceString({
-            project: p,
-            locale: "sv-SE",
-            pathName: "src/myproduct/Base.lproj/Test.xib",
-            datatype: istf.datatype
-        })
-
-        var rf = istf.getResourceFile(res);
-        test.ok(rf);
-        
-        test.equal(rf.getPath(), "src/myproduct/sv.lproj/Test.strings")
-        
-        test.done();
-    },
-    
-    testIosStringsFileTypeGetResourceFileEnglishUSObjc: function(test) {
-        test.expect(3);
-
-        var p = new ObjectiveCProject({
-            sourceLocale: "en-US",
-            "resourceDirs": {
-                "objc": "foo"
-            }
-        }, "./testfiles", {
-            locales:["en-GB"]
-        });
-
-        var istf = new IosStringsFileType(p);
-        test.ok(istf);
-
-        var res = new ResourceString({
-            project: p,
-            locale: "en-US",
-            pathName: "src/myproduct/Test.m",
-            datatype: "x-objective-c"
-        })
-
-        var rf = istf.getResourceFile(res);
-        test.ok(rf);
-        
-        test.equal(rf.getPath(), "foo/en-US.lproj/Localizable.strings")
-        
-        test.done();
-    },
-    
-    testIosStringsFileTypeGetResourceFileEnglishGBObjc: function(test) {
-        test.expect(3);
-
-        var p = new ObjectiveCProject({
-            sourceLocale: "en-US",
-            "resourceDirs": {
-                "objc": "foo"
-            }
-        }, "./testfiles", {
-            locales:["en-GB"]
-        });
-
-        var istf = new IosStringsFileType(p);
-        test.ok(istf);
-
-        var res = new ResourceString({
-            project: p,
-            locale: "en-GB",
-            pathName: "src/myproduct/Test.m",
-            datatype: "x-objective-c"
-        })
-
-        var rf = istf.getResourceFile(res);
-        test.ok(rf);
-        
-        test.equal(rf.getPath(), "foo/en-001.lproj/Localizable.strings")
-        
-        test.done();
-    },
-    
-    testIosStringsFileTypeGetResourceFileChineseCNObjc: function(test) {
-        test.expect(3);
-
-        var p = new ObjectiveCProject({
-            sourceLocale: "en-US",
-            "resourceDirs": {
-                "objc": "foo"
-            }
-        }, "./testfiles", {
-            locales:["en-GB"]
-        });
-
-        var istf = new IosStringsFileType(p);
-        test.ok(istf);
-
-        var res = new ResourceString({
-            project: p,
-            locale: "zh-Hans-CN",
-            pathName: "src/myproduct/Test.m",
-            datatype: "x-objective-c"
-        })
-
-        var rf = istf.getResourceFile(res);
-        test.ok(rf);
-        
-        test.equal(rf.getPath(), "foo/zh-Hans.lproj/Localizable.strings")
-        
-        test.done();
-    },
-    
-    testIosStringsFileTypeGetResourceFileSpanishUSObjc: function(test) {
-        test.expect(3);
-
-        var p = new ObjectiveCProject({
-            sourceLocale: "en-US",
-            "resourceDirs": {
-                "objc": "foo"
-            }
-        }, "./testfiles", {
-            locales:["en-GB"]
-        });
-
-        var istf = new IosStringsFileType(p);
-        test.ok(istf);
-
-        var res = new ResourceString({
-            project: p,
-            locale: "es-US",
-            pathName: "src/myproduct/Test.m",
-            datatype: "x-objective-c"
-        })
-
-        var rf = istf.getResourceFile(res);
-        test.ok(rf);
-        
-        test.equal(rf.getPath(), "foo/es.lproj/Localizable.strings")
-        
-        test.done();
-    },
-    
-    testIosStringsFileTypeGetResourceFileEnglishGBFlavor: function(test) {
-        test.expect(3);
-
-        var p = new ObjectiveCProject({
-            sourceLocale: "en-US",
-            "resourceDirs": {
-                "objc": "foo"
-            }
-        }, "./testfiles", {
-            locales:["en-GB"]
-        });
-
-        var istf = new IosStringsFileType(p);
-        test.ok(istf);
-
-        var res = new IosLayoutResourceString({
-            project: p,
-            locale: "en-GB",
-            pathName: "foo/en-US.lproj/QHC.strings",
-            datatype: istf.datatype,
-            flavor: "chocolate"
-        });
-
-        var rf = istf.getResourceFile(res);
-        test.ok(rf);
-        
-        test.equal(rf.getPath(), "foo/en-001.lproj/chocolate.strings")
-        
-        test.done();
-    },
-    
-    testIosStringsFileTypeGetResourceFileChineseCNFlavor: function(test) {
-        test.expect(3);
-
-        var p = new ObjectiveCProject({
-            sourceLocale: "en-US",
-            "resourceDirs": {
-                "objc": "foo"
-            }
-        }, "./testfiles", {
-            locales:["en-GB"]
-        });
-
-        var istf = new IosStringsFileType(p);
-        test.ok(istf);
-
-        var res = new IosLayoutResourceString({
-            project: p,
-            locale: "zh-Hans-CN",
-            pathName: "foo/en-US.lproj/QHC.strings",
-            datatype: istf.datatype,
-            flavor: "chocolate"
-        });
-
-        var rf = istf.getResourceFile(res);
-        test.ok(rf);
-        
-        test.equal(rf.getPath(), "foo/zh-Hans.lproj/chocolate.strings")
-        
-        test.done();
-    }
->>>>>>> 63dbded3
 };