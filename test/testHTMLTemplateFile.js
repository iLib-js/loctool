--- conflicted
+++ resolved
@@ -1,7 +1,20 @@
 /*
  * testHTMLTemplateFile.js - test the HTML template file handler object.
  *
- * Copyright © 2016, Healthtap, Inc. All Rights Reserved.
+ * Copyright © 2016-2017, HealthTap, Inc.
+ *
+ * Licensed under the Apache License, Version 2.0 (the "License");
+ * you may not use this file except in compliance with the License.
+ * You may obtain a copy of the License at
+ *
+ *     http://www.apache.org/licenses/LICENSE-2.0
+ *
+ * Unless required by applicable law or agreed to in writing, software
+ * distributed under the License is distributed on an "AS IS" BASIS,
+ * WITHOUT WARRANTIES OR CONDITIONS OF ANY KIND, either express or implied.
+ *
+ * See the License for the specific language governing permissions and
+ * limitations under the License.
  */
 
 var path = require("path");
@@ -48,7 +61,7 @@
             locales:["en-GB"]
         });
 
-        var htf = new HTMLTemplateFile(p, "./testfiles/tmpl/CookieFlowConciergeTemplate.tmpl.html");
+        var htf = new HTMLTemplateFile(p, "./testfiles/tmpl/CookieFlowTemplate.tmpl.html");
 
         test.ok(htf);
 
@@ -942,14 +955,10 @@
 
         htf.parse('<html>\n' +
                 '   <body>\n' +
-<<<<<<< HEAD
-                '       <% if(doctor){ %>\n' +
-=======
                 '       <% if(specialist){ %>\n' +
->>>>>>> b2a06062
                 '           Consult\n' +
                 '       <% } else { %>\n' +
-                '           Get doctor answers for free!\n' +
+                '           Get insurance quotes for free!\n' +
                 '       <% } %>\n' +
                 '   </body>\n' +
                 '</html>\n');
@@ -962,10 +971,10 @@
         test.equal(r.getSource(), 'Consult');
         test.equal(r.getKey(), 'Consult');
 
-        r = set.getBySource("Get doctor answers for free!");
-        test.ok(r);
-        test.equal(r.getSource(), "Get doctor answers for free!");
-        test.equal(r.getKey(), "Get doctor answers for free!");
+        r = set.getBySource("Get insurance quotes for free!");
+        test.ok(r);
+        test.equal(r.getSource(), "Get insurance quotes for free!");
+        test.equal(r.getKey(), "Get insurance quotes for free!");
 
         test.done();
     },
@@ -3803,7 +3812,7 @@
         translations.add(new ResourceString({
             project: "foo",
             key: "Choose a meeting method",
-			source: "Choose a consult method",
+			source: "Choose a meeting method",
 			sourceLocale: "en-US",
             target: "Choisissez une méthode de réunion d'affaires",
             targetLocale: "fr-FR",
