/*
 * Xliff20.test.js - test the Xliff 2.0 object.
 *
 * Copyright © 2019,2021, 2023 JEDLSoft
 *
 * Licensed under the Apache License, Version 2.0 (the "License");
 * you may not use this file except in compliance with the License.
 * You may obtain a copy of the License at
 *
 *     http://www.apache.org/licenses/LICENSE-2.0
 *
 * Unless required by applicable law or agreed to in writing, software
 * distributed under the License is distributed on an "AS IS" BASIS,
 * WITHOUT WARRANTIES OR CONDITIONS OF ANY KIND, either express or implied.
 *
 * See the License for the specific language governing permissions and
 * limitations under the License.
 */

if (!Xliff) {
    var Xliff = require("../lib/Xliff.js");
    var TranslationUnit = Xliff.TranslationUnit;
    var ResourceString = require("../lib/ResourceString.js");
    var ContextResourceString = require("../lib/ContextResourceString.js");
    var IosLayoutResourceString = require("../lib/IosLayoutResourceString.js");
    var ResourceArray = require("../lib/ResourceArray.js");
    var ResourcePlural = require("../lib/ResourcePlural.js");
    var ResourceFactory = require("../lib/ResourceFactory.js");
}

function diff(a, b) {
    var min = Math.min(a.length, b.length);

    for (var i = 0; i < min; i++) {
        if (a[i] !== b[i]) {
            console.log("Found difference at character " + i);
            console.log("a: " + a.substring(i));
            console.log("b: " + b.substring(i));
            break;
        }
    }
}

describe("xliff20", function() {
    beforeAll(function () {
        ResourceFactory.unregisterDataType("x-android-resource");
    });

    test("Xliff20Constructor", function() {
        expect.assertions(1);

        var x = new Xliff({version: "2.0"});
        expect(x).toBeTruthy();
    });

    test("Xliff20ConstructorIsEmpty", function() {
        expect.assertions(2);

        var x = new Xliff({version: "2.0"});
        expect(x).toBeTruthy();

        expect(x.size()).toBe(0);
    });

    test("Xliff20ConstructorRightVersion", function() {
        expect.assertions(2);

        var x = new Xliff({version: "2.0"});
        expect(x).toBeTruthy();
<<<<<<< HEAD
        expect(x.getVersion()).toBe(2);
=======

        expect(x.getVersion()).toBe("2.0");
>>>>>>> 63250bd9
    });

    test("Xliff20ConstructorNumericVersion12", function() {
        expect.assertions(2);

        var x = new Xliff({version: 1.2});
        expect(x).toBeTruthy();
<<<<<<< HEAD
        expect(x.getVersion()).toBe(1.2);
=======

        expect(x.getVersion()).toBe("1.2");
>>>>>>> 63250bd9
    });

    test("Xliff20ConstructorNumericVersion20", function() {
        expect.assertions(2);

        var x = new Xliff({version: 2.0});
        expect(x).toBeTruthy();
<<<<<<< HEAD
        expect(x.getVersion()).toBe(2);
=======

        expect(x.getVersion()).toBe("2.0");
>>>>>>> 63250bd9
    });

    test("Xliff20ConstructorFull", function() {
        expect.assertions(8);

        var x = new Xliff({
            version: "2.0",
            "tool-id": "loctool",
            "tool-name": "Localization Tool",
            "tool-version": "1.2.34",
            "tool-company": "My Company, Inc.",
            copyright: "Copyright 2016, My Company, Inc. All rights reserved.",
            path: "a/b/c.xliff"
        });
        expect(x).toBeTruthy();
<<<<<<< HEAD
        expect(x.getVersion()).toBe(2);
=======

        expect(x.getVersion()).toBe("2.0");

>>>>>>> 63250bd9
        expect(x["tool-id"]).toBe("loctool");
        expect(x["tool-name"]).toBe("Localization Tool");
        expect(x["tool-version"]).toBe("1.2.34");
        expect(x["tool-company"]).toBe("My Company, Inc.");
        expect(x.copyright).toBe("Copyright 2016, My Company, Inc. All rights reserved.");
        expect(x.path).toBe("a/b/c.xliff");
    });

    test("Xliff20GetPath", function() {
        expect.assertions(2);

        var x = new Xliff({
            version: "2.0",
            path: "foo/bar/x.xliff"
        });
        expect(x).toBeTruthy();

        expect(x.getPath()).toBe("foo/bar/x.xliff");
    });


    test("Xliff20SetPath", function() {
        expect.assertions(3);

        var x = new Xliff({
            version: "2.0",
            path: "foo/bar/x.xliff"
        });
        expect(x).toBeTruthy();

        expect(x.getPath()).toBe("foo/bar/x.xliff");

        x.setPath("asdf/asdf/y.xliff");

        expect(x.getPath()).toBe("asdf/asdf/y.xliff");
    });

    test("Xliff20SetPathInitiallyEmpty", function() {
        expect.assertions(3);

        var x = new Xliff({version: "2.0"});
        expect(x).toBeTruthy();

        expect(!x.getPath()).toBeTruthy();

        x.setPath("asdf/asdf/y.xliff");

        expect(x.getPath()).toBe("asdf/asdf/y.xliff");
    });

    test("Xliff20AddResource", function() {
        expect.assertions(11);

        var x = new Xliff({version: "2.0"});
        expect(x).toBeTruthy();

        var res = new ResourceString({
            source: "Asdf asdf",
            sourceLocale: "en-US",
            key: "foobar",
            pathName: "foo/bar/asdf.java",
            autoKey: false,
            state: "new",
            context: "asdf",
            comment: "this is a comment",
            project: "webapp"
        });

        x.addResource(res);

        var reslist = x.getResources({
            reskey: "foobar"
        });

        expect(reslist).toBeTruthy();

        expect(reslist.length).toBe(1);
        expect(reslist[0].getSource()).toBe("Asdf asdf");
        expect(reslist[0].getSourceLocale()).toBe("en-US");
        expect(reslist[0].getKey()).toBe("foobar");
        expect(reslist[0].getPath()).toBe("foo/bar/asdf.java");
        expect(reslist[0].getState()).toBe("new");
        expect(reslist[0].getContext()).toBe("asdf");
        expect(reslist[0].getComment()).toBe("this is a comment");
        expect(reslist[0].getProject()).toBe("webapp");
    });

    test("Xliff20Size", function() {
        expect.assertions(3);

        var x = new Xliff({version: "2.0"});
        expect(x).toBeTruthy();

        var res = new ResourceString({
            source: "Asdf asdf",
            sourceLocale: "en-US",
            key: "foobar",
            pathName: "foo/bar/asdf.java",
            autoKey: false,
            state: "new",
            context: "asdf",
            comment: "this is a comment",
            project: "webapp"
        });

        expect(x.size()).toBe(0);

        x.addResource(res);

        expect(x.size()).toBe(1);
    });

    test("Xliff20AddMultipleResources", function() {
        expect.assertions(8);

        var x = new Xliff({version: "2.0"});
        expect(x).toBeTruthy();

        var res = new ResourceString({
            source: "Asdf asdf",
            sourceLocale: "en-US",
            key: "foobar",
            pathName: "foo/bar/asdf.java",
            project: "webapp"
        });

        x.addResource(res);

        res = new ResourceString({
            source: "baby baby",
            sourceLocale: "en-US",
            key: "huzzah",
            pathName: "foo/bar/j.java",
            project: "webapp"
        });

        x.addResource(res);

        var reslist = x.getResources({
            reskey: "foobar"
        });

        expect(reslist).toBeTruthy();

        expect(reslist.length).toBe(1);
        expect(reslist[0].getSource()).toBe("Asdf asdf");
        expect(reslist[0].getSourceLocale()).toBe("en-US");
        expect(reslist[0].getKey()).toBe("foobar");
        expect(reslist[0].getPath()).toBe("foo/bar/asdf.java");
        expect(reslist[0].getProject()).toBe("webapp");
    });

    test("Xliff20AddMultipleResourcesRightSize", function() {
        expect.assertions(3);

        var x = new Xliff({version: "2.0"});
        expect(x).toBeTruthy();
        expect(x.size()).toBe(0);

        var res = new ResourceString({
            source: "Asdf asdf",
            sourceLocale: "en-US",
            key: "foobar",
            pathName: "foo/bar/asdf.java",
            project: "webapp"
        });

        x.addResource(res);

        res = new ResourceString({
            source: "baby baby",
            sourceLocale: "en-US",
            key: "huzzah",
            pathName: "foo/bar/j.java",
            project: "webapp"
        });

        x.addResource(res);

        expect(x.size()).toBe(2);
    });

    test("Xliff20AddMultipleResourcesOverwrite", function() {
        expect.assertions(9);

        var x = new Xliff({version: "2.0"});
        expect(x).toBeTruthy();

        var res = new ResourceString({
            source: "Asdf asdf",
            sourceLocale: "en-US",
            key: "foobar",
            pathName: "foo/bar/asdf.java",
            project: "webapp"
        });

        x.addResource(res);

        // this one has the same source, locale, key, and file
        // so it should overwrite the one above
        res = new ResourceString({
            source: "baby baby",
            sourceLocale: "en-US",
            key: "foobar",
            pathName: "foo/bar/asdf.java",
            comment: "blah blah blah",
            project: "webapp"
        });

        x.addResource(res);

        var reslist = x.getResources({
            reskey: "foobar"
        });

        expect(reslist).toBeTruthy();

        expect(reslist.length).toBe(1);
        expect(reslist[0].getSource()).toBe("baby baby");
        expect(reslist[0].getSourceLocale()).toBe("en-US");
        expect(reslist[0].getKey()).toBe("foobar");
        expect(reslist[0].getPath()).toBe("foo/bar/asdf.java");
        expect(reslist[0].getProject()).toBe("webapp");
        expect(reslist[0].getComment()).toBe("blah blah blah");
    });

    test("Xliff20AddMultipleResourcesOverwriteRightSize", function() {
        expect.assertions(4);

        var x = new Xliff({version: "2.0"});
        expect(x).toBeTruthy();

        expect(x.size()).toBe(0);

        var res = new ResourceString({
            source: "Asdf asdf",
            sourceLocale: "en-US",
            key: "foobar",
            pathName: "foo/bar/asdf.java",
            project: "webapp"
        });

        x.addResource(res);

        expect(x.size()).toBe(1);

        // this one has the same source, locale, key, and file
        // so it should overwrite the one above
        res = new ResourceString({
            source: "baby baby",
            sourceLocale: "en-US",
            key: "foobar",
            pathName: "foo/bar/asdf.java",
            comment: "blah blah blah",
            project: "webapp"
        });

        x.addResource(res);

        expect(x.size()).toBe(1);
    });

    test("Xliff20AddMultipleResourcesNoOverwrite", function() {
        expect.assertions(13);

        var x = new Xliff({version: "2.0"});
        expect(x).toBeTruthy();

        var res = new ResourceString({
            source: "Asdf asdf",
            sourceLocale: "en-US",
            key: "foobar",
            pathName: "foo/bar/asdf.java",
            project: "webapp"
        });

        x.addResource(res);

        // this one has a different locale
        // so it should not overwrite the one above
        res = new ResourceString({
            source: "Asdf asdf",
            sourceLocale: "fr-FR",
            key: "foobar",
            pathName: "foo/bar/asdf.java",
            comment: "blah blah blah",
            project: "webapp"
        });

        x.addResource(res);

        var reslist = x.getResources({
            reskey: "foobar"
        });

        expect(reslist).toBeTruthy();

        expect(reslist.length).toBe(2);

        expect(reslist[0].getSource()).toBe("Asdf asdf");
        expect(reslist[0].getSourceLocale()).toBe("en-US");
        expect(reslist[0].getKey()).toBe("foobar");
        expect(reslist[0].getPath()).toBe("foo/bar/asdf.java");
        expect(!reslist[0].getComment()).toBeTruthy();

        expect(reslist[1].getSource()).toBe("Asdf asdf");
        expect(reslist[1].getSourceLocale()).toBe("fr-FR");
        expect(reslist[1].getKey()).toBe("foobar");
        expect(reslist[1].getPath()).toBe("foo/bar/asdf.java");
        expect(reslist[1].getComment()).toBe("blah blah blah");
    });

    test("Xliff20AddResourceDontAddSourceLocaleAsTarget", function() {
        expect.assertions(2);

        var x = new Xliff({
            version: "2.0",
            sourceLocale: "en-US"
        });
        expect(x).toBeTruthy();

        var res = new ResourceString({
            source: "Asdf asdf",
            sourceLocale: "en-US",
            key: "foobar",
            pathName: "foo/bar/asdf.java",
            project: "webapp"
        });

        x.addResource(res);

        // should not add this one
        res = new ResourceString({
            source: "baby baby",
            target: "babes babes",
            targetLocale: "en-US",
            key: "huzzah",
            pathName: "foo/bar/j.java",
            project: "webapp",
            origin: "target"
        });

        x.addResource(res);

        expect(x.size()).toBe(1);
    });

    test("Xliff20GetResourcesMultiple", function() {
        expect.assertions(11);

        var x = new Xliff({version: "2.0"});
        expect(x).toBeTruthy();

        var res = new ResourceString({
            source: "Asdf asdf",
            sourceLocale: "en-US",
            key: "foobar",
            pathName: "foo/bar/asdf.java",
            project: "webapp",
            origin: "source"
        });

        x.addResource(res);

        res = new ResourceString({
            source: "baby baby",
            sourceLocale: "en-US",
            key: "huzzah",
            pathName: "foo/bar/j.java",
            project: "webapp",
            origin: "origin"
        });

        x.addResource(res);

        var reslist = x.getResources({
            sourceLocale: "en-US"
        });

        expect(reslist).toBeTruthy();

        expect(reslist.length).toBe(2);

        expect(reslist[0].getSource()).toBe("Asdf asdf");
        expect(reslist[0].getSourceLocale()).toBe("en-US");
        expect(reslist[0].getKey()).toBe("foobar");
        expect(reslist[0].getPath()).toBe("foo/bar/asdf.java");

        expect(reslist[1].getSource()).toBe("baby baby");
        expect(reslist[1].getSourceLocale()).toBe("en-US");
        expect(reslist[1].getKey()).toBe("huzzah");
        expect(reslist[1].getPath()).toBe("foo/bar/j.java");
    });

    test("Xliff20SerializeWithContext", function() {
        expect.assertions(2);

        var x = new Xliff({version: "2.0"});
        expect(x).toBeTruthy();

        var res = new ContextResourceString({
            source: "Asdf asdf",
            sourceLocale: "en-US",
            target: "gutver",
            targetLocale: "nl-NL",
            key: "foobar",
            pathName: "foo/bar/asdf.java",
            project: "androidapp",
            context: "foobar"
        });

        x.addResource(res);

        var actual = x.serialize();
        var expected = '<?xml version="1.0" encoding="utf-8"?>\n' +
            '<xliff version="2.0" srcLang="en-US" trgLang="nl-NL" xmlns:l="http://ilib-js.com/loctool">\n' +
            '  <file original="foo/bar/asdf.java" l:project="androidapp">\n' +
            '    <group id="group_1" name="plaintext">\n' +
            '      <unit id="1" name="foobar" type="res:string" l:datatype="plaintext" l:context="foobar">\n' +
            '        <segment>\n' +
            '          <source>Asdf asdf</source>\n' +
            '          <target>gutver</target>\n' +
            '        </segment>\n' +
            '      </unit>\n' +
            '    </group>\n' +
            '  </file>\n' +
            '</xliff>';

        diff(actual, expected);
        expect(actual).toBe(expected);
    });

    test("Xliff20SerializeWithSourceOnly", function() {
        expect.assertions(2);

        var x = new Xliff({version: "2.0"});
        expect(x).toBeTruthy();

        var res = new ContextResourceString({
            source: "Asdf asdf",
            sourceLocale: "en-US",
            key: "foobar",
            pathName: "foo/bar/asdf.java",
            project: "androidapp",
            targetLocale: "de-DE"
        });

        x.addResource(res);

        res = new ContextResourceString({
            source: "baby baby",
            sourceLocale: "en-US",
            key: "huzzah",
            pathName: "foo/bar/j.java",
            project: "webapp",
            targetLocale: "de-DE"
        });

        x.addResource(res);

        var actual = x.serialize();
        var expected =
            '<?xml version="1.0" encoding="utf-8"?>\n' +
            '<xliff version="2.0" srcLang="en-US" trgLang="de-DE" xmlns:l="http://ilib-js.com/loctool">\n' +
            '  <file original="foo/bar/asdf.java" l:project="androidapp">\n' +
            '    <group id="group_1" name="plaintext">\n' +
            '      <unit id="1" name="foobar" type="res:string" l:datatype="plaintext">\n' +
            '        <segment>\n' +
            '          <source>Asdf asdf</source>\n' +
            '        </segment>\n' +
            '      </unit>\n' +
            '    </group>\n' +
            '  </file>\n' +
            '  <file original="foo/bar/j.java" l:project="webapp">\n' +
            '    <group id="group_2" name="plaintext">\n' +
            '      <unit id="2" name="huzzah" type="res:string" l:datatype="plaintext">\n' +
            '        <segment>\n' +
            '          <source>baby baby</source>\n' +
            '        </segment>\n' +
            '      </unit>\n' +
            '    </group>\n' +
            '  </file>\n' +
            '</xliff>';

        diff(actual, expected);
        expect(actual).toBe(expected);


    });

    test("Xliff20SerializediffrentFileSampePrj", function() {
        expect.assertions(2);

        var x = new Xliff({version: "2.0"});
        expect(x).toBeTruthy();

        var res = new ContextResourceString({
            source: "Asdf asdf",
            sourceLocale: "en-US",
            key: "foobar",
            pathName: "foo/bar/asdf.java",
            project: "androidapp",
            targetLocale: "de-DE"
        });

        x.addResource(res);

        res = new ContextResourceString({
            source: "baby baby",
            sourceLocale: "en-US",
            key: "huzzah",
            pathName: "foo/bar/j.java",
            project: "androidapp",
            targetLocale: "de-DE"
        });

        x.addResource(res);

        var actual = x.serialize();
        var expected =
            '<?xml version="1.0" encoding="utf-8"?>\n' +
            '<xliff version="2.0" srcLang="en-US" trgLang="de-DE" xmlns:l="http://ilib-js.com/loctool">\n' +
            '  <file original="foo/bar/asdf.java" l:project="androidapp">\n' +
            '    <group id="group_1" name="plaintext">\n' +
            '      <unit id="1" name="foobar" type="res:string" l:datatype="plaintext">\n' +
            '        <segment>\n' +
            '          <source>Asdf asdf</source>\n' +
            '        </segment>\n' +
            '      </unit>\n' +
            '    </group>\n' +
            '  </file>\n' +
            '  <file original="foo/bar/j.java" l:project="androidapp">\n' +
            '    <group id="group_2" name="plaintext">\n' +
            '      <unit id="2" name="huzzah" type="res:string" l:datatype="plaintext">\n' +
            '        <segment>\n' +
            '          <source>baby baby</source>\n' +
            '        </segment>\n' +
            '      </unit>\n' +
            '    </group>\n' +
            '  </file>\n' +
            '</xliff>';

        diff(actual, expected);
        expect(actual).toBe(expected);
    });

    test("Xliff20SerializeSampeFilesPrj", function() {
        expect.assertions(2);

        var x = new Xliff({version: "2.0"});
        expect(x).toBeTruthy();

        var res = new ContextResourceString({
            source: "Asdf asdf",
            sourceLocale: "en-US",
            key: "foobar",
            pathName: "foo/bar/asdf.java",
            project: "androidapp",
            targetLocale: "de-DE"
        });

        x.addResource(res);

        res = new ContextResourceString({
            source: "baby baby",
            sourceLocale: "en-US",
            key: "huzzah",
            pathName: "foo/bar/asdf.java",
            project: "androidapp",
            targetLocale: "de-DE"
        });

        x.addResource(res);

        var actual = x.serialize();
        var expected =
            '<?xml version="1.0" encoding="utf-8"?>\n' +
            '<xliff version="2.0" srcLang="en-US" trgLang="de-DE" xmlns:l="http://ilib-js.com/loctool">\n' +
            '  <file original="foo/bar/asdf.java" l:project="androidapp">\n' +
            '    <group id="group_1" name="plaintext">\n' +
            '      <unit id="1" name="foobar" type="res:string" l:datatype="plaintext">\n' +
            '        <segment>\n' +
            '          <source>Asdf asdf</source>\n' +
            '        </segment>\n' +
            '      </unit>\n' +
            '      <unit id="2" name="huzzah" type="res:string" l:datatype="plaintext">\n' +
            '        <segment>\n' +
            '          <source>baby baby</source>\n' +
            '        </segment>\n' +
            '      </unit>\n' +
            '    </group>\n' +
            '  </file>\n' +
            '</xliff>';

        diff(actual, expected);
        expect(actual).toBe(expected);
    });

    test("Xliff20SerializeWithSourceOnlyFilterOutWrongLocales", function() {
        expect.assertions(2);

        var x = new Xliff({version: "2.0"});
        expect(x).toBeTruthy();

        var res = new ContextResourceString({
            source: "Asdf asdf",
            sourceLocale: "en-US",
            key: "foobar",
            pathName: "foo/bar/asdf.java",
            project: "androidapp",
            targetLocale: "de-DE"
        });

        x.addResource(res);

        // should be filtered out because of the different target locale
        res = new ContextResourceString({
            source: "baby baby",
            sourceLocale: "en-US",
            key: "huzzah",
            pathName: "foo/bar/j.java",
            project: "webapp",
            targetLocale: "fr-FR"
        });

        x.addResource(res);

        var actual = x.serialize();
        var expected =
            '<?xml version="1.0" encoding="utf-8"?>\n' +
            '<xliff version="2.0" srcLang="en-US" trgLang="de-DE" xmlns:l="http://ilib-js.com/loctool">\n' +
            '  <file original="foo/bar/asdf.java" l:project="androidapp">\n' +
            '    <group id="group_1" name="plaintext">\n' +
            '      <unit id="1" name="foobar" type="res:string" l:datatype="plaintext">\n' +
            '        <segment>\n' +
            '          <source>Asdf asdf</source>\n' +
            '        </segment>\n' +
            '      </unit>\n' +
            '    </group>\n' +
            '  </file>\n' +
            '</xliff>';

        diff(actual, expected);
        expect(actual).toBe(expected);
    });

    test("Xliff20SerializeWithFlavors", function() {
        expect.assertions(2);

        var x = new Xliff({version: "2.0"});
        expect(x).toBeTruthy();

        var res = new ContextResourceString({
            source: "Asdf asdf",
            sourceLocale: "en-US",
            target: "gutver",
            targetLocale: "nl-NL",
            key: "foobar",
            pathName: "foo/bar/asdf.java",
            project: "androidapp",
            origin: "source",
            flavor: "chocolate"
        });

        x.addResource(res);

        var actual = x.serialize();
        var expected = '<?xml version="1.0" encoding="utf-8"?>\n' +
            '<xliff version="2.0" srcLang="en-US" trgLang="nl-NL" xmlns:l="http://ilib-js.com/loctool">\n' +
            '  <file original="foo/bar/asdf.java" l:project="androidapp" l:flavor="chocolate">\n' +
            '    <group id="group_1" name="plaintext">\n' +
            '      <unit id="1" name="foobar" type="res:string" l:datatype="plaintext">\n' +
            '        <segment>\n' +
            '          <source>Asdf asdf</source>\n' +
            '          <target>gutver</target>\n' +
            '        </segment>\n' +
            '      </unit>\n' +
            '    </group>\n' +
            '  </file>\n' +
            '</xliff>';

        diff(actual, expected);
        expect(actual).toBe(expected);
    });

    test("Xliff20SerializeWithSourceOnlyAndPlurals", function() {
        expect.assertions(2);

        var x = new Xliff({version: "2.0"});
        expect(x).toBeTruthy();

        var res = new ContextResourceString({
            source: "Asdf asdf",
            sourceLocale: "en-US",
            key: "foobar",
            pathName: "foo/bar/asdf.java",
            project: "androidapp",
            targetLocale: "de-DE"
        });

        x.addResource(res);

        res = new ResourcePlural({
            sourceStrings: {
                "zero": "0",
                "one": "1",
                "few": "few"
            },
            sourceLocale: "en-US",
            key: "huzzah",
            pathName: "foo/bar/j.java",
            project: "webapp",
            targetLocale: "de-DE"
        });

        x.addResource(res);

        var actual = x.serialize();
        var expected =
            '<?xml version="1.0" encoding="utf-8"?>\n' +
            '<xliff version="2.0" srcLang="en-US" trgLang="de-DE" xmlns:l="http://ilib-js.com/loctool">\n' +
            '  <file original="foo/bar/asdf.java" l:project="androidapp">\n' +
            '    <group id="group_1" name="plaintext">\n' +
            '      <unit id="1" name="foobar" type="res:string" l:datatype="plaintext">\n' +
            '        <segment>\n' +
            '          <source>Asdf asdf</source>\n' +
            '        </segment>\n' +
            '      </unit>\n' +
            '    </group>\n' +
            '  </file>\n' +
            '  <file original="foo/bar/j.java" l:project="webapp">\n' +
            '    <group id="group_2" name="x-android-resource">\n' +
            '      <unit id="2" name="huzzah" type="res:plural" l:datatype="x-android-resource" l:category="zero">\n' +
            '        <notes>\n' +
            '          <note appliesTo="source">{"pluralForm":"zero","pluralFormOther":"huzzah"}</note>\n' +
            '        </notes>\n' +
            '        <segment>\n' +
            '          <source>0</source>\n' +
            '        </segment>\n' +
            '      </unit>\n' +
            '      <unit id="3" name="huzzah" type="res:plural" l:datatype="x-android-resource" l:category="one">\n' +
            '        <notes>\n' +
            '          <note appliesTo="source">{"pluralForm":"one","pluralFormOther":"huzzah"}</note>\n' +
            '        </notes>\n' +
            '        <segment>\n' +
            '          <source>1</source>\n' +
            '        </segment>\n' +
            '      </unit>\n' +
            '      <unit id="4" name="huzzah" type="res:plural" l:datatype="x-android-resource" l:category="few">\n' +
            '        <notes>\n' +
            '          <note appliesTo="source">{"pluralForm":"few","pluralFormOther":"huzzah"}</note>\n' +
            '        </notes>\n' +
            '        <segment>\n' +
            '          <source>few</source>\n' +
            '        </segment>\n' +
            '      </unit>\n' +
            '    </group>\n' +
            '  </file>\n' +
            '</xliff>';

        diff(actual, expected);
        expect(actual).toBe(expected);
    });

    test("Xliff20SerializeWithSourceOnlyAndArray", function() {
        expect.assertions(2);

        var x = new Xliff({version: "2.0"});
        expect(x).toBeTruthy();

        var res = new ContextResourceString({
            source: "Asdf asdf",
            sourceLocale: "en-US",
            key: "foobar",
            pathName: "foo/bar/asdf.java",
            project: "androidapp",
            targetLocale: "de-DE"
        });

        x.addResource(res);

        res = new ResourceArray({
            sourceArray: ["one", "two", "three"],
            sourceLocale: "en-US",
            key: "huzzah",
            pathName: "foo/bar/j.java",
            project: "webapp",
            targetLocale: "de-DE"
        });

        x.addResource(res);

        var actual = x.serialize();
        var expected =
            '<?xml version="1.0" encoding="utf-8"?>\n' +
            '<xliff version="2.0" srcLang="en-US" trgLang="de-DE" xmlns:l="http://ilib-js.com/loctool">\n' +
            '  <file original="foo/bar/asdf.java" l:project="androidapp">\n' +
            '    <group id="group_1" name="plaintext">\n' +
            '      <unit id="1" name="foobar" type="res:string" l:datatype="plaintext">\n' +
            '        <segment>\n' +
            '          <source>Asdf asdf</source>\n' +
            '        </segment>\n' +
            '      </unit>\n' +
            '    </group>\n' +
            '  </file>\n' +
            '  <file original="foo/bar/j.java" l:project="webapp">\n' +
            '    <group id="group_2" name="x-android-resource">\n' +
            '      <unit id="2" name="huzzah" type="res:array" l:datatype="x-android-resource" l:index="0">\n' +
            '        <segment>\n' +
            '          <source>one</source>\n' +
            '        </segment>\n' +
            '      </unit>\n' +
            '      <unit id="3" name="huzzah" type="res:array" l:datatype="x-android-resource" l:index="1">\n' +
            '        <segment>\n' +
            '          <source>two</source>\n' +
            '        </segment>\n' +
            '      </unit>\n' +
            '      <unit id="4" name="huzzah" type="res:array" l:datatype="x-android-resource" l:index="2">\n' +
            '        <segment>\n' +
            '          <source>three</source>\n' +
            '        </segment>\n' +
            '      </unit>\n' +
            '    </group>\n' +
            '  </file>\n' +
            '</xliff>';

        diff(actual, expected);
        expect(actual).toBe(expected);
    });

    test("Xliff20SerializeWithExplicitIds", function() {
        expect.assertions(2);

        var x = new Xliff({version: "2.0"});
        expect(x).toBeTruthy();

        res = new ResourceString({
            source: "Asdf asdf",
            sourceLocale: "en-US",
            target: "baby baby",
            targetLocale: "nl-NL",
            key: "foobar",
            pathName: "foo/bar/asdf.java",
            project: "androidapp",
            origin: "target",
            id: 4444444
        });

        x.addResource(res);

        res = new ResourceString({
            source: "abcdef",
            sourceLocale: "en-US",
            target: "hijklmn",
            targetLocale: "nl-NL",
            key: "asdf",
            pathName: "foo/bar/asdf.java",
            project: "androidapp",
            origin: "target"
        });

        x.addResource(res);

        var actual = x.serialize();
        var expected =
                '<?xml version="1.0" encoding="utf-8"?>\n' +
                '<xliff version="2.0" srcLang="en-US" trgLang="nl-NL" xmlns:l="http://ilib-js.com/loctool">\n' +
                '  <file original="foo/bar/asdf.java" l:project="androidapp">\n' +
                '    <group id="group_1" name="plaintext">\n' +
                '      <unit id="4444444" name="foobar" type="res:string" l:datatype="plaintext">\n' +
                '        <segment>\n' +
                '          <source>Asdf asdf</source>\n' +
                '          <target>baby baby</target>\n' +
                '        </segment>\n' +
                '      </unit>\n' +
                '      <unit id="4444445" name="asdf" type="res:string" l:datatype="plaintext">\n' +
                '        <segment>\n' +
                '          <source>abcdef</source>\n' +
                '          <target>hijklmn</target>\n' +
                '        </segment>\n' +
                '      </unit>\n' +
                '    </group>\n' +
                '  </file>\n' +
                '</xliff>';
        diff(actual, expected);
        expect(actual).toBe(expected);
    });

    test("Xliff20SerializeWithSourceAndTarget", function() {
        expect.assertions(2);

        var x = new Xliff({version: "2.0"});
        expect(x).toBeTruthy();

        var res = new ResourceString({
            source: "Asdf asdf",
            sourceLocale: "en-US",
            target: "foobarfoo",
            targetLocale: "de-DE",
            key: "foobar",
            pathName: "foo/bar/asdf.java",
            project: "webapp",
            origin: "target"
        });

        x.addResource(res);

        res = new ResourceString({
            source: "baby baby",
            sourceLocale: "en-US",
            target: "bebe bebe",
            targetLocale: "de-DE",
            key: "huzzah",
            pathName: "foo/bar/j.java",
            project: "webapp",
            origin: "target"
        });

        x.addResource(res);

        var expected =
                '<?xml version="1.0" encoding="utf-8"?>\n' +
                '<xliff version="2.0" srcLang="en-US" trgLang="de-DE" xmlns:l="http://ilib-js.com/loctool">\n' +
                '  <file original="foo/bar/asdf.java" l:project="webapp">\n' +
                '    <group id="group_1" name="plaintext">\n' +
                '      <unit id="1" name="foobar" type="res:string" l:datatype="plaintext">\n' +
                '        <segment>\n' +
                '          <source>Asdf asdf</source>\n' +
                '          <target>foobarfoo</target>\n' +
                '        </segment>\n' +
                '      </unit>\n' +
                '    </group>\n' +
                '  </file>\n' +
                '  <file original="foo/bar/j.java" l:project="webapp">\n' +
                '    <group id="group_2" name="plaintext">\n' +
                '      <unit id="2" name="huzzah" type="res:string" l:datatype="plaintext">\n' +
                '        <segment>\n' +
                '          <source>baby baby</source>\n' +
                '          <target>bebe bebe</target>\n' +
                '        </segment>\n' +
                '      </unit>\n' +
                '    </group>\n' +
                '  </file>\n' +
                '</xliff>';

        diff(x.serialize(), expected);
        expect(x.serialize()).toBe(expected);
    });

    test("Xliff20SerializeWithSourceAndTargetAndComment", function() {
        expect.assertions(2);

        var x = new Xliff({version: "2.0"});
        expect(x).toBeTruthy();

        var res = new ResourceString({
            source: "Asdf asdf",
            sourceLocale: "en-US",
            target: "foobarfoo",
            targetLocale: "de-DE",
            key: "foobar",
            pathName: "foo/bar/asdf.java",
            project: "webapp",
            comment: "foobar is where it's at!"
        });

        x.addResource(res);

        res = new ResourceString({
            source: "baby baby",
            sourceLocale: "en-US",
            target: "bebe bebe",
            targetLocale: "de-DE",
            key: "huzzah",
            pathName: "foo/bar/j.java",
            project: "webapp",
            comment: "come & enjoy it with us"
        });

        x.addResource(res);

        var expected =
                '<?xml version="1.0" encoding="utf-8"?>\n' +
                '<xliff version="2.0" srcLang="en-US" trgLang="de-DE" xmlns:l="http://ilib-js.com/loctool">\n' +
                '  <file original="foo/bar/asdf.java" l:project="webapp">\n' +
                '    <group id="group_1" name="plaintext">\n' +
                '      <unit id="1" name="foobar" type="res:string" l:datatype="plaintext">\n' +
                '        <notes>\n' +
                '          <note appliesTo="source">foobar is where it\'s at!</note>\n' +
                '        </notes>\n' +
                '        <segment>\n' +
                '          <source>Asdf asdf</source>\n' +
                '          <target>foobarfoo</target>\n' +
                '        </segment>\n' +
                '      </unit>\n' +
                '    </group>\n' +
                '  </file>\n' +
                '  <file original="foo/bar/j.java" l:project="webapp">\n' +
                '    <group id="group_2" name="plaintext">\n' +
                '      <unit id="2" name="huzzah" type="res:string" l:datatype="plaintext">\n' +
                '        <notes>\n' +
                '          <note appliesTo="source">come &amp; enjoy it with us</note>\n' +
                '        </notes>\n' +
                '        <segment>\n' +
                '          <source>baby baby</source>\n' +
                '          <target>bebe bebe</target>\n' +
                '        </segment>\n' +
                '      </unit>\n' +
                '    </group>\n' +
                '  </file>\n' +
                '</xliff>';

        var actual = x.serialize();

        diff(actual, expected);
        expect(actual).toBe(expected);
    });

    test("Xliff20SerializeWithHeader", function() {
        expect.assertions(2);

        var x = new Xliff({
            version: "2.0",
            "tool-id": "loctool",
            "tool-name": "Localization Tool",
            "tool-version": "1.2.34",
            "tool-company": "My Company, Inc.",
            copyright: "Copyright 2016, My Company, Inc. All rights reserved.",
            path: "a/b/c.xliff"
        });
        expect(x).toBeTruthy();

        res = new ResourceString({
            source: "Asdf asdf",
            sourceLocale: "en-US",
            target: "baby baby",
            targetLocale: "nl-NL",
            key: "foobar",
            pathName: "foo/bar/asdf.java",
            project: "webapp",
            origin: "target"
        });

        x.addResource(res);

        var actual = x.serialize();
        var expected =
                '<?xml version="1.0" encoding="utf-8"?>\n' +
                '<xliff version="2.0" srcLang="en-US" trgLang="nl-NL" xmlns:l="http://ilib-js.com/loctool">\n' +
                '  <file original="foo/bar/asdf.java" l:project="webapp">\n' +
                '    <group id="group_1" name="plaintext">\n' +
                '      <unit id="1" name="foobar" type="res:string" l:datatype="plaintext">\n' +
                '        <segment>\n' +
                '          <source>Asdf asdf</source>\n' +
                '          <target>baby baby</target>\n' +
                '        </segment>\n' +
                '      </unit>\n' +
                '    </group>\n' +
                '    <header>\n' +
                '      <tool tool-id="loctool" tool-name="Localization Tool" tool-version="1.2.34" tool-company="My Company, Inc." copyright="Copyright 2016, My Company, Inc. All rights reserved."/>\n' +
                '    </header>\n' +
                '  </file>\n' +
                '</xliff>';

        diff(actual, expected);
        expect(actual).toBe(expected);
    });

    test("Xliff20SerializeWithPlurals", function() {
        expect.assertions(2);

        var x = new Xliff({version: "2.0"});
        expect(x).toBeTruthy();

        res = new ResourcePlural({
            sourceStrings: {
                "one": "There is 1 object.",
                "other": "There are {n} objects."
            },
            sourceLocale: "en-US",
            targetStrings: {
                "one": "Da gibts 1 Objekt.",
                "other": "Da gibts {n} Objekten."
            },
            targetLocale: "de-DE",
            key: "foobar",
            pathName: "foo/bar/asdf.java",
            project: "androidapp",
            resType: "plural",
            origin: "target",
            autoKey: true,
            state: "new",
            datatype: "ruby"
        });

        x.addResource(res);

        var actual = x.serialize();
        var expected =
                '<?xml version="1.0" encoding="utf-8"?>\n' +
                '<xliff version="2.0" srcLang="en-US" trgLang="de-DE" xmlns:l="http://ilib-js.com/loctool">\n' +
                '  <file original="foo/bar/asdf.java" l:project="androidapp">\n' +
                '    <group id="group_1" name="ruby">\n' +
                '      <unit id="1" name="foobar" type="res:plural" l:datatype="ruby" l:category="one">\n' +
                '        <notes>\n' +
                '          <note appliesTo="source">{"pluralForm":"one","pluralFormOther":"foobar"}</note>\n' +
                '        </notes>\n' +
                '        <segment>\n' +
                '          <source>There is 1 object.</source>\n' +
                '          <target state="new">Da gibts 1 Objekt.</target>\n' +
                '        </segment>\n' +
                '      </unit>\n' +
                '      <unit id="2" name="foobar" type="res:plural" l:datatype="ruby" l:category="other">\n' +
                '        <notes>\n' +
                '          <note appliesTo="source">{"pluralForm":"other","pluralFormOther":"foobar"}</note>\n' +
                '        </notes>\n' +
                '        <segment>\n' +
                '          <source>There are {n} objects.</source>\n' +
                '          <target state="new">Da gibts {n} Objekten.</target>\n' +
                '        </segment>\n' +
                '      </unit>\n' +
                '    </group>\n' +
                '  </file>\n' +
                '</xliff>';
        diff(actual, expected);
        expect(actual).toBe(expected);
    });

    test("Xliff20SerializeWithPluralsToLangWithMorePluralsThanEnglish", function() {
        expect.assertions(2);

        var x = new Xliff({version: "2.0"});
        expect(x).toBeTruthy();

        res = new ResourcePlural({
            sourceStrings: {
                "one": "There is 1 object.",
                "other": "There are {n} objects."
            },
            sourceLocale: "en-US",
            targetStrings: {
                "one": "Имеется {n} объект.",
                "few": "Есть {n} объекта.",
                "other": "Всего {n} объектов."
            },
            targetLocale: "ru-RU",
            key: "foobar",
            pathName: "foo/bar/asdf.java",
            project: "androidapp",
            resType: "plural",
            origin: "target",
            autoKey: true,
            state: "new",
            datatype: "ruby"
        });

        x.addResource(res);

        var actual = x.serialize();
        var expected =
                '<?xml version="1.0" encoding="utf-8"?>\n' +
                '<xliff version="2.0" srcLang="en-US" trgLang="ru-RU" xmlns:l="http://ilib-js.com/loctool">\n' +
                '  <file original="foo/bar/asdf.java" l:project="androidapp">\n' +
                '    <group id="group_1" name="ruby">\n' +
                '      <unit id="1" name="foobar" type="res:plural" l:datatype="ruby" l:category="one">\n' +
                '        <notes>\n' +
                '          <note appliesTo="source">{"pluralForm":"one","pluralFormOther":"foobar"}</note>\n' +
                '        </notes>\n' +
                '        <segment>\n' +
                '          <source>There is 1 object.</source>\n' +
                '          <target state="new">Имеется {n} объект.</target>\n' +
                '        </segment>\n' +
                '      </unit>\n' +
                '      <unit id="2" name="foobar" type="res:plural" l:datatype="ruby" l:category="few">\n' +
                '        <notes>\n' +
                '          <note appliesTo="source">{"pluralForm":"few","pluralFormOther":"foobar"}</note>\n' +
                '        </notes>\n' +
                '        <segment>\n' +
                '          <source>There are {n} objects.</source>\n' +
                '          <target state="new">Есть {n} объекта.</target>\n' +
                '        </segment>\n' +
                '      </unit>\n' +
                '      <unit id="3" name="foobar" type="res:plural" l:datatype="ruby" l:category="other">\n' +
                '        <notes>\n' +
                '          <note appliesTo="source">{"pluralForm":"other","pluralFormOther":"foobar"}</note>\n' +
                '        </notes>\n' +
                '        <segment>\n' +
                '          <source>There are {n} objects.</source>\n' +
                '          <target state="new">Всего {n} объектов.</target>\n' +
                '        </segment>\n' +
                '      </unit>\n' +
                '    </group>\n' +
                '  </file>\n' +
                '</xliff>';
        diff(actual, expected);
        expect(actual).toBe(expected);
    });

    test("Xliff20SerializeWithArrays", function() {
        expect.assertions(2);

        var x = new Xliff({version: "2.0"});
        expect(x).toBeTruthy();

        res = new ResourceArray({
            sourceArray: ["Zero", "One", "Two"],
            sourceLocale: "en-US",
            targetArray: ["Zero", "Eins", "Zwei"],
            targetLocale: "de-DE",
            key: "foobar",
            pathName: "foo/bar/asdf.java",
            project: "androidapp",
            origin: "target"
        });

        x.addResource(res);

        var actual = x.serialize();
        var expected =
                '<?xml version="1.0" encoding="utf-8"?>\n' +
                '<xliff version="2.0" srcLang="en-US" trgLang="de-DE" xmlns:l="http://ilib-js.com/loctool">\n' +
                '  <file original="foo/bar/asdf.java" l:project="androidapp">\n' +
                '    <group id="group_1" name="x-android-resource">\n' +
                '      <unit id="1" name="foobar" type="res:array" l:datatype="x-android-resource" l:index="0">\n' +
                '        <segment>\n' +
                '          <source>Zero</source>\n' +
                '          <target>Zero</target>\n' +
                '        </segment>\n' +
                '      </unit>\n' +
                '      <unit id="2" name="foobar" type="res:array" l:datatype="x-android-resource" l:index="1">\n' +
                '        <segment>\n' +
                '          <source>One</source>\n' +
                '          <target>Eins</target>\n' +
                '        </segment>\n' +
                '      </unit>\n' +
                '      <unit id="3" name="foobar" type="res:array" l:datatype="x-android-resource" l:index="2">\n' +
                '        <segment>\n' +
                '          <source>Two</source>\n' +
                '          <target>Zwei</target>\n' +
                '        </segment>\n' +
                '      </unit>\n' +
                '    </group>\n' +
                '  </file>\n' +
                '</xliff>';
        diff(actual, expected)
        expect(actual).toBe(expected);
    });

    test("Xliff20SerializeWithXMLEscaping", function() {
        expect.assertions(2);

        var x = new Xliff({version: "2.0"});
        expect(x).toBeTruthy();

        var res = new ResourceString({
            source: "Asdf <b>asdf</b>",
            sourceLocale: "en-US",
            target: "Asdf 'quotes'",
            targetLocale: "de-DE",
            key: 'foobar "asdf"',
            pathName: "foo/bar/asdf.java",
            project: "androidapp",
            origin: "target"
        });

        x.addResource(res);

        res = new ResourceString({
            source: "baby &lt;b&gt;baby&lt;/b&gt;",
            sourceLocale: "en-US",
            target: "baby #(test)",
            targetLocale: "de-DE",
            key: "huzzah &quot;asdf&quot; #(test)",
            pathName: "foo/bar/j.java",
            project: "webapp",
            origin: "target"
        });

        x.addResource(res);

        var actual = x.serialize();
        var expected =
                '<?xml version="1.0" encoding="utf-8"?>\n' +
                '<xliff version="2.0" srcLang="en-US" trgLang="de-DE" xmlns:l="http://ilib-js.com/loctool">\n' +
                '  <file original="foo/bar/asdf.java" l:project="androidapp">\n' +
                '    <group id="group_1" name="plaintext">\n' +
                '      <unit id="1" name="foobar &quot;asdf&quot;" type="res:string" l:datatype="plaintext">\n' +
                '        <segment>\n' +
                '          <source>Asdf &lt;b&gt;asdf&lt;/b&gt;</source>\n' +
                '          <target>Asdf \'quotes\'</target>\n' +
                '        </segment>\n' +
                '      </unit>\n' +
                '    </group>\n' +
                '  </file>\n' +
                '  <file original="foo/bar/j.java" l:project="webapp">\n' +
                '    <group id="group_2" name="plaintext">\n' +
                '      <unit id="2" name="huzzah &amp;quot;asdf&amp;quot; #(test)" type="res:string" l:datatype="plaintext">\n' +
                '        <segment>\n' +
                '          <source>baby &amp;lt;b&amp;gt;baby&amp;lt;/b&amp;gt;</source>\n' +   // double escaped!
                '          <target>baby #(test)</target>\n' +
                '        </segment>\n' +
                '      </unit>\n' +
                '    </group>\n' +
                '  </file>\n' +
                '</xliff>';

        diff(actual, expected);
        expect(actual).toBe(expected);
    });

    test("Xliff20SerializeWithXMLEscapingWithQuotes", function() {
        expect.assertions(2);

        var x = new Xliff({version: "2.0"});
        expect(x).toBeTruthy();

        var res = new ResourceString({
            source: "Here are \"double\" and 'single' quotes.",
            sourceLocale: "en-US",
            target: "Hier zijn \"dubbel\" en 'singel' quotaties.",
            targetLocale: "nl-NL",
            key: '"double" and \'single\'',
            pathName: "foo/bar/asdf.java",
            project: "androidapp",
            origin: "target"
        });

        x.addResource(res);

        expect(x.serialize()).toBe('<?xml version="1.0" encoding="utf-8"?>\n' +
                '<xliff version="2.0" srcLang="en-US" trgLang="nl-NL" xmlns:l="http://ilib-js.com/loctool">\n' +
                '  <file original="foo/bar/asdf.java" l:project="androidapp">\n' +
                '    <group id="group_1" name="plaintext">\n' +
                '      <unit id="1" name="&quot;double&quot; and &apos;single&apos;" type="res:string" l:datatype="plaintext">\n' +
                '        <segment>\n' +
                '          <source>Here are "double" and \'single\' quotes.</source>\n' +
                '          <target>Hier zijn "dubbel" en \'singel\' quotaties.</target>\n' +
                '        </segment>\n' +
                '      </unit>\n' +
                '    </group>\n' +
                '  </file>\n' +
                '</xliff>');
    });

    test("Xliff20SerializeWithEscapeCharsInResname", function() {
        expect.assertions(2);

        var x = new Xliff({version: "2.0"});
        expect(x).toBeTruthy();

        var res = new ResourceString({
            source: "Here are \\ndouble\\n quotes.",
            sourceLocale: "en-US",
            target: "Hier zijn \\ndubbel\\n quotaties.",
            targetLocale: "nl-NL",
            key: 'Double \\ndouble\\n.',
            pathName: "foo/bar/asdf.java",
            project: "androidapp",
            origin: "target"
        });

        x.addResource(res);

        expect(x.serialize()).toBe('<?xml version="1.0" encoding="utf-8"?>\n' +
                '<xliff version="2.0" srcLang="en-US" trgLang="nl-NL" xmlns:l="http://ilib-js.com/loctool">\n' +
                '  <file original="foo/bar/asdf.java" l:project="androidapp">\n' +
                '    <group id="group_1" name="plaintext">\n' +
                '      <unit id="1" name="Double \\ndouble\\n." type="res:string" l:datatype="plaintext">\n' +
                '        <segment>\n' +
                '          <source>Here are \\ndouble\\n quotes.</source>\n' +
                '          <target>Hier zijn \\ndubbel\\n quotaties.</target>\n' +
                '        </segment>\n' +
                '      </unit>\n' +
                '    </group>\n' +
                '  </file>\n' +
                '</xliff>');
    });

    test("Xliff20SerializeWithComments", function() {
        expect.assertions(2);

        var x = new Xliff({version: "2.0"});
        expect(x).toBeTruthy();

        res = new ResourceString({
            source: "Asdf asdf",
            sourceLocale: "en-US",
            target: "baby baby",
            targetLocale: "nl-NL",
            key: "foobar",
            pathName: "foo/bar/asdf.java",
            project: "androidapp",
            comment: "A very nice string",
            origin: "target"
        });

        x.addResource(res);

        expect(x.serialize()).toBe('<?xml version="1.0" encoding="utf-8"?>\n' +
                '<xliff version="2.0" srcLang="en-US" trgLang="nl-NL" xmlns:l="http://ilib-js.com/loctool">\n' +
                '  <file original="foo/bar/asdf.java" l:project="androidapp">\n' +
                '    <group id="group_1" name="plaintext">\n' +
                '      <unit id="1" name="foobar" type="res:string" l:datatype="plaintext">\n' +
                '        <notes>\n' +
                '          <note appliesTo="source">A very nice string</note>\n' +
                '        </notes>\n' +
                '        <segment>\n' +
                '          <source>Asdf asdf</source>\n' +
                '          <target>baby baby</target>\n' +
                '        </segment>\n' +
                '      </unit>\n' +
                '    </group>\n' +
                '  </file>\n' +
                '</xliff>');
    });

    test("Xliff20DeserializeWithSourceOnly", function() {
        expect.assertions(21);

        var x = new Xliff();
        expect(x).toBeTruthy();

        x.deserialize(
                '<?xml version="1.0" encoding="utf-8"?>\n' +
                '<xliff version="2.0" srcLang="en-US" trgLang="de-DE" \n' +
                '  xmlns:l="http://ilib-js.com/loctool">\n' +
                '  <file original="foo/bar/asdf.java" l:project="androidapp">\n' +
                '    <unit id="1" name="foobar" type="res:string" l:datatype="plaintext">\n' +
                '      <segment>\n' +
                '        <source>Asdf asdf</source>\n' +
                '      </segment>\n' +
                '    </unit>\n' +
                '  </file>\n' +
                '  <file original="foo/bar/j.java" l:project="webapp">\n' +
                '    <unit id="2" name="huzzah" type="res:string" l:datatype="plaintext">\n' +
                '      <segment>\n' +
                '        <source>baby baby</source>\n' +
                '      </segment>\n' +
                '    </unit>\n' +
                '  </file>\n' +
                '</xliff>');

        var reslist = x.getResources();

        expect(reslist).toBeTruthy();

        expect(reslist.length).toBe(2);

        expect(reslist[0].getSource()).toBe("Asdf asdf");
        expect(reslist[0].getSourceLocale()).toBe("en-US");
        expect(!reslist[0].getTarget()).toBeTruthy();
        expect(reslist[0].getTargetLocale()).toBe("de-DE");
        expect(reslist[0].getKey()).toBe("foobar");
        expect(reslist[0].getPath()).toBe("foo/bar/asdf.java");
        expect(reslist[0].getProject()).toBe("androidapp");
        expect(reslist[0].resType).toBe("string");
        expect(reslist[0].getId()).toBe("1");

        expect(reslist[1].getSource()).toBe("baby baby");
        expect(reslist[1].getSourceLocale()).toBe("en-US");
        expect(!reslist[1].getTarget()).toBeTruthy();
        expect(reslist[1].getTargetLocale()).toBe("de-DE");
        expect(reslist[1].getKey()).toBe("huzzah");
        expect(reslist[1].getPath()).toBe("foo/bar/j.java");
        expect(reslist[1].getProject()).toBe("webapp");
        expect(reslist[1].resType).toBe("string");
        expect(reslist[1].getId()).toBe("2");
    });

    test("Xliff20DeserializeWithSourceAndTarget", function() {
        expect.assertions(21);

        var x = new Xliff();
        expect(x).toBeTruthy();

        x.deserialize(
                '<?xml version="1.0" encoding="utf-8"?>\n' +
                '<xliff version="2.0" srcLang="en-US" trgLang="de-DE" xmlns:l="http://ilib-js.com/loctool">\n' +
                '  <file original="foo/bar/asdf.java" l:project="androidapp">\n' +
                '    <unit id="1" name="foobar" type="res:string">\n' +
                '      <segment>\n' +
                '        <source>Asdf asdf</source>\n' +
                '        <target>foobarfoo</target>\n' +
                '      </segment>\n' +
                '    </unit>\n' +
                '  </file>\n' +
                '  <file original="foo/bar/j.java" l:project="webapp">\n' +
                '    <unit id="2" name="huzzah" type="res:string">\n' +
                '      <segment>\n' +
                '        <source>baby baby</source>\n' +
                '        <target>bebe bebe</target>\n' +
                '      </segment>\n' +
                '    </unit>\n' +
                '  </file>\n' +
                '</xliff>');

        // console.log("x is " + JSON.stringify(x, undefined, 4));
        var reslist = x.getResources();
        // console.log("x is now " + JSON.stringify(x, undefined, 4));

        expect(reslist).toBeTruthy();

        expect(reslist.length).toBe(2);

        expect(reslist[0].getSource()).toBe("Asdf asdf");
        expect(reslist[0].getSourceLocale()).toBe("en-US");
        expect(reslist[0].getKey()).toBe("foobar");
        expect(reslist[0].getPath()).toBe("foo/bar/asdf.java");
        expect(reslist[0].getProject()).toBe("androidapp");
        expect(reslist[0].resType).toBe("string");
        expect(reslist[0].getId()).toBe("1");
        expect(reslist[0].getTarget()).toBe("foobarfoo");
        expect(reslist[0].getTargetLocale()).toBe("de-DE");

        expect(reslist[1].getSource()).toBe("baby baby");
        expect(reslist[1].getSourceLocale()).toBe("en-US");
        expect(reslist[1].getKey()).toBe("huzzah");
        expect(reslist[1].getPath()).toBe("foo/bar/j.java");
        expect(reslist[1].getProject()).toBe("webapp");
        expect(reslist[1].resType).toBe("string");
        expect(reslist[1].getId()).toBe("2");
        expect(reslist[1].getTarget()).toBe("bebe bebe");
        expect(reslist[1].getTargetLocale()).toBe("de-DE");
    });

    test("Xliff20DeserializeWithXMLUnescaping", function() {
        expect.assertions(19);

        var x = new Xliff();
        expect(x).toBeTruthy();

        x.deserialize(
                '<?xml version="1.0" encoding="utf-8"?>\n' +
                '<xliff version="2.0" xmlns:l="http://ilib-js.com/loctool" srcLang="en-US">\n' +
                '  <file original="foo/bar/asdf.java" l:project="androidapp">\n' +
                '    <unit id="1" name="foobar" type="res:string">\n' +
                '      <segment>\n' +
                '        <source>Asdf &lt;b&gt;asdf&lt;/b&gt;</source>\n' +
                '      </segment>\n' +
                '    </unit>\n' +
                '  </file>\n' +
                '  <file original="foo/bar/j.java" l:project="webapp">\n' +
                '    <unit id="2" name="huzzah" type="res:string">\n' +
                '      <segment>\n' +
                '        <source>baby &amp;lt;b&amp;gt;baby&amp;lt;/b&amp;gt;</source>\n' +   // double escaped!
                '      </segment>\n' +
                '    </unit>\n' +
                '  </file>\n' +
                '</xliff>');

        var reslist = x.getResources();

        expect(reslist).toBeTruthy();

        expect(reslist.length).toBe(2);

        expect(reslist[0].getSource()).toBe("Asdf <b>asdf</b>");
        expect(reslist[0].getSourceLocale()).toBe("en-US");
        expect(reslist[0].getKey()).toBe("foobar");
        expect(reslist[0].getPath()).toBe("foo/bar/asdf.java");
        expect(reslist[0].getProject()).toBe("androidapp");
        expect(reslist[0].resType).toBe("string");
        expect(reslist[0].getId()).toBe("1");
        expect(!reslist[0].getTarget()).toBeTruthy();

        expect(reslist[1].getSource()).toBe("baby &lt;b&gt;baby&lt;/b&gt;");
        expect(reslist[1].getSourceLocale()).toBe("en-US");
        expect(reslist[1].getKey()).toBe("huzzah");
        expect(reslist[1].getPath()).toBe("foo/bar/j.java");
        expect(reslist[1].getProject()).toBe("webapp");
        expect(reslist[1].resType).toBe("string");
        expect(reslist[1].getId()).toBe("2");
        expect(!reslist[1].getTarget()).toBeTruthy();
    });

    test("Xliff20DeserializeWithEscapedNewLines", function() {
        expect.assertions(17);

        var x = new Xliff();
        expect(x).toBeTruthy();

        x.deserialize(
                '<?xml version="1.0" encoding="utf-8"?>\n' +
                '<xliff version="2.0" srcLang="en-US" trgLang="en-CA" \n' +
                '  xmlns:l="http://ilib-js.com/loctool">\n' +
                '  <file original="foo/bar/asdf.java" l:project="androidapp">\n' +
                '    <unit id="1" name="foobar" type="res:string">\n' +
                '      <segment>\n' +
                '        <source>a\\nb</source>\n' +
                '      </segment>\n' +
                '    </unit>\n' +
                '  </file>\n' +
                '  <file original="foo/bar/j.java" l:project="webapp">\n' +
                '    <unit id="2" name="huzzah" type="res:string">\n' +
                '      <segment>\n' +
                '        <source>e\\nh</source>\n' +
                '      </segment>\n' +
                '    </unit>\n' +
                '  </file>\n' +
                '</xliff>');

        var reslist = x.getResources();

        expect(reslist).toBeTruthy();

        expect(reslist.length).toBe(2);

        expect(reslist[0].getSource()).toBe("a\\nb");
        expect(reslist[0].getSourceLocale()).toBe("en-US");
        expect(reslist[0].getKey()).toBe("foobar");
        expect(reslist[0].getPath()).toBe("foo/bar/asdf.java");
        expect(reslist[0].getProject()).toBe("androidapp");
        expect(reslist[0].resType).toBe("string");
        expect(reslist[0].getId()).toBe("1");

        expect(reslist[1].getSource()).toBe("e\\nh");
        expect(reslist[1].getSourceLocale()).toBe("en-US");
        expect(reslist[1].getKey()).toBe("huzzah");
        expect(reslist[1].getPath()).toBe("foo/bar/j.java");
        expect(reslist[1].getProject()).toBe("webapp");
        expect(reslist[1].resType).toBe("string");
        expect(reslist[1].getId()).toBe("2");
    });

    test("Xliff20DeserializeWithEscapedNewLinesInResname", function() {
        expect.assertions(17);

        var x = new Xliff();
        expect(x).toBeTruthy();

        x.deserialize(
                '<?xml version="1.0" encoding="utf-8"?>\n' +
                '<xliff version="2.0" srcLang="en-US" trgLang="en-CA" \n' +
                '  xmlns:l="http://ilib-js.com/loctool">\n' +
                '  <file original="foo/bar/asdf.java" l:project="androidapp">\n' +
                '    <unit id="1" name="foobar\\nbar\\t" type="res:string">\n' +
                '      <segment>\n' +
                '        <source>a\\nb</source>\n' +
                '      </segment>\n' +
                '    </unit>\n' +
                '  </file>\n' +
                '  <file original="foo/bar/j.java" l:project="webapp">\n' +
                '    <unit id="2" name="huzzah\\n\\na plague on both your houses" type="res:string">\n' +
                '      <segment>\n' +
                '        <source>e\\nh</source>\n' +
                '      </segment>\n' +
                '    </unit>\n' +
                '  </file>\n' +
                '</xliff>');

        var reslist = x.getResources();

        expect(reslist).toBeTruthy();

        expect(reslist.length).toBe(2);

        expect(reslist[0].getSource()).toBe("a\\nb");
        expect(reslist[0].getSourceLocale()).toBe("en-US");
        expect(reslist[0].getKey()).toBe("foobar\\nbar\\t");
        expect(reslist[0].getPath()).toBe("foo/bar/asdf.java");
        expect(reslist[0].getProject()).toBe("androidapp");
        expect(reslist[0].resType).toBe("string");
        expect(reslist[0].getId()).toBe("1");

        expect(reslist[1].getSource()).toBe("e\\nh");
        expect(reslist[1].getSourceLocale()).toBe("en-US");
        expect(reslist[1].getKey()).toBe("huzzah\\n\\na plague on both your houses");
        expect(reslist[1].getPath()).toBe("foo/bar/j.java");
        expect(reslist[1].getProject()).toBe("webapp");
        expect(reslist[1].resType).toBe("string");
        expect(reslist[1].getId()).toBe("2");
    });

    test("Xliff20DeserializeWithPlurals", function() {
        expect.assertions(10);

        var x = new Xliff();
        expect(x).toBeTruthy();

        x.deserialize(
                '<?xml version="1.0" encoding="utf-8"?>\n' +
                '<xliff version="2.0" xmlns:l="http://ilib-js.com/loctool" srcLang="en-US">\n' +
                '  <file original="foo/bar/asdf.java" l:project="androidapp">\n' +
                '    <unit id="1" name="foobar" type="res:plural" l:datatype="x-android-resource" l:category="one">\n' +
                '      <segment>\n' +
                '        <source>There is 1 object.</source>\n' +
                '      </segment>\n' +
                '    </unit>\n' +
                '    <unit id="2" name="foobar" type="res:plural" l:datatype="x-android-resource" l:category="other">\n' +
                '      <segment>\n' +
                '        <source>There are {n} objects.</source>\n' +
                '      </segment>\n' +
                '    </unit>\n' +
                '  </file>\n' +
                '</xliff>');

        // console.log("x is " + JSON.stringify(x, undefined, 4));

        var reslist = x.getResources();

        // console.log("after get resources x is " + JSON.stringify(x, undefined, 4));

        expect(reslist).toBeTruthy();

        expect(reslist.length).toBe(1);

        expect(reslist[0].getSourcePlurals()).toStrictEqual({
            one: "There is 1 object.",
            other: "There are {n} objects."
        });
        expect(reslist[0].getSourceLocale()).toBe("en-US");
        expect(reslist[0].getKey()).toBe("foobar");
        expect(reslist[0].getPath()).toBe("foo/bar/asdf.java");
        expect(reslist[0].getProject()).toBe("androidapp");
        expect(reslist[0].resType).toBe("plural");
        expect(reslist[0].getId()).toBe("1");
    });

    test("Xliff20DeserializeWithPluralsTranslated", function() {
        expect.assertions(13);

        var x = new Xliff();
        expect(x).toBeTruthy();

        x.deserialize(
                '<?xml version="1.0" encoding="utf-8"?>\n' +
                '<xliff version="2.0" srcLang="en-US" trgLang="es-US" xmlns:l="http://ilib-js.com/loctool">\n' +
                '  <file original="foo/bar/asdf.java" l:project="androidapp">\n' +
                '    <unit id="1" name="foobar" type="res:plural" l:datatype="x-android-resource" l:category="one">\n' +
                '      <segment>\n' +
                '        <source>There is 1 object.</source>\n' +
                '        <target>Hay 1 objeto.</target>\n' +
                '      </segment>\n' +
                '    </unit>\n' +
                '    <unit id="2" name="foobar" type="res:plural" l:datatype="x-android-resource" l:category="other">\n' +
                '      <segment>\n' +
                '        <source>There are {n} objects.</source>\n' +
                '        <target>Hay {n} objetos.</target>\n' +
                '      </segment>\n' +
                '    </unit>\n' +
                '  </file>\n' +
                '</xliff>');

        // console.log("x is " + JSON.stringify(x, undefined, 4));

        var reslist = x.getResources();

        // console.log("after get resources x is " + JSON.stringify(x, undefined, 4));

        expect(reslist).toBeTruthy();

        expect(reslist.length).toBe(1);

        expect(reslist[0].getSourcePlurals()).toStrictEqual({
            one: "There is 1 object.",
            other: "There are {n} objects."
        });
        expect(reslist[0].getSourceLocale()).toBe("en-US");
        expect(reslist[0].getKey()).toBe("foobar");
        expect(reslist[0].getPath()).toBe("foo/bar/asdf.java");
        expect(reslist[0].getProject()).toBe("androidapp");
        expect(reslist[0].resType).toBe("plural");
        expect(reslist[0].getId()).toBe("1");
        expect(reslist[0].getOrigin()).toBe("source");

        expect(reslist[0].getTargetPlurals()).toStrictEqual({
            one: "Hay 1 objeto.",
            other: "Hay {n} objetos."
        });
        expect(reslist[0].getTargetLocale()).toBe("es-US");
    });

    test("Xliff20DeserializeWithArrays", function() {
        expect.assertions(10);

        var x = new Xliff();
        expect(x).toBeTruthy();

        x.deserialize(
                '<?xml version="1.0" encoding="utf-8"?>\n' +
                '<xliff version="2.0" srcLang="en-US" trgLang="de-DE" xmlns:l="http://ilib-js.com/loctool">\n' +
                '  <file original="foo/bar/asdf.java" l:project="androidapp">\n' +
                '    <unit id="1" name="foobar" type="res:array" l:datatype="x-android-resource" l:index="0">\n' +
                '      <segment>\n' +
                '        <source>Zero</source>\n' +
                '      </segment>\n' +
                '    </unit>\n' +
                '    <unit id="2" name="foobar" type="res:array" l:datatype="x-android-resource" l:index="1">\n' +
                '      <segment>\n' +
                '        <source>One</source>\n' +
                '      </segment>\n' +
                '    </unit>\n' +
                '    <unit id="3" name="foobar" type="res:array" l:datatype="x-android-resource" l:index="2">\n' +
                '      <segment>\n' +
                '        <source>Two</source>\n' +
                '      </segment>\n' +
                '    </unit>\n' +
                '  </file>\n' +
                '</xliff>');

        var reslist = x.getResources();

        expect(reslist).toBeTruthy();

        expect(reslist.length).toBe(1);
<<<<<<< HEAD
        expect(reslist[0].getSourceArray()).toStrictEqual(["Zero", "One", "Two"]);
=======

        expect(reslist[0].getSourceArray(), ["Zero", "One").toStrictEqual("Two"]);
>>>>>>> 63250bd9
        expect(reslist[0].getSourceLocale()).toBe("en-US");
        expect(reslist[0].getKey()).toBe("foobar");
        expect(reslist[0].getPath()).toBe("foo/bar/asdf.java");
        expect(reslist[0].getProject()).toBe("androidapp");
        expect(reslist[0].resType).toBe("array");
        expect(!reslist[0].getTargetArray()).toBeTruthy();
    });

    test("Xliff20DeserializeWithArraysTranslated", function() {
        expect.assertions(12);

        var x = new Xliff();
        expect(x).toBeTruthy();

        x.deserialize(
                '<?xml version="1.0" encoding="utf-8"?>\n' +
                '<xliff version="2.0" srcLang="en-US" trgLang="de-DE" xmlns:l="http://ilib-js.com/loctool">\n' +
                '  <file original="foo/bar/asdf.java" l:project="androidapp">\n' +
                '    <unit id="1" name="foobar" type="res:array" l:datatype="x-android-resource" l:index="0">\n' +
                '      <segment>\n' +
                '        <source>Zero</source>\n' +
                '        <target>Zero</target>\n' +
                '      </segment>\n' +
                '    </unit>\n' +
                '    <unit id="2" name="foobar" type="res:array" l:datatype="x-android-resource" l:index="1">\n' +
                '      <segment>\n' +
                '        <source>One</source>\n' +
                '        <target>Eins</target>\n' +
                '      </segment>\n' +
                '    </unit>\n' +
                '    <unit id="3" name="foobar" type="res:array" l:datatype="x-android-resource" l:index="2">\n' +
                '      <segment>\n' +
                '        <source>Two</source>\n' +
                '        <target>Zwei</target>\n' +
                '      </segment>\n' +
                '    </unit>\n' +
                '  </file>\n' +
                '</xliff>');

        var reslist = x.getResources();

        expect(reslist).toBeTruthy();

        expect(reslist.length).toBe(1);
<<<<<<< HEAD
        expect(reslist[0].getSourceArray()).toStrictEqual(["Zero", "One", "Two"]);
=======

        expect(reslist[0].getSourceArray(), ["Zero", "One").toStrictEqual("Two"]);
>>>>>>> 63250bd9
        expect(reslist[0].getSourceLocale()).toBe("en-US");
        expect(reslist[0].getKey()).toBe("foobar");
        expect(reslist[0].getPath()).toBe("foo/bar/asdf.java");
        expect(reslist[0].getProject()).toBe("androidapp");
        expect(reslist[0].resType).toBe("array");
        expect(reslist[0].getOrigin()).toBe("source");
        expect(reslist[0].getTargetArray()).toStrictEqual(["Zero", "Eins", "Zwei"]);
        expect(reslist[0].getTargetLocale()).toBe("de-DE");
    });

    test("Xliff20DeserializeWithArraysAndTranslations", function() {
        expect.assertions(20);

        var x = new Xliff();
        expect(x).toBeTruthy();

        x.deserialize(
                '<?xml version="1.0" encoding="utf-8"?>\n' +
                '<xliff version="2.0" srcLang="en-US" trgLang="es-US" xmlns:l="http://ilib-js.com/loctool">\n' +
                '  <file original="res/values/arrays.xml" l:project="androidapp">\n' +
                '    <unit id="2" name="huzzah" type="res:array" l:datatype="x-android-resource" l:index="0">\n' +
                '      <segment>\n' +
                '        <source>This is element 0</source>\n' +
                '        <target>Este es 0</target>\n' +
                '      </segment>\n' +
                '    </unit>\n' +
                '    <unit id="3" name="huzzah" type="res:array" l:datatype="x-android-resource" l:index="1">\n' +
                '      <segment>\n' +
                '        <source>This is element 1</source>\n' +
                '        <target>Este es 1</target>\n' +
                '      </segment>\n' +
                '    </unit>\n' +
                '    <unit id="4" name="huzzah" type="res:array" l:datatype="x-android-resource" l:index="2">\n' +
                '      <segment>\n' +
                '        <source>This is element 2</source>\n' +
                '        <target>Este es 2</target>\n' +
                '      </segment>\n' +
                '    </unit>\n' +
                '    <unit id="5" name="huzzah" type="res:array" l:datatype="x-android-resource" l:index="3">\n' +
                '      <segment>\n' +
                '        <source>This is element 3</source>\n' +
                '        <target>Este es 3</target>\n' +
                '      </segment>\n' +
                '    </unit>\n' +
                '  </file>\n' +
                '</xliff>');

        var reslist = x.getResources();

        expect(reslist).toBeTruthy();

        expect(reslist.length).toBe(1);

        expect(reslist[0].getSourceLocale()).toBe("en-US");
        expect(reslist[0].getTargetLocale()).toBe("es-US");
        expect(reslist[0].getKey()).toBe("huzzah");
        expect(reslist[0].getPath()).toBe("res/values/arrays.xml");
        expect(reslist[0].getProject()).toBe("androidapp");
        expect(reslist[0].resType).toBe("array");
        expect(reslist[0].getOrigin()).toBe("source");

        var items = reslist[0].getSourceArray();

        expect(items.length).toBe(4);
        expect(items[0]).toBe("This is element 0");
        expect(items[1]).toBe("This is element 1");
        expect(items[2]).toBe("This is element 2");
        expect(items[3]).toBe("This is element 3");

        items = reslist[0].getTargetArray();

        expect(items.length).toBe(4);
        expect(items[0]).toBe("Este es 0");
        expect(items[1]).toBe("Este es 1");
        expect(items[2]).toBe("Este es 2");
        expect(items[3]).toBe("Este es 3");
    });

    test("Xliff20DeserializeWithArraysAndTranslationsPartial", function() {
        expect.assertions(20);

        var x = new Xliff();
        expect(x).toBeTruthy();

        x.deserialize(
                '<?xml version="1.0" encoding="utf-8"?>\n' +
                '<xliff version="2.0" srcLang="en-US" trgLang="es-US" xmlns:l="http://ilib-js.com/loctool">\n' +
                '  <file original="res/values/arrays.xml" l:project="androidapp">\n' +
                '    <unit id="5" name="huzzah" type="res:array" l:datatype="x-android-resource" l:index="3">\n' +
                '      <segment>\n' +
                '        <source>This is element 3</source>\n' +
                '        <target>Este es 3</target>\n' +
                '      </segment>\n' +
                '    </unit>\n' +
                '  </file>\n' +
                '</xliff>');

        var reslist = x.getResources();

        expect(reslist).toBeTruthy();

        expect(reslist.length).toBe(1);

        expect(reslist[0].getSourceLocale()).toBe("en-US");
        expect(reslist[0].getTargetLocale()).toBe("es-US");
        expect(reslist[0].getKey()).toBe("huzzah");
        expect(reslist[0].getPath()).toBe("res/values/arrays.xml");
        expect(reslist[0].getProject()).toBe("androidapp");
        expect(reslist[0].resType).toBe("array");
        expect(reslist[0].getOrigin()).toBe("source");

        var items = reslist[0].getSourceArray();

        expect(items.length).toBe(4);
        expect(items[0]).toBeUndefined();
        expect(items[1]).toBeUndefined();
        expect(items[2]).toBeUndefined();
        expect(items[3]).toBe("This is element 3");

        items = reslist[0].getTargetArray();

        expect(items.length).toBe(4);
        expect(items[0]).toBeUndefined();
        expect(items[1]).toBeUndefined();
        expect(items[2]).toBeUndefined();
        expect(items[3]).toBe("Este es 3");
    });

    test("Xliff20DeserializeWithComments", function() {
        expect.assertions(18);

        var x = new Xliff();
        expect(x).toBeTruthy();

        x.deserialize(
                '<?xml version="1.0" encoding="utf-8"?>\n' +
                '<xliff version="2.0" xmlns:l="http://ilib-js.com/loctool" srcLang="en-US">\n' +
                '  <file original="foo/bar/asdf.java" l:project="androidapp">\n' +
                '    <unit id="1" name="foobar" type="res:string">\n' +
                '      <notes>\n' +
                '        <note appliesTo="source">A very nice string</note>\n' +
                '      </notes>\n' +
                '      <segment>\n' +
                '        <source>Asdf asdf</source>\n' +
                '      </segment>\n' +
                '    </unit>\n' +
                '  </file>\n' +
                '  <file original="foo/bar/j.java" l:project="webapp">\n' +
                '    <unit id="2" name="huzzah" type="res:string">\n' +
                '      <notes>\n' +
                '        <note appliesTo="source">Totally awesome.</note>\n' +
                '      </notes>\n' +
                '      <segment>\n' +
                '        <source>baby baby</source>\n' +
                '      </segment>\n' +
                '    </unit>\n' +
                '  </file>\n' +
                '</xliff>');

        var reslist = x.getResources();

        expect(reslist).toBeTruthy();

        expect(reslist[0].getSource()).toBe("Asdf asdf");
        expect(reslist[0].getSourceLocale()).toBe("en-US");
        expect(reslist[0].getKey()).toBe("foobar");
        expect(reslist[0].getPath()).toBe("foo/bar/asdf.java");
        expect(reslist[0].getProject()).toBe("androidapp");
        expect(reslist[0].resType).toBe("string");
        expect(reslist[0].getComment()).toBe("A very nice string");
        expect(reslist[0].getId()).toBe("1");

        expect(reslist[1].getSource()).toBe("baby baby");
        expect(reslist[1].getSourceLocale()).toBe("en-US");
        expect(reslist[1].getKey()).toBe("huzzah");
        expect(reslist[1].getPath()).toBe("foo/bar/j.java");
        expect(reslist[1].getProject()).toBe("webapp");
        expect(reslist[1].resType).toBe("string");
        expect(reslist[1].getComment()).toBe("Totally awesome.");
        expect(reslist[1].getId()).toBe("2");
    });

    test("Xliff20DeserializeWithContext", function() {
        expect.assertions(19);

        var x = new Xliff();
        expect(x).toBeTruthy();

        x.deserialize(
                '<?xml version="1.0" encoding="utf-8"?>\n' +
                '<xliff version="2.0" srcLang="en-US" trgLang="de-DE" xmlns:l="http://ilib-js.com/loctool">\n' +
                '  <file original="foo/bar/asdf.java" l:project="androidapp">\n' +
                '    <unit id="1" name="foobar" type="res:string" l:context="na na na">\n' +
                '      <segment>\n' +
                '        <source>Asdf asdf</source>\n' +
                '      </segment>\n' +
                '    </unit>\n' +
                '  </file>\n' +
                '  <file original="foo/bar/j.java" l:project="webapp">\n' +
                '    <unit id="2" name="huzzah" type="res:string" l:context="asdf">\n' +
                '      <segment>\n' +
                '        <source>baby baby</source>\n' +
                '      </segment>\n' +
                '    </unit>\n' +
                '  </file>\n' +
                '</xliff>');

        var reslist = x.getResources();

        expect(reslist).toBeTruthy();

        expect(reslist.length).toBe(2);

        expect(reslist[0].getSource()).toBe("Asdf asdf");
        expect(reslist[0].getSourceLocale()).toBe("en-US");
        expect(reslist[0].getKey()).toBe("foobar");
        expect(reslist[0].getPath()).toBe("foo/bar/asdf.java");
        expect(reslist[0].getProject()).toBe("androidapp");
        expect(reslist[0].resType).toBe("string");
        expect(reslist[0].getId()).toBe("1");
        expect(reslist[0].getContext()).toBe("na na na");

        expect(reslist[1].getSource()).toBe("baby baby");
        expect(reslist[1].getSourceLocale()).toBe("en-US");
        expect(reslist[1].getKey()).toBe("huzzah");
        expect(reslist[1].getPath()).toBe("foo/bar/j.java");
        expect(reslist[1].getProject()).toBe("webapp");
        expect(reslist[1].resType).toBe("string");
        expect(reslist[1].getId()).toBe("2");
        expect(reslist[1].getContext()).toBe("asdf");
    });

    test("Xliff20DeserializeRealFile", function() {
        expect.assertions(3);

        var x = new Xliff();
        expect(x).toBeTruthy();

        var fs = require("fs");
<<<<<<< HEAD
        var str = fs.readFileSync("test/testfiles/test4.xliff", "utf-8");
=======

        var str = fs.readFileSync("testfiles/test4.xliff", "utf-8");

>>>>>>> 63250bd9
        x.deserialize(str);

        var reslist = x.getResources();

        expect(reslist).toBeTruthy();

        expect(reslist.length).toBe(4);
    });

    test("Xliff20DeserializeEmptySource", function() {
        expect.assertions(12);

        var x = new Xliff();
        expect(x).toBeTruthy();

        x.deserialize(
                '<?xml version="1.0" encoding="utf-8"?>\n' +
                '<xliff version="2.0" srcLang="en-US" trgLang="de-DE" xmlns:l="http://ilib-js.com/loctool">\n' +
                '  <file original="foo/bar/asdf.java" l:project="androidapp">\n' +
                '    <unit id="1" name="foobar" type="res:string" l:context="na na na">\n' +
                '      <segment>\n' +
                '        <source></source>\n' +
                '        <target>Baby Baby</target>\n' +
                '      </segment>\n' +
                '    </unit>\n' +
                '  </file>\n' +
                '  <file original="foo/bar/j.java" l:project="webapp">\n' +
                '    <unit id="2" name="huzzah" type="res:string">\n' +
                '      <segment>\n' +
                '        <source>baby baby</source>\n' +
                '        <target>bebe bebe</target>\n' +
                '      </segment>\n' +
                '    </unit>\n' +
                '  </file>\n' +
                '</xliff>');

        var reslist = x.getResources();

        expect(reslist).toBeTruthy();

        expect(reslist.length).toBe(1);

        expect(reslist[0].getSource()).toBe("baby baby");
        expect(reslist[0].getSourceLocale()).toBe("en-US");
        expect(reslist[0].getKey()).toBe("huzzah");
        expect(reslist[0].getPath()).toBe("foo/bar/j.java");
        expect(reslist[0].getProject()).toBe("webapp");
        expect(reslist[0].resType).toBe("string");
        expect(reslist[0].getId()).toBe("2");

        expect(reslist[0].getTarget()).toBe("bebe bebe");
        expect(reslist[0].getTargetLocale()).toBe("de-DE");
    });

    test("Xliff20DeserializeEmptyTarget", function() {
        expect.assertions(23);

        var x = new Xliff();
        expect(x).toBeTruthy();

        x.deserialize(
                '<?xml version="1.0" encoding="utf-8"?>\n' +
                '<xliff version="2.0" srcLang="en-US" trgLang="fr-FR" xmlns:l="http://ilib-js.com/loctool">\n' +
                '  <file original="foo/bar/asdf.java" l:project="androidapp">\n' +
                '    <unit id="1" name="foobar" type="res:string">\n' +
                '      <segment>\n' +
                '        <source>Asdf asdf</source>\n' +
                '      </segment>\n' +
                '    </unit>\n' +
                '  </file>\n' +
                '  <file original="foo/bar/j.java" l:project="webapp">\n' +
                '    <unit id="2" name="huzzah" type="res:string">\n' +
                '      <segment>\n' +
                '        <source>baby baby</source>\n' +
                '        <target></target>\n' +
                '      </segment>\n' +
                '    </unit>\n' +
                '  </file>\n' +
                '</xliff>');

        var reslist = x.getResources();

        expect(reslist).toBeTruthy();

        expect(reslist.length).toBe(2);

        expect(reslist[0].getSource()).toBe("Asdf asdf");
        expect(reslist[0].getSourceLocale()).toBe("en-US");
        expect(!reslist[0].getTarget()).toBeTruthy();
        expect(reslist[0].getTargetLocale()).toBe("fr-FR");
        expect(reslist[0].getKey()).toBe("foobar");
        expect(reslist[0].getPath()).toBe("foo/bar/asdf.java");
        expect(reslist[0].getProject()).toBe("androidapp");
        expect(reslist[0].resType).toBe("string");
        expect(reslist[0].getId()).toBe("1");
        expect(reslist[0].getOrigin()).toBe("source");

        expect(reslist[1].getSource()).toBe("baby baby");
        expect(reslist[1].getSourceLocale()).toBe("en-US");
        expect(!reslist[0].getTarget()).toBeTruthy();
        expect(reslist[0].getTargetLocale()).toBe("fr-FR");
        expect(reslist[1].getKey()).toBe("huzzah");
        expect(reslist[1].getPath()).toBe("foo/bar/j.java");
        expect(reslist[1].getProject()).toBe("webapp");
        expect(reslist[1].resType).toBe("string");
        expect(reslist[1].getId()).toBe("2");
        expect(reslist[1].getOrigin()).toBe("source");
    });

    test("Xliff20DeserializeEmptyTargetNoTargetLocale", function() {
        expect.assertions(23);

        var x = new Xliff();
        expect(x).toBeTruthy();

        x.deserialize(
                '<?xml version="1.0" encoding="utf-8"?>\n' +
                '<xliff version="2.0" xmlns:l="http://ilib-js.com/loctool" srcLang="en-US">\n' +
                '  <file original="foo/bar/asdf.java" l:project="androidapp">\n' +
                '    <unit id="1" name="foobar" type="res:string">\n' +
                '      <segment>\n' +
                '        <source>Asdf asdf</source>\n' +
                '      </segment>\n' +
                '    </unit>\n' +
                '  </file>\n' +
                '  <file original="foo/bar/j.java" l:project="webapp">\n' +
                '    <unit id="2" name="huzzah" type="res:string">\n' +
                '      <segment>\n' +
                '        <source>baby baby</source>\n' +
                '        <target></target>\n' +
                '      </segment>\n' +
                '    </unit>\n' +
                '  </file>\n' +
                '</xliff>');

        var reslist = x.getResources();

        expect(reslist).toBeTruthy();

        expect(reslist.length).toBe(2);

        expect(reslist[0].getSource()).toBe("Asdf asdf");
        expect(reslist[0].getSourceLocale()).toBe("en-US");
        expect(!reslist[0].getTarget()).toBeTruthy();
        expect(!reslist[0].getTargetLocale()).toBeTruthy();
        expect(reslist[0].getKey()).toBe("foobar");
        expect(reslist[0].getPath()).toBe("foo/bar/asdf.java");
        expect(reslist[0].getProject()).toBe("androidapp");
        expect(reslist[0].resType).toBe("string");
        expect(reslist[0].getId()).toBe("1");
        expect(reslist[0].getOrigin()).toBe("source");

        expect(reslist[1].getSource()).toBe("baby baby");
        expect(reslist[1].getSourceLocale()).toBe("en-US");
        expect(!reslist[0].getTarget()).toBeTruthy();
        expect(!reslist[0].getTargetLocale()).toBeTruthy();
        expect(reslist[1].getKey()).toBe("huzzah");
        expect(reslist[1].getPath()).toBe("foo/bar/j.java");
        expect(reslist[1].getProject()).toBe("webapp");
        expect(reslist[1].resType).toBe("string");
        expect(reslist[1].getId()).toBe("2");
        expect(reslist[1].getOrigin()).toBe("source");
    });

    test("Xliff20DeserializeWithMultipleSegments", function() {
        expect.assertions(12);

        var x = new Xliff();
        expect(x).toBeTruthy();

        x.deserialize(
                '<?xml version="1.0" encoding="utf-8"?>\n' +
                '<xliff version="2.0" srcLang="en-US" trgLang="fr-FR" xmlns:l="http://ilib-js.com/loctool">\n' +
                '  <file original="foo/bar/j.java" l:project="webapp">\n' +
                '    <unit id="2" name="huzzah" type="res:string">\n' +
                '      <segment id="1">\n' +
                '        <source>seg1 </source>\n' +
                '        <target>This is segment 1. </target>\n' +
                '      </segment>\n' +
                '      <segment id="2">\n' +
                '        <source>seg2 </source>\n' +
                '        <target>This is segment 2. </target>\n' +
                '      </segment>\n' +
                '      <segment id="3">\n' +
                '        <source>seg3</source>\n' +
                '        <target>This is segment 3.</target>\n' +
                '      </segment>\n' +
                '    </unit>\n' +
                '  </file>\n' +
                '</xliff>');

        var reslist = x.getResources();

        expect(reslist).toBeTruthy();

        expect(reslist.length).toBe(1);

        expect(reslist[0].getSource()).toBe("seg1 seg2 seg3");
        expect(reslist[0].getSourceLocale()).toBe("en-US");
        expect(reslist[0].getKey()).toBe("huzzah");
        expect(reslist[0].getPath()).toBe("foo/bar/j.java");
        expect(reslist[0].getProject()).toBe("webapp");
        expect(reslist[0].resType).toBe("string");
        expect(reslist[0].getId()).toBe("2");

        expect(reslist[0].getTarget()).toBe("This is segment 1. This is segment 2. This is segment 3.");
        expect(reslist[0].getTargetLocale()).toBe("fr-FR");
    });

    test("Xliff20DeserializePreserveSourceWhitespace", function() {
        expect.assertions(9);

        var x = new Xliff();
        expect(x).toBeTruthy();

        x.deserialize(
                '<?xml version="1.0" encoding="utf-8"?>\n' +
                '<xliff version="2.0" srcLang="en-US" trgLang="es-US" xmlns:l="http://ilib-js.com/loctool">\n' +
                '  <file original="UI/AddAnotherButtonView.m" l:project="iosapp">\n' +
                '    <unit id="196" name="      Add Another" type="res:string" l:datatype="x-objective-c">\n' +
                '      <segment>\n' +
                '        <source>      Add Another</source>\n' +
                '        <target>Añadir Otro</target>\n' +
                '      </segment>\n' +
                '    </unit>\n' +
                '  </file>\n' +
                '</xliff>');

        var reslist = x.getResources();

        expect(reslist).toBeTruthy();

        expect(reslist.length).toBe(1);

        expect(reslist[0].getSource()).toBe("      Add Another");
        expect(reslist[0].getSourceLocale()).toBe("en-US");
        expect(reslist[0].getKey()).toBe("      Add Another");
        expect(reslist[0].getPath()).toBe("UI/AddAnotherButtonView.m");
        expect(reslist[0].getProject()).toBe("iosapp");
        expect(reslist[0].resType).toBe("string");
    });

    test("Xliff20DeserializePreserveTargetWhitespace", function() {
        expect.assertions(9);

        var x = new Xliff();
        expect(x).toBeTruthy();

        x.deserialize(
                '<?xml version="1.0" encoding="utf-8"?>\n' +
                '<xliff version="2.0" srcLang="en-US" trgLang="es-US" xmlns:l="http://ilib-js.com/loctool">\n' +
                '  <file original="UI/AddAnotherButtonView.m" l:project="iosapp">\n' +
                '    <unit id="196" name="      Add Another" type="res:string" l:datatype="x-objective-c">\n' +
                '      <segment>\n' +
                '        <source>      Add Another</source>\n' +
                '        <target> Añadir    Otro  </target>\n' +
                '      </segment>\n' +
                '    </unit>\n' +
                '  </file>\n' +
                '</xliff>');

        var reslist = x.getResources();

        expect(reslist).toBeTruthy();

        expect(reslist.length).toBe(1);

        expect(reslist[0].getTarget()).toBe(" Añadir    Otro  ");
        expect(reslist[0].getTargetLocale()).toBe("es-US");
        expect(reslist[0].getKey()).toBe("      Add Another");
        expect(reslist[0].getPath()).toBe("UI/AddAnotherButtonView.m");
        expect(reslist[0].getProject()).toBe("iosapp");
        expect(reslist[0].resType).toBe("string");
    });

    test("Xliff20AddTranslationUnit", function() {
        expect.assertions(10);

        var x = new Xliff({version: "2.0"});
        expect(x).toBeTruthy();

        x.addTranslationUnit(new TranslationUnit({
            "source": "a",
            "sourceLocale": "en-US",
            "key": "foobar",
            "file": "/a/b/asdf.js",
            "project": "iosapp",
            "id": 2334,
            "resType":"string",
            "context": "asdfasdf",
            "comment": "this is a comment"
        }));

        var reslist = x.getResources();

        expect(reslist).toBeTruthy();

        expect(reslist.length).toBe(1);

        expect(reslist[0].getSource()).toBe("a");
        expect(reslist[0].getSourceLocale()).toBe("en-US");
        expect(reslist[0].getKey()).toBe("foobar");
        expect(reslist[0].getPath()).toBe("/a/b/asdf.js");
        expect(reslist[0].getProject()).toBe("iosapp");
        expect(reslist[0].resType).toBe("string");
        expect(reslist[0].getId()).toBe(2334);
    });

    test("Xliff20AddTranslationUnitMergeResources", function() {
        expect.assertions(12);

        var x = new Xliff({version: "2.0"});
        expect(x).toBeTruthy();

        x.addTranslationUnit(new TranslationUnit({
            "source": "a",
            "sourceLocale": "en-US",
            "key": "foobar",
            "file": "/a/b/asdf.js",
            "project": "iosapp",
            "id": 2334,
            "resType":"string",
            "context": "asdfasdf",
            "comment": "this is a comment"
        }));

        x.addTranslationUnit(new TranslationUnit({
            "source": "a",
            "sourceLocale": "en-US",
            "target": "b",
            "targetLocale": "fr-FR",
            "key": "foobar",
            "file": "/a/b/asdf.js",
            "project": "iosapp",
            "id": 2334,
            "resType":"string",
            "context": "asdfasdf",
            "comment": "this is a comment"
        }));

        var reslist = x.getResources();

        expect(reslist).toBeTruthy();

        expect(reslist.length).toBe(1);

        expect(reslist[0].getSource()).toBe("a");
        expect(reslist[0].getSourceLocale()).toBe("en-US");
        expect(reslist[0].getTarget()).toBe("b");
        expect(reslist[0].getTargetLocale()).toBe("fr-FR");
        expect(reslist[0].getKey()).toBe("foobar");
        expect(reslist[0].getPath()).toBe("/a/b/asdf.js");
        expect(reslist[0].getProject()).toBe("iosapp");
        expect(reslist[0].resType).toBe("string");
        expect(reslist[0].getId()).toBe(2334);
    });

    test("Xliff20AddTranslationUnitAddMultipleUnits", function() {
        expect.assertions(3);

        var x = new Xliff({version: "2.0"});
        expect(x).toBeTruthy();

        x.addTranslationUnit(new TranslationUnit({
            "source": "bababa",
            "sourceLocale": "en-US",
            "target": "ababab",
            "targetLocale": "fr-FR",
            "key": "asdf",
            "file": "/a/b/asdf.js",
            "project": "iosapp",
            "id": 2333,
            "resType":"string",
            "origin": "source",
            "context": "asdfasdf",
            "comment": "this is a comment"
        }));

        x.addTranslationUnit(new TranslationUnit({
            "source": "a",
            "sourceLocale": "en-US",
            "target": "b",
            "targetLocale": "fr-FR",
            "key": "foobar",
            "file": "/a/b/asdf.js",
            "project": "iosapp",
            "id": 2334,
            "resType":"string",
            "origin": "source",
            "context": "asdfasdf",
            "comment": "this is a comment"
        }));

        var units = x.getTranslationUnits();

        expect(units).toBeTruthy();

        expect(units.length).toBe(2);
    });

    test("Xliff20AddTranslationUnitReplacePreviousUnit", function() {
        expect.assertions(3);

        var x = new Xliff({version: "2.0"});
        expect(x).toBeTruthy();

        x.addTranslationUnit(new TranslationUnit({
            "source": "a",
            "sourceLocale": "en-US",
            "target": "b",
            "targetLocale": "fr-FR",
            "key": "foobar",
            "file": "/a/b/asdf.js",
            "project": "iosapp",
            "id": 2334,
            "resType":"string",
            "origin": "source",
            "context": "asdfasdf",
            "comment": "this is a comment"
        }));

        x.addTranslationUnit(new TranslationUnit({
            "source": "ab",
            "sourceLocale": "en-US",
            "target": "ba",
            "targetLocale": "fr-FR",
            "key": "foobar",
            "file": "/a/b/asdf.js",
            "project": "iosapp",
            "id": 2334,
            "resType":"string",
            "origin": "source",
            "context": "asdfasdf",
            "comment": "this is a new comment"
        }));

        var units = x.getTranslationUnits();

        expect(units).toBeTruthy();

        // should have merged them into 1 unit because the signature was the same
        expect(units.length).toBe(1);
    });

    test("Xliff20AddTranslationUnitRightContents", function() {
        expect.assertions(15);

        var x = new Xliff({version: "2.0"});
        expect(x).toBeTruthy();

        x.addTranslationUnit(new TranslationUnit({
            "source": "a",
            "sourceLocale": "en-US",
            "target": "b",
            "targetLocale": "fr-FR",
            "key": "foobar",
            "file": "/a/b/asdf.js",
            "project": "iosapp",
            "id": 2334,
            "resType":"string",
            "origin": "source",
            "context": "asdfasdf",
            "comment": "this is a comment"
        }));

        x.addTranslationUnit(new TranslationUnit({
            "source": "ab",
            "sourceLocale": "en-US",
            "target": "ba",
            "targetLocale": "fr-FR",
            "key": "foobar",
            "file": "/a/b/asdf.js",
            "project": "iosapp",
            "id": 2334,
            "resType":"string",
            "origin": "source",
            "context": "asdfasdf",
            "comment": "this is a new comment"
        }));

        var units = x.getTranslationUnits();

        expect(units).toBeTruthy();

        expect(units.length).toBe(1);

        expect(units[0].source).toBe("ab");
        expect(units[0].sourceLocale).toBe("en-US");
        expect(units[0].target).toBe("ba");
        expect(units[0].targetLocale).toBe("fr-FR");
        expect(units[0].key).toBe("foobar");
        expect(units[0].file).toBe("/a/b/asdf.js");
        expect(units[0].project).toBe("iosapp");
        expect(units[0].id).toBe(2334);
        expect(units[0].resType).toBe("string");
        expect(units[0].origin).toBe("source");
        expect(units[0].context).toBe("asdfasdf");
        expect(units[0].comment).toBe("this is a new comment");
    });

    test("Xliff20AddTranslationUnitRightResourceTypesRegularString", function() {
        expect.assertions(4);

        var x = new Xliff({version: "2.0"});
        expect(x).toBeTruthy();

        x.addTranslationUnit(new TranslationUnit({
            "source": "a",
            "sourceLocale": "en-US",
            "target": "b",
            "targetLocale": "fr-FR",
            "key": "foobar",
            "file": "/a/b/asdf.js",
            "project": "iosapp",
            "id": 2334,
            "resType": "string",
            "origin": "source",
            "context": "asdfasdf",
            "comment": "this is a comment",
            "datatype": "javascript"
        }));

        var resources = x.getResources();

        expect(resources).toBeTruthy();

        expect(resources.length).toBe(1);

        expect(resources[0] instanceof ResourceString).toBeTruthy();
    });

    test("Xliff20AddTranslationUnitRightResourceTypesContextString", function() {
        expect.assertions(5);

        ResourceFactory.registerDataType("x-android-resource", "string", ContextResourceString);

        var x = new Xliff({version: "2.0"});
        expect(x).toBeTruthy();

        x.addTranslationUnit(new TranslationUnit({
            "source": "a",
            "sourceLocale": "en-US",
            "target": "ba",
            "targetLocale": "fr-FR",
            "key": "foobar",
            "file": "/a/b/asdf.xml",
            "project": "androidapp",
            "id": 2334,
            "resType":"string",
            "comment": "this is a comment",
            "datatype": "x-android-resource",
            "flavor": "chocolate"
        }));

        x.addTranslationUnit(new TranslationUnit({
            "source": "a",
            "sourceLocale": "en-US",
            "target": "baa",
            "targetLocale": "fr-FR",
            "key": "foobar",
            "file": "/a/b-x/asdf.xml",
            "project": "androidapp",
            "id": 2334,
            "resType": "string",
            "context": "x",
            "comment": "this is a new comment",
            "datatype": "x-android-resource",
            "flavor": "chocolate"
        }));

        var resources = x.getResources();

        expect(resources).toBeTruthy();

        expect(resources.length).toBe(2);

        expect(resources[0] instanceof ContextResourceString).toBeTruthy();
        expect(resources[1] instanceof ContextResourceString).toBeTruthy();
    });

    test("Xliff20AddTranslationUnitReplaceSourceOnlyUnit", function() {
        expect.assertions(3);

        var x = new Xliff({version: "2.0"});
        expect(x).toBeTruthy();

        x.addTranslationUnit(new TranslationUnit({
            "source": "a",
            "sourceLocale": "en-US",
            "key": "foobar",
            "file": "/a/b/asdf.js",
            "project": "iosapp",
            "id": 2334,
            "resType": "string",
            "origin": "source",
            "context": "asdfasdf",
            "comment": "this is a comment"
        }));

        x.addTranslationUnit(new TranslationUnit({
            "source": "a",
            "sourceLocale": "en-US",
            "target": "b",
            "targetLocale": "fr-FR",
            "key": "foobar",
            "file": "/a/b/asdf.js",
            "project": "iosapp",
            "id": 2334,
            "resType":"string",
            "origin": "source",
            "context": "asdfasdf",
            "comment": "this is a comment"
        }));

        var units = x.getTranslationUnits();

        expect(units).toBeTruthy();

        // should have merged them into 1 unit because the signature was the same
        expect(units.length).toBe(1);
    });

    test("Xliff20AddTranslationUnitDifferentPathsRightTypes", function() {
        expect.assertions(5);

        var x = new Xliff({version: "2.0"});
        expect(x).toBeTruthy();

        ResourceFactory.registerDataType("x-xib", "string", IosLayoutResourceString);

        x.addTranslationUnit(new TranslationUnit({
            "source": "a",
            "sourceLocale": "en-US",
            "target": "foo",
            "targetLocale": "de-DE",
            "key": "foobar",
            "file": "a/b/asdf.xib",
            "project": "iosapp",
            "id": 2334,
            "resType":"string",
            "origin": "target",
            "comment": "this is a comment",
            "datatype": "x-xib"
        }));

        x.addTranslationUnit(new TranslationUnit({
            "source": "a",
            "sourceLocale": "en-US",
            "target": "foo",
            "targetLocale": "de-DE",
            "key": "foobar",
            "file": "a/b/asdf~ipad.xib",
            "project": "iosapp",
            "id": 2334,
            "resType":"string",
            "origin": "target",
            "comment": "this is a comment",
            "datatype": "x-xib"
        }));

        var resources = x.getResources();

        expect(resources).toBeTruthy();

        expect(resources.length).toBe(2);

        expect(resources[0] instanceof IosLayoutResourceString).toBeTruthy();
        expect(resources[1] instanceof IosLayoutResourceString).toBeTruthy();
    });

    test("Xliff20AddTranslationUnitDifferentPaths", function() {
        expect.assertions(23);

        var x = new Xliff({version: "2.0"});
        expect(x).toBeTruthy();

        ResourceFactory.registerDataType("x-xib", "string", IosLayoutResourceString);

        x.addTranslationUnit(new TranslationUnit({
            "source": "a",
            "sourceLocale": "en-US",
            "target": "foo",
            "targetLocale": "de-DE",
            "key": "foobar",
            "file": "a/b/asdf.xib",
            "project": "iosapp",
            "id": 2334,
            "resType":"string",
            "comment": "this is a comment",
            "datatype": "x-xib"
        }));

        x.addTranslationUnit(new TranslationUnit({
            "source": "a",
            "sourceLocale": "en-US",
            "target": "foo",
            "targetLocale": "de-DE",
            "key": "foobar",
            "file": "a/b/asdf~ipad.xib",
            "project": "iosapp",
            "id": 2334,
            "resType":"string",
            "comment": "this is a comment",
            "datatype": "x-xib"
        }));

        var reslist = x.getResources();

        expect(reslist).toBeTruthy();

        expect(reslist.length).toBe(2);

        expect(reslist[0].getSource()).toBe("a");
        expect(reslist[0].getSourceLocale()).toBe("en-US");
        expect(reslist[0].getTarget()).toBe("foo");
        expect(reslist[0].getTargetLocale()).toBe("de-DE");
        expect(reslist[0].getKey()).toBe("foobar");
        expect(reslist[0].getPath()).toBe("a/b/asdf.xib");
        expect(reslist[0].getProject()).toBe("iosapp");
        expect(reslist[0].resType).toBe("string");
        expect(reslist[0].datatype).toBe("x-xib");
        expect(reslist[0].getId()).toBe(2334);

        expect(reslist[1].getSource()).toBe("a");
        expect(reslist[1].getSourceLocale()).toBe("en-US");
        expect(reslist[1].getTarget()).toBe("foo");
        expect(reslist[1].getTargetLocale()).toBe("de-DE");
        expect(reslist[1].getKey()).toBe("foobar");
        expect(reslist[1].getPath()).toBe("a/b/asdf~ipad.xib");
        expect(reslist[1].getProject()).toBe("iosapp");
        expect(reslist[1].resType).toBe("string");
        expect(reslist[1].datatype).toBe("x-xib");
        expect(reslist[1].getId()).toBe(2334);
    });

    test("Xliff20SerializeWithTranslationUnits", function() {
        expect.assertions(2);

        var x = new Xliff({version: "2.0"});
        expect(x).toBeTruthy();

        x.addTranslationUnit(new TranslationUnit({
            "source": "bababa",
            "sourceLocale": "en-US",
            "target": "ababab",
            "targetLocale": "fr-FR",
            "key": "asdf",
            "file": "/a/b/asdf.js",
            "project": "iosapp",
            "id": 2333,
            "resType":"string",
            "origin": "source",
            "context": "asdfasdf",
            "comment": "this is a comment"
        }));

        x.addTranslationUnit(new TranslationUnit({
            "source": "a",
            "sourceLocale": "en-US",
            "target": "b",
            "targetLocale": "fr-FR",
            "key": "foobar",
            "file": "/a/b/asdf.js",
            "project": "iosapp",
            "id": 2334,
            "resType":"string",
            "origin": "source",
            "context": "asdfasdf",
            "comment": "this is a comment"
        }));

        var expected =
                '<?xml version="1.0" encoding="utf-8"?>\n' +
                '<xliff version="2.0" srcLang="en-US" trgLang="fr-FR" xmlns:l="http://ilib-js.com/loctool">\n' +
                '  <file original="/a/b/asdf.js" l:project="iosapp">\n' +
                '    <group id="group_1" name="plaintext">\n' +
                '      <unit id="2333" name="asdf" type="res:string" l:context="asdfasdf">\n' +
                '        <notes>\n' +
                '          <note appliesTo="source">this is a comment</note>\n' +
                '        </notes>\n' +
                '        <segment>\n' +
                '          <source>bababa</source>\n' +
                '          <target>ababab</target>\n' +
                '        </segment>\n' +
                '      </unit>\n' +
                '      <unit id="2334" name="foobar" type="res:string" l:context="asdfasdf">\n' +
                '        <notes>\n' +
                '          <note appliesTo="source">this is a comment</note>\n' +
                '        </notes>\n' +
                '        <segment>\n' +
                '          <source>a</source>\n' +
                '          <target>b</target>\n' +
                '        </segment>\n' +
                '      </unit>\n' +
                '    </group>\n' +
                '  </file>\n' +
                '</xliff>';

        diff(x.serialize(), expected);
        expect(x.serialize()).toBe(expected);
    });

    test("Xliff20SerializeWithTranslationUnitsDifferentLocales", function() {
        expect.assertions(2);

        var x = new Xliff({version: "2.0"});
        expect(x).toBeTruthy();

        x.addTranslationUnit(new TranslationUnit({
            "source": "bababa",
            "sourceLocale": "en-US",
            "target": "ababab",
            "targetLocale": "fr-FR",
            "key": "asdf",
            "file": "/a/b/asdf.js",
            "project": "iosapp",
            "id": 2333,
            "resType":"string",
            "origin": "source",
            "context": "asdfasdf",
            "comment": "this is a comment"
        }));

        try {
            x.addTranslationUnit(new TranslationUnit({
                "source": "a",
                "sourceLocale": "en-US",
                "target": "b",
                "targetLocale": "de-DE",
                "key": "foobar",
                "file": "/a/b/asdf.js",
                "project": "iosapp",
                "id": 2334,
                "resType":"string",
                "origin": "source",
                "context": "asdfasdf",
                "comment": "this is a comment"
            }));
        } catch (e) {
            // cannot add new units with a different source/language combo
            expect(e).toBeTruthy();
        }
    });

    test("Xliff20AddResourcesWithInstances", function() {
        expect.assertions(9);

        var x = new Xliff({
            version: "2.0",
            allowDups: true
        });
        expect(x).toBeTruthy();

        var res = new ResourceString({
            source: "Asdf asdf",
            sourceLocale: "en-US",
            key: "foobar",
            pathName: "foo/bar/asdf.java",
            project: "webapp"
        });

        var res2 = new ResourceString({
            source: "Asdf asdf",
            sourceLocale: "en-US",
            key: "foobar",
            pathName: "foo/bar/asdf.java",
            project: "webapp",
            comment: "special translators note"
        });
        res.addInstance(res2);

        x.addResource(res);

        var reslist = x.getResources({
            reskey: "foobar"
        });

        expect(reslist).toBeTruthy();

        expect(reslist.length).toBe(1);
        expect(reslist[0].getSource()).toBe("Asdf asdf");
        expect(reslist[0].getSourceLocale()).toBe("en-US");
        expect(reslist[0].getKey()).toBe("foobar");
        expect(reslist[0].getPath()).toBe("foo/bar/asdf.java");
        expect(reslist[0].getProject()).toBe("webapp");
        expect(!reslist[0].getComment()).toBeTruthy();
    });

    test("Xliff20AddMultipleResourcesAddInstances", function() {
        expect.assertions(17);

        var x = new Xliff({
            version: "2.0",
            allowDups: true
        });
        expect(x).toBeTruthy();

        var res = new ResourceString({
            source: "Asdf asdf",
            sourceLocale: "en-US",
            key: "foobar",
            pathName: "foo/bar/asdf.java",
            project: "webapp"
        });

        x.addResource(res);

        // this one has the same source, locale, key, and file
        // so it should create an instance of the first one
        res = new ResourceString({
            source: "Asdf asdf",
            sourceLocale: "en-US",
            key: "foobar",
            pathName: "foo/bar/asdf.java",
            comment: "blah blah blah",
            project: "webapp"
        });

        x.addResource(res);

        var reslist = x.getResources({
            reskey: "foobar"
        });

        expect(reslist).toBeTruthy();

        expect(reslist.length).toBe(1);
        expect(reslist[0].getSource()).toBe("Asdf asdf");
        expect(reslist[0].getSourceLocale()).toBe("en-US");
        expect(reslist[0].getKey()).toBe("foobar");
        expect(reslist[0].getPath()).toBe("foo/bar/asdf.java");
        expect(reslist[0].getProject()).toBe("webapp");
        expect(!reslist[0].getComment()).toBeTruthy();

        var instances = reslist[0].getInstances();
        expect(instances).toBeTruthy();
        expect(instances.length).toBe(1);

        expect(instances[0].getSource()).toBe("Asdf asdf");
        expect(instances[0].getSourceLocale()).toBe("en-US");
        expect(instances[0].getKey()).toBe("foobar");
        expect(instances[0].getPath()).toBe("foo/bar/asdf.java");
        expect(instances[0].getProject()).toBe("webapp");
        expect(instances[0].getComment()).toBe("blah blah blah");
    });

    test("Xliff20SerializeWithResourcesWithInstancesWithNoTarget", function() {
        expect.assertions(2);

        var x = new Xliff({
            version: "2.0",
            allowDups: true
        });
        expect(x).toBeTruthy();

        var res = new ResourceString({
            source: "Asdf asdf",
            sourceLocale: "en-US",
            key: "foobar",
            pathName: "foo/bar/asdf.java",
            project: "webapp"
        });

        x.addResource(res);

        // this one has the same source, locale, key, and file
        // so it should create an instance of the first one
        res = new ResourceString({
            source: "Asdf asdf",
            sourceLocale: "en-US",
            key: "foobar",
            pathName: "foo/bar/asdf.java",
            comment: "blah blah blah",
            project: "webapp"
        });

        x.addResource(res);

        var expected =
            '<?xml version="1.0" encoding="utf-8"?>\n' +
            '<xliff version="2.0" srcLang="en-US" xmlns:l="http://ilib-js.com/loctool">\n' +
            '  <file original="foo/bar/asdf.java" l:project="webapp">\n' +
            '    <group id="group_1" name="plaintext">\n' +
            '      <unit id="1" name="foobar" type="res:string" l:datatype="plaintext">\n' +
            '        <segment>\n' +
            '          <source>Asdf asdf</source>\n' +
            '        </segment>\n' +
            '      </unit>\n' +
            '      <unit id="2" name="foobar" type="res:string" l:datatype="plaintext">\n' +
            '        <notes>\n' +
            '          <note appliesTo="source">blah blah blah</note>\n' +
            '        </notes>\n' +
            '        <segment>\n' +
            '          <source>Asdf asdf</source>\n' +
            '        </segment>\n' +
            '      </unit>\n' +
            '    </group>\n' +
            '  </file>\n' +
            '</xliff>';

        var actual = x.serialize();
        diff(actual, expected);

        expect(actual).toBe(expected);
    });

    test("Xliff20SerializeWithTranslationUnitsWithInstances", function() {
        expect.assertions(2);

        var x = new Xliff({
            version: "2.0",
            allowDups: true
        });
        expect(x).toBeTruthy();

        x.addTranslationUnit(new TranslationUnit({
            "source": "bababa",
            "sourceLocale": "en-US",
            "target": "ababab",
            "targetLocale": "fr-FR",
            "key": "asdf",
            "file": "/a/b/asdf.js",
            "project": "iosapp",
            "id": 2333,
            "resType":"string",
            "origin": "source",
            "context": "asdfasdf",
            "comment": "this is a comment"
        }));

        x.addTranslationUnit(new TranslationUnit({
            "source": "bababa",
            "sourceLocale": "en-US",
            "target": "ababab",
            "targetLocale": "fr-FR",
            "key": "asdf",
            "file": "/a/b/asdf.js",
            "project": "iosapp",
            "id": 2334,
            "resType":"string",
            "origin": "source",
            "context": "asdfasdf",
            "comment": "this is a different comment"
        }));

        var expected =
            '<?xml version="1.0" encoding="utf-8"?>\n' +
            '<xliff version="2.0" srcLang="en-US" trgLang="fr-FR" xmlns:l="http://ilib-js.com/loctool">\n' +
            '  <file original="/a/b/asdf.js" l:project="iosapp">\n' +
            '    <group id="group_1" name="plaintext">\n' +
            '      <unit id="2333" name="asdf" type="res:string" l:context="asdfasdf">\n' +
            '        <notes>\n' +
            '          <note appliesTo="source">this is a comment</note>\n' +
            '        </notes>\n' +
            '        <segment>\n' +
            '          <source>bababa</source>\n' +
            '          <target>ababab</target>\n' +
            '        </segment>\n' +
            '      </unit>\n' +
            '      <unit id="2334" name="asdf" type="res:string" l:context="asdfasdf">\n' +
            '        <notes>\n' +
            '          <note appliesTo="source">this is a different comment</note>\n' +
            '        </notes>\n' +
            '        <segment>\n' +
            '          <source>bababa</source>\n' +
            '          <target>ababab</target>\n' +
            '        </segment>\n' +
            '      </unit>\n' +
            '    </group>\n' +
            '  </file>\n' +
            '</xliff>';

        var actual = x.serialize();
        diff(actual, expected);

        expect(actual).toBe(expected);
    });

    test("Xliff20SerializeWithTranslationUnitsWithTypes", function() {
        expect.assertions(2);

        var x = new Xliff({
            version: "2.0",
            allowDups: true
        });
        expect(x).toBeTruthy();

        x.addTranslationUnit(new TranslationUnit({
            "source": "bababa",
            "sourceLocale": "en-US",
            "target": "ababab",
            "targetLocale": "fr-FR",
            "key": "asdf",
            "file": "/a/b/asdf.js",
            "project": "webapp1",
            "resType":"string",
            "origin": "source",
            "context": "asdfasdf",
            "comment": "this is a comment",
            "datatype": "javascript"
        }));

        x.addTranslationUnit(new TranslationUnit({
            "source": "bababa",
            "sourceLocale": "en-US",
            "target": "ababab",
            "targetLocale": "fr-FR",
            "key": "asdf",
            "file": "/a/b/asdf.js",
            "project": "webapp1",
            "resType":"string",
            "origin": "source",
            "context": "asdfasdf",
            "comment": "this is a different comment",
            "datatype": "x-json"
        }));

        var expected =
            '<?xml version="1.0" encoding="utf-8"?>\n' +
            '<xliff version="2.0" srcLang="en-US" trgLang="fr-FR" xmlns:l="http://ilib-js.com/loctool">\n' +
            '  <file original="/a/b/asdf.js" l:project="webapp1">\n' +
            '    <group id="group_1" name="javascript">\n' +
            '      <unit id="1" name="asdf" type="res:string" l:datatype="javascript" l:context="asdfasdf">\n' +
            '        <notes>\n' +
            '          <note appliesTo="source">this is a comment</note>\n' +
            '        </notes>\n' +
            '        <segment>\n' +
            '          <source>bababa</source>\n' +
            '          <target>ababab</target>\n' +
            '        </segment>\n' +
            '      </unit>\n' +
            '    </group>\n' +
            '    <group id="group_2" name="x-json">\n' +
            '      <unit id="2" name="asdf" type="res:string" l:datatype="x-json" l:context="asdfasdf">\n' +
            '        <notes>\n' +
            '          <note appliesTo="source">this is a different comment</note>\n' +
            '        </notes>\n' +
            '        <segment>\n' +
            '          <source>bababa</source>\n' +
            '          <target>ababab</target>\n' +
            '        </segment>\n' +
            '      </unit>\n' +
            '    </group>\n' +
            '  </file>\n' +
            '</xliff>';


        var actual = x.serialize();
        diff(actual, expected);

        expect(actual).toBe(expected);
    });

    test("Xliff20DeserializeCreateInstances", function() {
        expect.assertions(21);

        var x = new Xliff({
            version: "2.0",
            allowDups: true
        });
        expect(x).toBeTruthy();

        x.deserialize(
            '<?xml version="1.0" encoding="utf-8"?>\n' +
            '<xliff version="2.0" srcLang="en-US" trgLang="fr-FR" xmlns:l="http://ilib-js.com/loctool">\n' +
            '  <file original="/a/b/asdf.js" l:project="iosapp">\n' +
            '    <unit id="2333" name="asdf" type="res:string" l:context="asdfasdf">\n' +
            '      <notes>\n' +
            '        <note appliesTo="source">this is a comment</note>\n' +
            '      </notes>\n' +
            '      <segment>\n' +
            '        <source>bababa</source>\n' +
            '        <target>ababab</target>\n' +
            '      </segment>\n' +
            '    </unit>\n' +
            '    <unit id="2334" name="asdf" type="res:string" l:context="asdfasdf">\n' +
            '      <notes>\n' +
            '        <note appliesTo="source">this is a different comment</note>\n' +
            '      </notes>\n' +
            '      <segment>\n' +
            '        <source>bababa</source>\n' +
            '        <target>ababab</target>\n' +
            '      </segment>\n' +
            '    </unit>\n' +
            '  </file>\n' +
            '</xliff>');

        var reslist = x.getResources();

        expect(reslist).toBeTruthy();

        expect(reslist.length).toBe(1);

        expect(reslist[0].getTarget()).toBe("ababab");
        expect(reslist[0].getTargetLocale()).toBe("fr-FR");
        expect(reslist[0].getKey()).toBe("asdf");
        expect(reslist[0].getPath()).toBe("/a/b/asdf.js");
        expect(reslist[0].getProject()).toBe("iosapp");
        expect(reslist[0].resType).toBe("string");
        expect(reslist[0].context).toBe("asdfasdf");
        expect(reslist[0].comment).toBe("this is a comment");

        var instances = reslist[0].getInstances();
        expect(instances).toBeTruthy();
        expect(instances.length).toBe(1);

        expect(instances[0].getTarget()).toBe("ababab");
        expect(instances[0].getTargetLocale()).toBe("fr-FR");
        expect(instances[0].getKey()).toBe("asdf");
        expect(instances[0].getPath()).toBe("/a/b/asdf.js");
        expect(instances[0].getProject()).toBe("iosapp");
        expect(instances[0].resType).toBe("string");
        expect(instances[0].context).toBe("asdfasdf");
        expect(instances[0].comment).toBe("this is a different comment");
    });

    test("Xliff20DeserializeLGStyleXliff", function() {
        expect.assertions(24);

        var x = new Xliff();
        expect(x).toBeTruthy();

        x.deserialize(
                '<?xml version="1.0" encoding="utf-8"?>\n' +
                '<xliff xmlns="urn:oasis:names:tc:xliff:document:2.0" version="2.0" srcLang="en-KR" trgLang="ko-KR">\n' +
                '  <file id="f1" original="foo/bar/asdf.java" >\n' +
                '    <group id="g1" name="javascript">\n' +
                '      <unit id="1">\n' +
                '        <segment>\n' +
                '          <source>Closed Caption Settings</source>\n' +
                '          <target>자막 설정</target>\n' +
                '        </segment>\n' +
                '      </unit>\n' +
                '      <unit id="2">\n' +
                '        <segment>\n' +
                '          <source>Low</source>\n' +
                '          <target>낮음</target>\n' +
                '        </segment>\n' +
                '      </unit>\n' +
                '    </group>\n' +
                '  </file>\n' +
                '</xliff>');

        var reslist = x.getResources();

        expect(reslist).toBeTruthy();

        expect(reslist[0].getSource()).toBe("Closed Caption Settings");
        expect(reslist[0].getSourceLocale()).toBe("en-KR");
        expect(reslist[0].getTarget()).toBe("자막 설정");
        expect(reslist[0].getTargetLocale()).toBe("ko-KR");
        expect(reslist[0].getKey()).toBe("Closed Caption Settings");
        expect(reslist[0].getPath()).toBe("foo/bar/asdf.java");
        expect(reslist[0].getProject()).toBe("foo/bar/asdf.java");
        expect(reslist[0].resType).toBe("string");
        expect(reslist[0].datatype).toBe("javascript");
        expect(!reslist[0].getComment()).toBeTruthy();
        expect(reslist[0].getId()).toBe("1");

        expect(reslist[1].getSource()).toBe("Low");
        expect(reslist[1].getSourceLocale()).toBe("en-KR");
        expect(reslist[1].getTarget()).toBe("낮음");
        expect(reslist[1].getTargetLocale()).toBe("ko-KR");
        expect(reslist[1].getKey()).toBe("Low");
        expect(reslist[1].getPath()).toBe("foo/bar/asdf.java");
        expect(reslist[1].getProject()).toBe("foo/bar/asdf.java");
        expect(reslist[1].resType).toBe("string");
        expect(reslist[1].datatype).toBe("javascript");
        expect(!reslist[1].getComment()).toBeTruthy();
        expect(reslist[1].getId()).toBe("2");
    });

    test("Xliff20DeserializeRealLGFile", function() {
        expect.assertions(37);

        var x = new Xliff();
        expect(x).toBeTruthy();

        var fs = require("fs");
<<<<<<< HEAD
        var str = fs.readFileSync("test/testfiles/test5.xliff", "utf-8");
=======

        var str = fs.readFileSync("testfiles/test5.xliff", "utf-8");

>>>>>>> 63250bd9
        x.deserialize(str);

        var reslist = x.getResources();
        expect(reslist).toBeTruthy();
        expect(reslist.length).toBe(7);

        expect(reslist[0].getSource()).toBe("Closed Caption Settings");
        expect(reslist[0].getSourceLocale()).toBe("en-KR");
        expect(reslist[0].getTarget()).toBe("자막 설정");
        expect(reslist[0].getTargetLocale()).toBe("ko-KR");
        expect(reslist[0].getKey()).toBe("Closed Caption Settings");
        expect(reslist[0].getPath()).toBe("settings");
        expect(reslist[0].getProject()).toBe("settings");
        expect(reslist[0].resType).toBe("string");
        expect(reslist[0].datatype).toBe("javascript");
        expect(!reslist[0].getComment()).toBeTruthy();
        expect(reslist[0].getId()).toBe("settings_1");

        expect(reslist[3].getSource()).toBe("Low");
        expect(reslist[3].getSourceLocale()).toBe("en-KR");
        expect(reslist[3].getTarget()).toBe("낮음");
        expect(reslist[3].getTargetLocale()).toBe("ko-KR");
        expect(reslist[3].getKey()).toBe("pictureControlLow_Male");
        expect(reslist[3].getPath()).toBe("settings");
        expect(reslist[3].getProject()).toBe("settings");
        expect(reslist[3].resType).toBe("string");
        expect(reslist[3].datatype).toBe("javascript");
        expect(!reslist[3].getComment()).toBeTruthy();
        expect(reslist[3].getId()).toBe("settings_1524");

        expect(reslist[6].getSource()).toBe("SEARCH");
        expect(reslist[6].getSourceLocale()).toBe("en-KR");
        expect(reslist[6].getTarget()).toBe("검색");
        expect(reslist[6].getTargetLocale()).toBe("ko-KR");
        expect(reslist[6].getKey()).toBe("SEARCH");
        expect(reslist[6].getPath()).toBe("settings");
        expect(reslist[6].getProject()).toBe("settings");
        expect(reslist[6].resType).toBe("string");
        expect(reslist[6].datatype).toBe("x-qml");
        expect(reslist[6].getComment()).toBeTruthy();
        expect(reslist[6].getComment()).toBe("copy strings from voice app");
        expect(reslist[6].getId()).toBe("settings_22");
    });
});<|MERGE_RESOLUTION|>--- conflicted
+++ resolved
@@ -67,12 +67,7 @@
 
         var x = new Xliff({version: "2.0"});
         expect(x).toBeTruthy();
-<<<<<<< HEAD
         expect(x.getVersion()).toBe(2);
-=======
-
-        expect(x.getVersion()).toBe("2.0");
->>>>>>> 63250bd9
     });
 
     test("Xliff20ConstructorNumericVersion12", function() {
@@ -80,12 +75,7 @@
 
         var x = new Xliff({version: 1.2});
         expect(x).toBeTruthy();
-<<<<<<< HEAD
         expect(x.getVersion()).toBe(1.2);
-=======
-
-        expect(x.getVersion()).toBe("1.2");
->>>>>>> 63250bd9
     });
 
     test("Xliff20ConstructorNumericVersion20", function() {
@@ -93,12 +83,7 @@
 
         var x = new Xliff({version: 2.0});
         expect(x).toBeTruthy();
-<<<<<<< HEAD
         expect(x.getVersion()).toBe(2);
-=======
-
-        expect(x.getVersion()).toBe("2.0");
->>>>>>> 63250bd9
     });
 
     test("Xliff20ConstructorFull", function() {
@@ -114,13 +99,7 @@
             path: "a/b/c.xliff"
         });
         expect(x).toBeTruthy();
-<<<<<<< HEAD
         expect(x.getVersion()).toBe(2);
-=======
-
-        expect(x.getVersion()).toBe("2.0");
-
->>>>>>> 63250bd9
         expect(x["tool-id"]).toBe("loctool");
         expect(x["tool-name"]).toBe("Localization Tool");
         expect(x["tool-version"]).toBe("1.2.34");
@@ -1926,12 +1905,7 @@
         expect(reslist).toBeTruthy();
 
         expect(reslist.length).toBe(1);
-<<<<<<< HEAD
         expect(reslist[0].getSourceArray()).toStrictEqual(["Zero", "One", "Two"]);
-=======
-
-        expect(reslist[0].getSourceArray(), ["Zero", "One").toStrictEqual("Two"]);
->>>>>>> 63250bd9
         expect(reslist[0].getSourceLocale()).toBe("en-US");
         expect(reslist[0].getKey()).toBe("foobar");
         expect(reslist[0].getPath()).toBe("foo/bar/asdf.java");
@@ -1976,12 +1950,7 @@
         expect(reslist).toBeTruthy();
 
         expect(reslist.length).toBe(1);
-<<<<<<< HEAD
         expect(reslist[0].getSourceArray()).toStrictEqual(["Zero", "One", "Two"]);
-=======
-
-        expect(reslist[0].getSourceArray(), ["Zero", "One").toStrictEqual("Two"]);
->>>>>>> 63250bd9
         expect(reslist[0].getSourceLocale()).toBe("en-US");
         expect(reslist[0].getKey()).toBe("foobar");
         expect(reslist[0].getPath()).toBe("foo/bar/asdf.java");
@@ -2221,13 +2190,7 @@
         expect(x).toBeTruthy();
 
         var fs = require("fs");
-<<<<<<< HEAD
         var str = fs.readFileSync("test/testfiles/test4.xliff", "utf-8");
-=======
-
-        var str = fs.readFileSync("testfiles/test4.xliff", "utf-8");
-
->>>>>>> 63250bd9
         x.deserialize(str);
 
         var reslist = x.getResources();
@@ -3507,13 +3470,7 @@
         expect(x).toBeTruthy();
 
         var fs = require("fs");
-<<<<<<< HEAD
         var str = fs.readFileSync("test/testfiles/test5.xliff", "utf-8");
-=======
-
-        var str = fs.readFileSync("testfiles/test5.xliff", "utf-8");
-
->>>>>>> 63250bd9
         x.deserialize(str);
 
         var reslist = x.getResources();
