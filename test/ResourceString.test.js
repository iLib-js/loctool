--- conflicted
+++ resolved
@@ -450,12 +450,7 @@
             var rs2 = rs.generatePseudo("en-GB", rb);
 
             expect(rs2).toBeTruthy();
-<<<<<<< HEAD
             expect(rs2.getTargetLocale()).toBe("en-GB");
-=======
-            expect(rs2.getTargetLocale(), "en-GB").toBeTruthy();
-
->>>>>>> 63250bd9
             expect(rs2.getTarget()).toBe("I colour my chequebooks and localise them.");
         });
     });
@@ -487,12 +482,7 @@
             var rs2 = rs.generatePseudo("en-ZA", rb);
 
             expect(rs2).toBeTruthy();
-<<<<<<< HEAD
             expect(rs2.getTargetLocale()).toBe("en-ZA");
-=======
-            expect(rs2.getTargetLocale(), "en-ZA").toBeTruthy();
-
->>>>>>> 63250bd9
             expect(rs2.getTarget()).toBe("I colour my chequebooks and localise them.");
         });
     });
@@ -523,12 +513,7 @@
             var rs2 = rs.generatePseudo("en-CA", rb);
 
             expect(rs2).toBeTruthy();
-<<<<<<< HEAD
             expect(rs2.getTargetLocale()).toBe("en-CA");
-=======
-            expect(rs2.getTargetLocale(), "en-CA").toBeTruthy();
-
->>>>>>> 63250bd9
             expect(rs2.getTarget()).toBe("I colour my chequebooks and localize them.");
         });
     });
@@ -574,12 +559,7 @@
             var rs2 = rs.generatePseudo("zh-Hant-TW", rb);
 
             expect(rs2).toBeTruthy();
-<<<<<<< HEAD
             expect(rs2.getTargetLocale()).toBe("zh-Hant-TW");
-=======
-            expect(rs2.getTargetLocale(), "zh-Hant-TW").toBeTruthy();
-
->>>>>>> 63250bd9
             expect(rs2.getTarget()).toBe("什麼？ 你是指歐洲的燕子還是非洲的燕子？");
         });
     });
@@ -645,14 +625,8 @@
         expect(rs2.pathName).toBe(rs.pathName);
         expect(rs2.comment).toBe(rs.comment);
         expect(rs2.state).toBe("asdfasdf");
-<<<<<<< HEAD
         expect(rs2.getTargetLocale()).not.toBe(rs.getTargetLocale());
         expect(rs2.getTarget()).not.toBe(rs.getTarget());
-=======
-
-        expect(rs2.getTargetLocale() !== rs.getTargetLocale()).toBeTruthy();
-        expect(rs2.getTarget() !== rs.getTarget()).toBeTruthy();
->>>>>>> 63250bd9
     });
 
     test("ResourceStringEquals", function() {
