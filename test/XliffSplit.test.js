/*
 * XliffSplit.test.js - test the split of Xliff object.
 *
 * Copyright © 2020, 2023 JEDLSoft
 *
 * Licensed under the Apache License, Version 2.0 (the "License");
 * you may not use this file except in compliance with the License.
 * You may obtain a copy of the License at
 *
 *     http://www.apache.org/licenses/LICENSE-2.0
 *
 * Unless required by applicable law or agreed to in writing, software
 * distributed under the License is distributed on an "AS IS" BASIS,
 * WITHOUT WARRANTIES OR CONDITIONS OF ANY KIND, either express or implied.
 *
 * See the License for the specific language governing permissions and
 * limitations under the License.
 */
var fs = require("fs");
var Path = require("path");
if (!Xliff) {
    var Xliff = require("../lib/Xliff.js");
}

if (!XliffSplit) {
    var XliffSplit = require("../lib/XliffSplit.js");
}

function rmrf(path) {
    if (fs.existsSync(path)) {
        fs.unlinkSync(path);
    }
}

describe("xliffsplit", function() {
    test("XliffSplitnoParameter", function() {
        expect.assertions(1);

        var target = XliffSplit();
        expect(!target).toBeTruthy();
    });
    test("XliffSplit", function() {
        expect.assertions(1);

        var settings = {};
        settings.xliffVersion = 2;
        settings.infiles = [
            "test/testfiles/xliff20/merge-en-US.xliff",
        ];
        var target = XliffSplit(settings);
        expect(target).toBeTruthy();

    });
    test("XliffSplitdistritue", function() {
        expect.assertions(2);

        var settings = {};
        settings.xliffVersion = 2;
        settings.infiles = [
            "test/testfiles/xliff20/merge-en-US.xliff",
        ];
        var superset = XliffSplit(settings);
        var result = XliffSplit.distribute(superset, settings);
        expect(result).toBeTruthy();
<<<<<<< HEAD
        expect(Object.keys(result).length).toBe(2); //app1, app2
=======
        expect(Object.keys(result).length, 2); //app1).toBe(app2

>>>>>>> 63250bd9
    });
    test("XliffSplitdistritueSerialize", function() {
        expect.assertions(2);

        var settings = {};
        settings.xliffVersion = 2;
        settings.infiles = [
            "test/testfiles/xliff20/merge-en-US.xliff",
        ];
        var superset = XliffSplit(settings);
        var result = XliffSplit.distribute(superset, settings);
        expect(result).toBeTruthy();

        var actual = result["app1"].serialize();
        var expected =
        '<?xml version="1.0" encoding="utf-8"?>\n' +
        '<xliff version="2.0" srcLang="en-KR" trgLang="en-US" xmlns:l="http://ilib-js.com/loctool">\n' +
        '  <file original="app1" l:project="app1">\n' +
        '    <group id="group_1" name="cpp">\n' +
        '      <unit id="app1_1" type="res:string" l:datatype="cpp">\n' +
        '        <segment>\n' +
        '          <source>app1:String 1a</source>\n' +
        '          <target>app1:String 1a</target>\n' +
        '        </segment>\n' +
        '      </unit>\n' +
        '      <unit id="app1_2" name="String 1b: app1" type="res:string" l:datatype="cpp">\n' +
        '        <segment>\n' +
        '          <source>app1:String 1b</source>\n' +
        '          <target>app1:String 1b</target>\n' +
        '        </segment>\n' +
        '      </unit>\n' +
        '    </group>\n' +
        '    <group id="group_2" name="x-json">\n' +
        '      <unit id="app1_3" type="res:string" l:datatype="x-json">\n' +
        '        <segment>\n' +
        '          <source>app1:String 1c</source>\n' +
        '          <target>app1:String 1c</target>\n' +
        '        </segment>\n' +
        '      </unit>\n' +
        '    </group>\n' +
        '  </file>\n' +
        '</xliff>';

        expect(actual).toBe(expected);
    });
    test("XliffSplitdistritueSerialize2", function() {
        expect.assertions(2);

        var settings = {};
        settings.xliffVersion = 2;
        settings.infiles = [
            "test/testfiles/xliff20/merge-en-US.xliff",
        ];
        var superset = XliffSplit(settings);
        var result = XliffSplit.distribute(superset, settings);
        expect(result).toBeTruthy();

        var actual = result["app2"].serialize();
        var expected =
        '<?xml version="1.0" encoding="utf-8"?>\n' +
        '<xliff version="2.0" srcLang="en-KR" trgLang="en-US" xmlns:l="http://ilib-js.com/loctool">\n' +
        '  <file original="app2" l:project="app2">\n' +
        '    <group id="group_1" name="javascript">\n' +
        '      <unit id="app2_1" type="res:string" l:datatype="javascript">\n' +
        '        <segment>\n' +
        '          <source>app2: String 2a</source>\n' +
        '          <target>app2: String 2a</target>\n' +
        '        </segment>\n' +
        '      </unit>\n' +
        '      <unit id="app2_2" type="res:string" l:datatype="javascript">\n' +
        '        <segment>\n' +
        '          <source>app2: String 2b</source>\n' +
        '          <target>app2: String 2b</target>\n' +
        '        </segment>\n' +
        '      </unit>\n' +
        '    </group>\n' +
        '  </file>\n' +
        '</xliff>';

        expect(actual).toBe(expected);
    });
    test("XliffSplitdistritueSerialize3_xliffStyle", function() {
        expect.assertions(2);
        var settings = {};
        settings.xliffVersion = 2;
        settings.infiles = [
            "test/testfiles/xliff20/merge-en-US-style.xliff",
        ];
        settings.xliffStyle = "custom"
        var superset = XliffSplit(settings);
        var result = XliffSplit.distribute(superset, settings);
        expect(result).toBeTruthy();

        var actual = result["app2"].serialize();
        var expected =
        '<?xml version="1.0" encoding="utf-8"?>\n' +
        '<xliff version="2.0" srcLang="en-KR" trgLang="en-US" xmlns:l="http://ilib-js.com/loctool">\n' +
        '  <file id="app2_f1" original="app2">\n' +
        '    <group id="app2_g1" name="javascript">\n' +
        '      <unit id="app2_1">\n' +
        '        <segment>\n' +
        '          <source>app2: String 2a</source>\n' +
        '          <target>app2: String 2a</target>\n' +
        '        </segment>\n' +
        '      </unit>\n' +
        '      <unit id="app2_2">\n' +
        '        <segment>\n' +
        '          <source>app2: String 2b</source>\n' +
        '          <target>app2: String 2b</target>\n' +
        '        </segment>\n' +
        '      </unit>\n' +
        '    </group>\n' +
        '  </file>\n' +
        '</xliff>';

        expect(actual).toBe(expected);
    });
    test("XliffSplitWrite", function() {
        expect.assertions(3);
<<<<<<< HEAD
        rmrf("test/testfiles/xliff20/splitTest/app1/en-US.xliff");
        rmrf("test/testfiles/xliff20/splitTest/app2/en-US.xliff");
=======
        rmrf("testfiles/xliff20/splitTest/app1/en-US.xliff");
        rmrf("testfiles/xliff20/splitTest/app2/en-US.xliff");

>>>>>>> 63250bd9
        var settings = {};
        settings.xliffVersion = 2;
        settings.infiles = [
            "test/testfiles/xliff20/merge-en-US.xliff",
        ];
        settings.targetDir = "test/testfiles/xliff20/splitTest";
        var superset = XliffSplit(settings);
        var result = XliffSplit.distribute(superset, settings);
        expect(result).toBeTruthy();

        XliffSplit.write(result);
<<<<<<< HEAD
        expect(fs.existsSync("./test/testfiles/xliff20/splitTest/app1/en-US.xliff")).toBeTruthy();
        expect(fs.existsSync("./test/testfiles/xliff20/splitTest/app2/en-US.xliff")).toBeTruthy();
=======
        expect(fs.existsSync("./testfiles/xliff20/splitTest/app1/en-US.xliff")).toBeTruthy();
        expect(fs.existsSync("./testfiles/xliff20/splitTest/app2/en-US.xliff")).toBeTruthy();

>>>>>>> 63250bd9
    });
});
<|MERGE_RESOLUTION|>--- conflicted
+++ resolved
@@ -62,12 +62,7 @@
         var superset = XliffSplit(settings);
         var result = XliffSplit.distribute(superset, settings);
         expect(result).toBeTruthy();
-<<<<<<< HEAD
         expect(Object.keys(result).length).toBe(2); //app1, app2
-=======
-        expect(Object.keys(result).length, 2); //app1).toBe(app2
-
->>>>>>> 63250bd9
     });
     test("XliffSplitdistritueSerialize", function() {
         expect.assertions(2);
@@ -187,14 +182,8 @@
     });
     test("XliffSplitWrite", function() {
         expect.assertions(3);
-<<<<<<< HEAD
         rmrf("test/testfiles/xliff20/splitTest/app1/en-US.xliff");
         rmrf("test/testfiles/xliff20/splitTest/app2/en-US.xliff");
-=======
-        rmrf("testfiles/xliff20/splitTest/app1/en-US.xliff");
-        rmrf("testfiles/xliff20/splitTest/app2/en-US.xliff");
-
->>>>>>> 63250bd9
         var settings = {};
         settings.xliffVersion = 2;
         settings.infiles = [
@@ -206,13 +195,7 @@
         expect(result).toBeTruthy();
 
         XliffSplit.write(result);
-<<<<<<< HEAD
         expect(fs.existsSync("./test/testfiles/xliff20/splitTest/app1/en-US.xliff")).toBeTruthy();
         expect(fs.existsSync("./test/testfiles/xliff20/splitTest/app2/en-US.xliff")).toBeTruthy();
-=======
-        expect(fs.existsSync("./testfiles/xliff20/splitTest/app1/en-US.xliff")).toBeTruthy();
-        expect(fs.existsSync("./testfiles/xliff20/splitTest/app2/en-US.xliff")).toBeTruthy();
-
->>>>>>> 63250bd9
     });
 });
