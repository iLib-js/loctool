/*
 * WebProject.test.js - test the Web Project class.
 *
 * Copyright © 2017, 2023 2020, 2023 HealthTap, Inc.
 *
 * Licensed under the Apache License, Version 2.0 (the "License");
 * you may not use this file except in compliance with the License.
 * You may obtain a copy of the License at
 *
 *     http://www.apache.org/licenses/LICENSE-2.0
 *
 * Unless required by applicable law or agreed to in writing, software
 * distributed under the License is distributed on an "AS IS" BASIS,
 * WITHOUT WARRANTIES OR CONDITIONS OF ANY KIND, either express or implied.
 *
 * See the License for the specific language governing permissions and
 * limitations under the License.
 */

if (!WebProject) {
    var WebProject = require("../lib/WebProject.js");
    var YamlResourceFileType = require("../lib/YamlResourceFileType.js");
    var JavaScriptResourceFileType = require("../lib/JavaScriptResourceFileType.js");
}

describe("webproject", function() {
    test("WebProjectConstructor", function() {
        expect.assertions(1);

        var p = new WebProject({
            id: "web",
            sourceLocale: "en-US"
        }, "./test/testfiles", {
            locales:["en-GB"]
        });

        expect(p).toBeTruthy();
    });

    test("WebProjectRightResourceTypeRuby", function() {
        expect.assertions(2);

        var p = new WebProject({
            id: "web",
            sourceLocale: "en-US"
        }, "./test/testfiles", {
            locales:["en-GB"]
        });

        expect(p).toBeTruthy();

        var rt = p.getResourceFileType("ruby");

        expect(rt instanceof YamlResourceFileType).toBeTruthy();
    });

    test("WebProjectRightResourceTypeJS", function() {
        expect.assertions(2);

        var p = new WebProject({
            id: "web",
            sourceLocale: "en-US"
        }, "./test/testfiles", {
            locales:["en-GB"]
        });

        expect(p).toBeTruthy();

        var rt = p.getResourceFileType("js");

        expect(rt instanceof JavaScriptResourceFileType).toBeTruthy();
    });

    test("WebProjectGotFlavors", function() {
        expect.assertions(2);

        var p = new WebProject({
            id: "web",
            sourceLocale: "en-US"
        }, "./test/testfiles", {
            locales:["en-GB"],
            flavors: ["VANILLA", "CHOCOLATE"]
        });

        expect(p).toBeTruthy();

        expect(p.flavors).toBeTruthy();
    });

    test("WebProjectGotRightFlavors", function() {
        expect.assertions(3);

        var p = new WebProject({
            id: "web",
            sourceLocale: "en-US"
        }, "./test/testfiles", {
            locales:["en-GB"],
            flavors: ["VANILLA", "CHOCOLATE"]
        });

        expect(p).toBeTruthy();
        expect(p.flavors).toBeTruthy();
        expect(p.flavors).toStrictEqual(["VANILLA", "CHOCOLATE"]);
    });

    test("WebProjectGetResourceDirsString", function() {
        expect.assertions(2);

        var p = new WebProject({
            id: "web",
            sourceLocale: "en-US",
            resourceDirs: {
                "yml": "a/b/c"
            }
        }, "./test/testfiles", {
            locales:["en-GB"]
        });

        expect(p).toBeTruthy();

        expect(p.getResourceDirs("yml")).toStrictEqual(["a/b/c"]);
    });

    test("WebProjectGetResourceDirsNotThere", function() {
        expect.assertions(2);

        var p = new WebProject({
            id: "web",
            sourceLocale: "en-US",
            resourceDirs: {
                "yml": "a/b/c"
            }
        }, "./test/testfiles", {
            locales:["en-GB"]
        });

        expect(p).toBeTruthy();

        expect(p.getResourceDirs("java")).toStrictEqual([]);
    });

    test("WebProjectGetResourceDirsNoneSpecified", function() {
        expect.assertions(2);

        var p = new WebProject({
            id: "web",
            sourceLocale: "en-US"
        }, "./test/testfiles", {
            locales:["en-GB"]
        });

        expect(p).toBeTruthy();

        expect(p.getResourceDirs("java")).toStrictEqual([]);
    });

    test("WebProjectGetResourceDirsArray", function() {
        expect.assertions(2);

        var p = new WebProject({
            id: "web",
            sourceLocale: "en-US",
            resourceDirs: {
                "yml": ["a/b/c", "d/e/f"]
            }
        }, "./test/testfiles", {
            locales:["en-GB"]
        });

        expect(p).toBeTruthy();
<<<<<<< HEAD
        expect(p.getResourceDirs("yml")).toStrictEqual(["a/b/c", "d/e/f"]);
=======

        expect(p.getResourceDirs("yml"), ["a/b/c").toStrictEqual("d/e/f"]);
>>>>>>> 63250bd9
    });

    test("WebProjectIsResourcePathPositive", function() {
        expect.assertions(2);

        var p = new WebProject({
            id: "web",
            sourceLocale: "en-US",
            resourceDirs: {
                "yml": ["a/b/c", "d/e/f"]
            }
        }, "./test/testfiles", {
            locales:["en-GB"]
        });

        expect(p).toBeTruthy();
<<<<<<< HEAD
        expect(p.isResourcePath("yml", "test/testfiles/a/b/c/x.yml")).toBeTruthy();
=======

        expect(p.isResourcePath("yml", "testfiles/a/b/c/x.yml")).toBeTruthy();
>>>>>>> 63250bd9
    });

    test("WebProjectIsResourcePathNegative", function() {
        expect.assertions(2);

        var p = new WebProject({
            id: "web",
            sourceLocale: "en-US",
            resourceDirs: {
                "yml": ["a/b/c", "d/e/f"]
            }
        }, "./test/testfiles", {
            locales:["en-GB"]
        });

        expect(p).toBeTruthy();
<<<<<<< HEAD
        expect(!p.isResourcePath("yml", "test/testfiles/a/c/x.yml")).toBeTruthy();
=======

        expect(!p.isResourcePath("yml", "testfiles/a/c/x.yml")).toBeTruthy();
>>>>>>> 63250bd9
    });

    test("WebProjectIsResourcePathPositive2", function() {
        expect.assertions(2);

        var p = new WebProject({
            id: "web",
            sourceLocale: "en-US",
            resourceDirs: {
                "yml": ["a/b/c", "d/e/f"]
            }
        }, "./test/testfiles", {
            locales:["en-GB"]
        });

        expect(p).toBeTruthy();
<<<<<<< HEAD
        expect(p.isResourcePath("yml", "test/testfiles/d/e/f/x.yml")).toBeTruthy();
=======

        expect(p.isResourcePath("yml", "testfiles/d/e/f/x.yml")).toBeTruthy();
>>>>>>> 63250bd9
    });

    test("WebProjectIsResourcePathSubdirectory", function() {
        expect.assertions(2);

        var p = new WebProject({
            id: "web",
            sourceLocale: "en-US",
            resourceDirs: {
                "yml": ["a/b/c", "d/e/f"]
            }
        }, "./test/testfiles", {
            locales:["en-GB"]
        });

        expect(p).toBeTruthy();
<<<<<<< HEAD
        expect(p.isResourcePath("yml", "test/testfiles/d/e/f/m/n/o/x.yml")).toBeTruthy();
=======

        expect(p.isResourcePath("yml", "testfiles/d/e/f/m/n/o/x.yml")).toBeTruthy();
>>>>>>> 63250bd9
    });

    test("WebProjectIsResourcePathDirOnly", function() {
        expect.assertions(2);

        var p = new WebProject({
            id: "web",
            sourceLocale: "en-US",
            resourceDirs: {
                "yml": ["a/b/c", "d/e/f"]
            }
        }, "./test/testfiles", {
            locales:["en-GB"]
        });

        expect(p).toBeTruthy();
<<<<<<< HEAD
        expect(p.isResourcePath("yml", "test/testfiles/d/e/f")).toBeTruthy();
=======

        expect(p.isResourcePath("yml", "testfiles/d/e/f")).toBeTruthy();
>>>>>>> 63250bd9
    });
});<|MERGE_RESOLUTION|>--- conflicted
+++ resolved
@@ -168,12 +168,7 @@
         });
 
         expect(p).toBeTruthy();
-<<<<<<< HEAD
         expect(p.getResourceDirs("yml")).toStrictEqual(["a/b/c", "d/e/f"]);
-=======
-
-        expect(p.getResourceDirs("yml"), ["a/b/c").toStrictEqual("d/e/f"]);
->>>>>>> 63250bd9
     });
 
     test("WebProjectIsResourcePathPositive", function() {
@@ -190,12 +185,7 @@
         });
 
         expect(p).toBeTruthy();
-<<<<<<< HEAD
         expect(p.isResourcePath("yml", "test/testfiles/a/b/c/x.yml")).toBeTruthy();
-=======
-
-        expect(p.isResourcePath("yml", "testfiles/a/b/c/x.yml")).toBeTruthy();
->>>>>>> 63250bd9
     });
 
     test("WebProjectIsResourcePathNegative", function() {
@@ -212,12 +202,7 @@
         });
 
         expect(p).toBeTruthy();
-<<<<<<< HEAD
         expect(!p.isResourcePath("yml", "test/testfiles/a/c/x.yml")).toBeTruthy();
-=======
-
-        expect(!p.isResourcePath("yml", "testfiles/a/c/x.yml")).toBeTruthy();
->>>>>>> 63250bd9
     });
 
     test("WebProjectIsResourcePathPositive2", function() {
@@ -234,12 +219,7 @@
         });
 
         expect(p).toBeTruthy();
-<<<<<<< HEAD
         expect(p.isResourcePath("yml", "test/testfiles/d/e/f/x.yml")).toBeTruthy();
-=======
-
-        expect(p.isResourcePath("yml", "testfiles/d/e/f/x.yml")).toBeTruthy();
->>>>>>> 63250bd9
     });
 
     test("WebProjectIsResourcePathSubdirectory", function() {
@@ -256,12 +236,7 @@
         });
 
         expect(p).toBeTruthy();
-<<<<<<< HEAD
         expect(p.isResourcePath("yml", "test/testfiles/d/e/f/m/n/o/x.yml")).toBeTruthy();
-=======
-
-        expect(p.isResourcePath("yml", "testfiles/d/e/f/m/n/o/x.yml")).toBeTruthy();
->>>>>>> 63250bd9
     });
 
     test("WebProjectIsResourcePathDirOnly", function() {
@@ -278,11 +253,6 @@
         });
 
         expect(p).toBeTruthy();
-<<<<<<< HEAD
         expect(p.isResourcePath("yml", "test/testfiles/d/e/f")).toBeTruthy();
-=======
-
-        expect(p.isResourcePath("yml", "testfiles/d/e/f")).toBeTruthy();
->>>>>>> 63250bd9
     });
 });