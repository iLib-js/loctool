/*
 * testPseudoHant.js - test the resource string object.
 *
 * Copyright © 2016-2017, HealthTap, Inc.
 *
 * Licensed under the Apache License, Version 2.0 (the "License");
 * you may not use this file except in compliance with the License.
 * You may obtain a copy of the License at
 *
 *     http://www.apache.org/licenses/LICENSE-2.0
 *
 * Unless required by applicable law or agreed to in writing, software
 * distributed under the License is distributed on an "AS IS" BASIS,
 * WITHOUT WARRANTIES OR CONDITIONS OF ANY KIND, either express or implied.
 *
 * See the License for the specific language governing permissions and
 * limitations under the License.
 */

if (!PseudoHant) {
    var PseudoHant = require("../lib/PseudoHant.js");
    var TranslationSet = require("../lib/TranslationSet.js");
    var ResourceArray = require("../lib/ResourceArray.js");
    var ResourcePlural = require("../lib/ResourcePlural.js");
    var ResourceString = require("../lib/ResourceString.js");
}

module.exports.pseudohant = {
    testPseudoHantRightSourceLocale: function(test) {
        test.expect(2);

        var translations = new TranslationSet();

        var ph = new PseudoHant({
            set: translations,
            sourceLocale: "zh-Hans-CN",
            targetLocale: "zh-Hant-HK"
        });

        test.equal(ph.getSourceLocale(), "zh-Hans-CN");
        test.equal(ph.getTargetLocale(), "zh-Hant-HK");

        test.done();
    },

    testPseudoHantGetString: function(test) {
        test.expect(3);

        var translations = new TranslationSet();
        /*
        translations.add(new ResourceArray({
            project: "foo",
            key: 'asdf',
            sourceArray: ['你好吗？', '燕子的巡航速度是多少？', '什么？ 你是指欧洲的燕子还是非洲的燕子？'],
            pathName: "a/b/c.java",
            sourceLocale: "zh-Hans-CN"
        }));
         */

        var ph = new PseudoHant({
            set: translations,
            targetLocale: "zh-Hant-HK"
        });

        test.equal(ph.getString('你好吗？'), "你好嗎？");
        test.equal(ph.getString('燕子的巡航速度是多少？'), "燕子的巡航速度是多少？");
        test.equal(ph.getString('什么？ 你是指欧洲的燕子还是非洲的燕子？'), "什麼？ 你是指歐洲的燕子還是非洲的燕子？");

        test.done();
    },

    testPseudoHantGetStringEnglish: function(test) {
        test.expect(2);

        var translations = new TranslationSet();

        var ph = new PseudoHant({
            set: translations,
            targetLocale: "zh-Hant-HK"
        });

        test.equal(ph.getString('foo'), "foo");
        test.equal(ph.getString('What is the cruising speed of a swallow?'), "What is the cruising speed of a swallow?");

        test.done();
    },

    testPseudoHantGetStringForResourceArray: function(test) {
        test.expect(4);

        var ra = new ResourceArray({
            project: "foo",
            key: "asdf",
            sourceArray: ["How are you?", "What is the cruising speed of a swallow?？", "What? Do you mean a European swallow or an African swallow?"],
            pathName: "a/b/c.java",
            sourceLocale: "en-US"
        });
        test.ok(ra);

        var translations = new TranslationSet();
        translations.add(new ResourceArray({
            project: "foo",
            key: 'asdf',
            sourceLocale: "en-US",
            sourceArray: ["How are you?", "What is the cruising speed of a swallow?？", "What? Do you mean a European swallow or an African swallow?"],
            targetLocale: "zh-Hans-CN",
            targetArray: ['你好吗？', '燕子的巡航速度是多少？', '什么？ 你是指欧洲的燕子还是非洲的燕子？'],
            pathName: "a/b/c.java"
        }));

        var ph = new PseudoHant({
            set: translations,
            targetLocale: "zh-Hant-HK"
        });

        test.equal(ph.getStringForResource(ra, 0), "你好嗎？");
        test.equal(ph.getStringForResource(ra, 1), "燕子的巡航速度是多少？");
        test.equal(ph.getStringForResource(ra, 2), "什麼？ 你是指歐洲的燕子還是非洲的燕子？");

        test.done();
    },

    testPseudoHantGetStringForResourcePlural: function(test) {
        test.expect(4);

        var rp = new ResourcePlural({
            project: "foo",
            key: "asdf",
            sourceStrings: {
                one: "How are you?",
                few: "What is the cruising speed of a swallow?？",
                many: "What? Do you mean a European swallow or an African swallow?"
            },
            pathName: "a/b/c.java",
            sourceLocale: "en-US"
        });
        test.ok(rp);

        var translations = new TranslationSet();
        translations.add(new ResourcePlural({
            project: "foo",
            key: 'asdf',
            sourceStrings: {
                one: "How are you?",
                few: "What is the cruising speed of a swallow?？",
                many: "What? Do you mean a European swallow or an African swallow?"
            },
            sourceLocale: "en-US",
            targetStrings: {
                one: '你好吗？',
                few: '燕子的巡航速度是多少？',
                many: '什么？ 你是指欧洲的燕子还是非洲的燕子？'
            },
            pathName: "a/b/c.java",
            targetLocale: "zh-Hans-CN"
        }));

        var ph = new PseudoHant({
            set: translations,
            targetLocale: "zh-Hant-HK"
        });

        test.equal(ph.getStringForResource(rp, "one"), "你好嗎？");
        test.equal(ph.getStringForResource(rp, "few"), "燕子的巡航速度是多少？");
        test.equal(ph.getStringForResource(rp, "many"), "什麼？ 你是指歐洲的燕子還是非洲的燕子？");

        test.done();
    },

    testPseudoHantGetStringForResourceString: function(test) {
        test.expect(2);

        var rs = new ResourceString({
            project: "foo",
            key: "asdf",
            source: "What? Do you mean a European swallow or an African swallow?",
            sourceLocale: "en-US",
            pathName: "a/b/c.java"
        });
        test.ok(rs);

        var translations = new TranslationSet();
        translations.add(new ResourceString({
            project: "foo",
            key: 'asdf',
            source: "What? Do you mean a European swallow or an African swallow?",
            sourceLocale: "en-US",
            target: '什么？ 你是指欧洲的燕子还是非洲的燕子？',
            targetLocale: "zh-Hans-CN",
            pathName: "a/b/c.java"
        }));

        var ph = new PseudoHant({
            set: translations,
            targetLocale: "zh-Hant-HK"
        });

        test.equal(ph.getStringForResource(rs), "什麼？ 你是指歐洲的燕子還是非洲的燕子？");

        test.done();
    },

    testPseudoHantGetStringForResourceArrayNoPreviousTranslation: function(test) {
        test.expect(4);

        var ra = new ResourceArray({
            project: "foo",
            key: "asdf",
            sourceArray: ["How are you?", "What is the cruising speed of a swallow?", "What? Do you mean a European swallow or an African swallow?"],
            pathName: "a/b/c.java",
            sourceLocale: "en-US"
        });
        test.ok(ra);

        var translations = new TranslationSet();

        var ph = new PseudoHant({
            set: translations,
            targetLocale: "zh-Hant-HK"
        });

        // no translation? Just return the source
        test.equal(ph.getStringForResource(ra, 0), "How are you?");
        test.equal(ph.getStringForResource(ra, 1), "What is the cruising speed of a swallow?");
        test.equal(ph.getStringForResource(ra, 2), "What? Do you mean a European swallow or an African swallow?");

        test.done();
    },

    testPseudoHantGetStringForResourcePluralNoPreviousTranslation: function(test) {
        test.expect(4);

        var rp = new ResourcePlural({
            project: "foo",
            key: "asdf",
            sourceStrings: {
                one: "How are you?",
                few: "What is the cruising speed of a swallow?",
                many: "What? Do you mean a European swallow or an African swallow?"
            },
            pathName: "a/b/c.java",
            sourceLocale: "en-US"
        });
        test.ok(rp);

        var translations = new TranslationSet();

        var ph = new PseudoHant({
            set: translations,
            targetLocale: "zh-Hant-HK"
        });

        // no translation? Just return the source
        test.equal(ph.getStringForResource(rp, "one"), "How are you?");
        test.equal(ph.getStringForResource(rp, "few"), "What is the cruising speed of a swallow?");
        test.equal(ph.getStringForResource(rp, "many"), "What? Do you mean a European swallow or an African swallow?");

        test.done();
    },

    testPseudoHantGetStringForResourceStringNoPreviousTranslation: function(test) {
        test.expect(2);

        var rs = new ResourceString({
            project: "foo",
            key: "asdf",
            source: "What? Do you mean a European swallow or an African swallow?",
            pathName: "a/b/c.java",
            sourceLocale: "en-US"
        });
        test.ok(rs);

        var translations = new TranslationSet();

        var ph = new PseudoHant({
            set: translations,
            targetLocale: "zh-Hant-HK"
        });

        test.equal(ph.getStringForResource(rs), "What? Do you mean a European swallow or an African swallow?");

        test.done();
    },

    testPseudoHantGetStringForResourceUndefined: function(test) {
        test.expect(1);

        var translations = new TranslationSet();

        var ph = new PseudoHant({
            set: translations,
            targetLocale: "zh-Hant-HK"
        });

        test.ok(!ph.getStringForResource(undefined, 0));

        test.done();
    },

    testPseudoHantGetStringTW: function(test) {
        test.expect(3);

        var translations = new TranslationSet();

        // test Taiwan specific phrases

        var ph = new PseudoHant({
            set: translations,
            targetLocale: "zh-Hant-TW"
        });

        // TW specific
        test.equal(ph.getString('卸載'), "解除安裝");
        test.equal(ph.getString('城域網'), "都會網路");
        test.equal(ph.getString('優先級'), "優先順序");

        test.done();
    },

    testPseudoHantGetStringTWGeneric: function(test) {
        test.expect(3);

        var translations = new TranslationSet();

        var ph = new PseudoHant({
            set: translations,
            targetLocale: "zh-Hant-TW"
        });

        // generic traditional should still work too
        test.equal(ph.getString('与君一席话胜读十年书'), "與君一席話勝讀十年書");
        test.equal(ph.getString('东荡西除？'), "東蕩西除？");
        test.equal(ph.getString('云从龙风从虎'), "雲從龍風從虎");

        test.done();
    },

    testPseudoHantGetStringHK: function(test) {
        test.expect(3);

        var translations = new TranslationSet();

        // test Hong Kong specific phrases

        var ph = new PseudoHant({
            set: translations,
            targetLocale: "zh-Hant-HK"
        });

        test.equal(ph.getString('鰂魚涌'), "鰂魚涌");
        test.equal(ph.getString('深涌'), "深涌");
        test.equal(ph.getString('蔥'), "葱");
        test.done();
    },

    testPseudoHantGetStringHKGeneric: function(test) {
        test.expect(3);

        var translations = new TranslationSet();

        // test Hong Kong specific phrases

        var ph = new PseudoHant({
            set: translations,
            targetLocale: "zh-Hant-HK"
        });

        // generic traditional should still work too
        test.equal(ph.getString('与君一席话胜读十年书'), "與君一席話勝讀十年書");
        test.equal(ph.getString('东荡西除？'), "東蕩西除？");
        test.equal(ph.getString('云从龙风从虎'), "雲從龍風從虎");

        test.done();
    },

    testPseudoHantGetStringForResourceWithOverrideTranslation: function(test) {
        test.expect(2);

        var translations = new TranslationSet();
        var english1 = new ResourceString({
            key: "foo",
            autoKey: true,
            source: "The king of a thousand words can read a book",
            sourceLocale: "en-US",
            origin: "source"
        });

        translations.add(english1);

        var english2 = new ResourceString({
            autoKey: true,
            key: "East and West?",
            source: "East and West?",
            sourceLocale: "en-US",
            origin: "source"
        });

        translations.add(english2);

        res = new ResourceString({
            autoKey: true,
            key: "East and West?",
            source: "East and West?",
            sourceLocale: "en-US",
            target: "东荡西除？",
            targetLocale: "zh-Hans-CN",
            origin: "target"
        });

        translations.add(res);

        res = new ResourceString({
            key: "foo",
            autoKey: true,
            source: "The king of a thousand words can read a book",
            sourceLocale: "en-US",
            target: "与君一席话胜读十年书",
            targetLocale: "zh-Hans-CN",
            origin: "target"
        });

        translations.add(res);

        res = new ResourceString({
            key: "foo",
            autoKey: true,
            source: "The king of a thousand words can read a book",
            sourceLocale: "en-US",
            target: "override string",
            targetLocale: "zh-Hant-HK",
            origin: "target"
        });

        translations.add(res);

        // test Hong Kong specific phrases

        var ph = new PseudoHant({
            set: translations,
            targetLocale: "zh-Hant-HK"
        });

        test.equal(ph.getStringForResource(english1), "override string");  // looked up
        test.equal(ph.getStringForResource(english2), "東蕩西除？");        // auto-generated

<<<<<<< HEAD
            test.done();
        });
    },

    testPseudoHantGetStringXML: function(test) {
        test.expect(3);

        var translations = new TranslationSet();

        var ph = new PseudoHant({
            set: translations,
            targetLocale: "zh-Hant-HK",
            type: "xml"
        });

        ph.init(function() {
            test.equal(ph.getString('<span>你好吗</span>？'), "<span>你好嗎</span>？");
            test.equal(ph.getString('燕子的巡航速度是多少？'), "燕子的巡航速度是多少？");
            test.equal(ph.getString('<i>什么</i>？ 你是指欧洲的燕子还是非洲的燕子？'), "<i>什麼</i>？ 你是指歐洲的燕子還是非洲的燕子？");

            test.done();
        });
=======
        test.done();
>>>>>>> d242fb29
    }
};<|MERGE_RESOLUTION|>--- conflicted
+++ resolved
@@ -443,9 +443,7 @@
         test.equal(ph.getStringForResource(english1), "override string");  // looked up
         test.equal(ph.getStringForResource(english2), "東蕩西除？");        // auto-generated
 
-<<<<<<< HEAD
-            test.done();
-        });
+        test.done();
     },
 
     testPseudoHantGetStringXML: function(test) {
@@ -459,15 +457,10 @@
             type: "xml"
         });
 
-        ph.init(function() {
-            test.equal(ph.getString('<span>你好吗</span>？'), "<span>你好嗎</span>？");
-            test.equal(ph.getString('燕子的巡航速度是多少？'), "燕子的巡航速度是多少？");
-            test.equal(ph.getString('<i>什么</i>？ 你是指欧洲的燕子还是非洲的燕子？'), "<i>什麼</i>？ 你是指歐洲的燕子還是非洲的燕子？");
-
-            test.done();
-        });
-=======
-        test.done();
->>>>>>> d242fb29
+        test.equal(ph.getString('<span>你好吗</span>？'), "<span>你好嗎</span>？");
+        test.equal(ph.getString('燕子的巡航速度是多少？'), "燕子的巡航速度是多少？");
+        test.equal(ph.getString('<i>什么</i>？ 你是指欧洲的燕子还是非洲的燕子？'), "<i>什麼</i>？ 你是指歐洲的燕子還是非洲的燕子？");
+
+        test.done();
     }
 };