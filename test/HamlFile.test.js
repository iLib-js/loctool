--- conflicted
+++ resolved
@@ -138,22 +138,12 @@
 
     test("HamlFileEscapeWithAndsAndEmbeddedRubyMultipleNoEscape", function() {
         expect.assertions(1);
-<<<<<<< HEAD
         expect(HamlFile.escape("requested topic: #{@topic_requested&.id}, topic: #{@topic&.id} test")).toBe("requested topic: #{@topic_requested&.id}, topic: #{@topic&.id} test");
-=======
-
-        expect(HamlFile.escape("requested topic: #{@topic_requested&.id}, topic: #{@topic&.id} test"), "requested topic: #{@topic_requested&.id}).toBe(topic: #{@topic&.id} test");
->>>>>>> 63250bd9
     });
 
     test("HamlFileEscapeWithAndsAndEmbeddedRubyMultipleNoEscapeEndingInRuby", function() {
         expect.assertions(1);
-<<<<<<< HEAD
         expect(HamlFile.escape("requested topic: #{@topic_requested&.id}, topic: #{@topic&.id}")).toBe("requested topic: #{@topic_requested&.id}, topic: #{@topic&.id}");
-=======
-
-        expect(HamlFile.escape("requested topic: #{@topic_requested&.id}, topic: #{@topic&.id}"), "requested topic: #{@topic_requested&.id}).toBe(topic: #{@topic&.id}");
->>>>>>> 63250bd9
     });
 
     test("HamlFileMakeKey", function() {
@@ -176,18 +166,10 @@
             type: hft
         });
         expect(h).toBeTruthy();
-<<<<<<< HEAD
         expect(h.makeKey("Preferences in your profile")).toBe("r372802078");
         expect(h.makeKey("All settings")).toBe("r725930887");
         expect(h.makeKey("Colour scheme")).toBe("r734599412");
         expect(h.makeKey("Experts")).toBe("r343852585");
-=======
-
-        test.equals(h.makeKey("Preferences in your profile"), "r372802078");
-        test.equals(h.makeKey("All settings"), "r725930887");
-        test.equals(h.makeKey("Colour scheme"), "r734599412");
-        test.equals(h.makeKey("Experts"), "r343852585");
->>>>>>> 63250bd9
     });
 
     test("HamlFileMakeKeyUnescaped", function() {
@@ -198,18 +180,10 @@
             type: hft
         });
         expect(h).toBeTruthy();
-<<<<<<< HEAD
         expect(h.makeKey("foo \\n \\t bar")).toBe("r1056543475");
         expect(h.makeKey("\\n \\t bar")).toBe("r755240053");
         expect(h.makeKey("The \\'Dude\\' played by Jeff Bridges")).toBe("r600298088");
         expect(h.makeKey("\\'Dude\\'")).toBe("r6259609");
-=======
-
-        test.equals(h.makeKey("foo \\n \\t bar"), "r1056543475");
-        test.equals(h.makeKey("\\n \\t bar"), "r755240053");
-        test.equals(h.makeKey("The \\'Dude\\' played by Jeff Bridges"), "r600298088");
-        test.equals(h.makeKey("\\'Dude\\'"), "r6259609");
->>>>>>> 63250bd9
     });
 
     test("HamlFileMakeKeySimpleTexts2", function() {
@@ -220,20 +194,11 @@
             type: hft
         });
         expect(h).toBeTruthy();
-<<<<<<< HEAD
         expect(h.makeKey("Procedures")).toBe("r807691021");
         expect(h.makeKey("Mobile Apps")).toBe("r898923204");
         expect(h.makeKey("Settings in your profile")).toBe("r618035987");
         expect(h.makeKey("Product Reviews")).toBe("r175350918");
         expect(h.makeKey("Answers")).toBe("r221604632");
-=======
-
-        test.equals(h.makeKey("Procedures"), "r807691021");
-        test.equals(h.makeKey("Mobile Apps"), "r898923204");
-        test.equals(h.makeKey("Settings in your profile"), "r618035987");
-        test.equals(h.makeKey("Product Reviews"), "r175350918");
-        test.equals(h.makeKey("Answers"), "r221604632");
->>>>>>> 63250bd9
     });
 
     test("HamlFileMakeKeySimpleTexts3", function() {
@@ -244,7 +209,6 @@
             type: hft
         });
         expect(h).toBeTruthy();
-<<<<<<< HEAD
         expect(h.makeKey("Private Profile")).toBe("r314592735");
         expect(h.makeKey("People you are connected to")).toBe("r711926199");
         expect(h.makeKey("Notifications")).toBe("r284964820");
@@ -253,17 +217,6 @@
         expect(h.makeKey("Filters")).toBe("r81370429");
         expect(h.makeKey("Referral Link")).toBe("r140625167");
         expect(h.makeKey("Questions")).toBe("r256277957");
-=======
-
-        test.equals(h.makeKey("Private Profile"), "r314592735");
-        test.equals(h.makeKey("People you are connected to"), "r711926199");
-        test.equals(h.makeKey("Notifications"), "r284964820");
-        test.equals(h.makeKey("News"), "r613036745");
-        test.equals(h.makeKey("More Tips"), "r216617786");
-        test.equals(h.makeKey("Filters"), "r81370429");
-        test.equals(h.makeKey("Referral Link"), "r140625167");
-        test.equals(h.makeKey("Questions"), "r256277957");
->>>>>>> 63250bd9
     });
 
     test("HamlFileMakeKeyEscapes", function() {
@@ -274,14 +227,8 @@
             type: hft
         });
         expect(h).toBeTruthy();
-<<<<<<< HEAD
         expect(h.makeKey("Can\'t find id")).toBe("r743945592");
         expect(h.makeKey("Can\'t find an application for SMS")).toBe("r909283218");
-=======
-
-        test.equals(h.makeKey("Can\'t find id"), "r743945592");
-        test.equals(h.makeKey("Can\'t find an application for SMS"), "r909283218");
->>>>>>> 63250bd9
     });
 
     test("HamlFileMakeKeyPunctuation", function() {
@@ -292,7 +239,6 @@
             type: hft
         });
         expect(h).toBeTruthy();
-<<<<<<< HEAD
         expect(h.makeKey("{name}({generic_name})")).toBe("r300446104");
         expect(h.makeKey("{name}, {sharer_name} {start}found this interesting{end}")).toBe("r8321889");
         expect(h.makeKey("{sharer_name} {start}found this interesting{end}")).toBe("r639868344");
@@ -300,16 +246,6 @@
         expect(h.makeKey("Failed to send connection request!")).toBe("r1015770123");
         expect(h.makeKey("{goal_name} Goals")).toBe("r993422001");
         expect(h.makeKey("Connection link copied!")).toBe("r180897411");
-=======
-
-        test.equals(h.makeKey("{name}({generic_name})"), "r300446104");
-        test.equals(h.makeKey("{name}, {sharer_name} {start}found this interesting{end}"), "r8321889");
-        test.equals(h.makeKey("{sharer_name} {start}found this interesting{end}"), "r639868344");
-        test.equals(h.makeKey("Grow your Network"), "r895214324");
-        test.equals(h.makeKey("Failed to send connection request!"), "r1015770123");
-        test.equals(h.makeKey("{goal_name} Goals"), "r993422001");
-        test.equals(h.makeKey("Connection link copied!"), "r180897411");
->>>>>>> 63250bd9
     });
 
     test("HamlFileMakeKeySameStringMeansSameKey", function() {
@@ -388,12 +324,7 @@
             project: p
         });
         expect(hf).toBeTruthy();
-<<<<<<< HEAD
         expect(hf.makeKey("A \t B")).toBe("r191336864");
-=======
-
-        test.equals(hf.makeKey("A \t B"), "r191336864");
->>>>>>> 63250bd9
     });
 
     test("HamlFileMakeKeyEscapeT", function() {
@@ -403,12 +334,7 @@
             project: p
         });
         expect(hf).toBeTruthy();
-<<<<<<< HEAD
         expect(hf.makeKey("A \\t B")).toBe("r191336864");
-=======
-
-        test.equals(hf.makeKey("A \\t B"), "r191336864");
->>>>>>> 63250bd9
     });
 
     test("HamlFileMakeKeyQuotes", function() {
@@ -418,12 +344,7 @@
             project: p
         });
         expect(hf).toBeTruthy();
-<<<<<<< HEAD
         expect(hf.makeKey("A \\'B\\' C")).toBe("r935639115");
-=======
-
-        test.equals(hf.makeKey("A \\'B\\' C"), "r935639115");
->>>>>>> 63250bd9
     });
 
     test("HamlFileMakeKeyInterpretEscapedUnicodeChars", function() {
@@ -433,12 +354,7 @@
             project: p
         });
         expect(hf).toBeTruthy();
-<<<<<<< HEAD
         expect(hf.makeKey("\\u00A0 \\u0023")).toBe("r2293235");
-=======
-
-        test.equals(hf.makeKey("\\u00A0 \\u0023"), "r2293235");
->>>>>>> 63250bd9
     });
 
     test("HamlFileMakeKeyInterpretEscapedSpecialChars2", function() {
@@ -448,12 +364,7 @@
             project: p
         });
         expect(hf).toBeTruthy();
-<<<<<<< HEAD
         expect(hf.makeKey("\u00a0 text\u00a0chat")).toBe("r87956021");
-=======
-
-        test.equals(hf.makeKey("\u00a0 text\u00a0chat"), "r87956021");
->>>>>>> 63250bd9
     });
 
     test("HamlFileMakeKeyCheckRubyCompatibility", function() {
@@ -463,7 +374,6 @@
             project: p
         });
         expect(hf).toBeTruthy();
-<<<<<<< HEAD
         expect(hf.makeKey("This has \\\"double quotes\\\" in it.")).toBe("r487572481");
         expect(hf.makeKey('This has \\\"double quotes\\\" in it.')).toBe("r487572481");
         expect(hf.makeKey("This has \\\'single quotes\\\' in it.")).toBe("r900797640");
@@ -476,21 +386,6 @@
         expect(hf.makeKey('This is a single quoted string with \\n return chars in it')).toBe("r147719125");
         expect(hf.makeKey("This is a double quoted string with \\t tab chars in it")).toBe("r276797171");
         expect(hf.makeKey('This is a single quoted string with \\t tab chars in it')).toBe("r303137748");
-=======
-
-        test.equals(hf.makeKey("This has \\\"double quotes\\\" in it."), "r487572481");
-        test.equals(hf.makeKey('This has \\\"double quotes\\\" in it.'), "r487572481");
-        test.equals(hf.makeKey("This has \\\'single quotes\\\' in it."), "r900797640");
-        test.equals(hf.makeKey('This has \\\'single quotes\\\' in it.'), "r900797640");
-        test.equals(hf.makeKey("This is a double quoted string"), "r494590307");
-        test.equals(hf.makeKey('This is a single quoted string'), "r683276274");
-        test.equals(hf.makeKey("This is a double quoted string with \\\"quotes\\\" in it."), "r246354917");
-        test.equals(hf.makeKey('This is a single quoted string with \\\'quotes\\\' in it.'), "r248819747");
-        test.equals(hf.makeKey("This is a double quoted string with \\n return chars in it"), "r1001831480");
-        test.equals(hf.makeKey('This is a single quoted string with \\n return chars in it'), "r147719125");
-        test.equals(hf.makeKey("This is a double quoted string with \\t tab chars in it"), "r276797171");
-        test.equals(hf.makeKey('This is a single quoted string with \\t tab chars in it'), "r303137748");
->>>>>>> 63250bd9
     });
 
     test("HamlFileMakeKeyCheckRubyCompatibilitySpecialChars", function() {
@@ -500,12 +395,7 @@
             project: p
         });
         expect(hf).toBeTruthy();
-<<<<<<< HEAD
         expect(hf.makeKey("Foo\u2028 24/7 bar")).toBe("r102490768");
-=======
-
-        test.equals(hf.makeKey("Foo\u2028 24/7 bar"), "r102490768");
->>>>>>> 63250bd9
     });
 
     test("HamlFileFindMatchingOneLine", function() {
@@ -1578,12 +1468,7 @@
 
         r = resources[2];
         expect(r).toBeTruthy();
-<<<<<<< HEAD
         expect(r.getSource()).toBe('&#8250; Thanks, Friend!');
-=======
-
-        expect(r.getSource(), '&#8250; Thanks).toBe(Friend!');
->>>>>>> 63250bd9
         expect(r.getKey()).toBe("r88865504");
     });
 
@@ -5378,11 +5263,6 @@
         h.localize(translations, ["fr-FR"]);
 
         // now make sure the file was written out
-<<<<<<< HEAD
         expect(fs.existsSync("./test/testfiles/ruby/t2.fr-FR.html.haml")).toBeTruthy();
-=======
-
-        expect(fs.existsSync("./testfiles/ruby/t2.fr-FR.html.haml")).toBeTruthy();
->>>>>>> 63250bd9
     });
 });