--- conflicted
+++ resolved
@@ -60,13 +60,7 @@
         }, "./test/testfiles", {
             locales:["en-GB"]
         });
-<<<<<<< HEAD
         var htf = new HTMLFile(p, "./test/testfiles/html/CookieFlow.html");
-=======
-
-        var htf = new HTMLFile(p, "./testfiles/html/CookieFlow.html");
-
->>>>>>> 63250bd9
         expect(htf).toBeTruthy();
     });
 
