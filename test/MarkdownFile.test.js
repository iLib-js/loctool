/*
 * MarkdownFile.test.js - test the Markdown file handler object.
 *
 * Copyright © 2019-2020, 2023 Box, Inc.
 *
 * Licensed under the Apache License, Version 2.0 (the "License");
 * you may not use this file except in compliance with the License.
 * You may obtain a copy of the License at
 *
 *     http://www.apache.org/licenses/LICENSE-2.0
 *
 * Unless required by applicable law or agreed to in writing, software
 * distributed under the License is distributed on an "AS IS" BASIS,
 * WITHOUT WARRANTIES OR CONDITIONS OF ANY KIND, either express or implied.
 *
 * See the License for the specific language governing permissions and
 * limitations under the License.
 */

var path = require("path");
var fs = require("fs");

if (!MarkdownFile) {
    var MarkdownFile = require("../lib/MarkdownFile.js");
    var MarkdownFileType = require("../lib/MarkdownFileType.js");

    var WebProject =  require("../lib/WebProject.js");
    var ProjectFactory =  require("../lib/ProjectFactory.js");
    var TranslationSet =  require("../lib/TranslationSet.js");
    var ResourceString =  require("../lib/ResourceString.js");
}

function diff(a, b) {
    var min = Math.min(a.length, b.length);

    for (var i = 0; i < min; i++) {
        if (a[i] !== b[i]) {
            console.log("Found difference at character " + i);
            console.log("a: " + a.substring(i));
            console.log("b: " + b.substring(i));
            break;
        }
    }
}

var p = new WebProject({
    name: "foo",
    id: "foo",
    sourceLocale: "en-US"
}, "./test/testfiles", {
    locales:["en-GB"]
});

var p2 = new WebProject({
    name: "foo",
    id: "foo",
    sourceLocale: "en-US"
}, "./test/testfiles", {
    nopseudo: true,
    locales:["en-GB"],
    localeMap: {
        "fr-FR": "fr"
    }
});

var mdft = new MarkdownFileType(p);
var base = path.dirname(module.id);

describe("markdown", function() {
    test("MarkdownFileConstructor", function() {
        expect.assertions(1);

        var mf = new MarkdownFile();
        expect(mf).toBeTruthy();
    });

    test("MarkdownFileConstructorParams", function() {
        expect.assertions(1);
<<<<<<< HEAD
        var mf = new MarkdownFile(p, "./test/testfiles/md/test1.md");
=======

        var mf = new MarkdownFile(p, "./testfiles/md/test1.md");

>>>>>>> 63250bd9
        expect(mf).toBeTruthy();
    });

    test("MarkdownFileConstructorNoFile", function() {
        expect.assertions(1);

        var mf = new MarkdownFile(p);
        expect(mf).toBeTruthy();
    });


    test("MarkdownFileMakeKey", function() {
        expect.assertions(2);

        var mdf = new MarkdownFile(p, undefined, mdft);
        expect(mdf).toBeTruthy();

        expect(mdf.makeKey("This is a test")).toBe("r654479252");
    });

    test("MarkdownFileMakeKeySimpleTexts1", function() {
        expect.assertions(5);

        var mdf = new MarkdownFile(p, undefined, mdft);
        expect(mdf).toBeTruthy();

        expect(mdf.makeKey("Preferences in your profile")).toBe("r372802078");
        expect(mdf.makeKey("All settings")).toBe("r725930887");
        expect(mdf.makeKey("Colour scheme")).toBe("r734599412");
        expect(mdf.makeKey("Experts")).toBe("r343852585");
    });

    test("MarkdownFileMakeKeyUnescaped", function() {
        expect.assertions(5);

        var mdf = new MarkdownFile(p, undefined, mdft);
        expect(mdf).toBeTruthy();

        expect(mdf.makeKey("foo \\n \\t bar")).toBe("r206710698");
        expect(mdf.makeKey("\\n \\t bar")).toBe("r601615571");
        expect(mdf.makeKey("The \\'Dude\\' played by Jeff Bridges")).toBe("r600298088");
        expect(mdf.makeKey("\\'Dude\\'")).toBe("r6259609");
    });

    test("MarkdownFileMakeKeySimpleTexts2", function() {
        expect.assertions(6);

        var mdf = new MarkdownFile(p, undefined, mdft);
        expect(mdf).toBeTruthy();

        expect(mdf.makeKey("Procedures")).toBe("r807691021");
        expect(mdf.makeKey("Mobile Apps")).toBe("r898923204");
        expect(mdf.makeKey("Settings in your profile")).toBe("r618035987");
        expect(mdf.makeKey("Product Reviews")).toBe("r175350918");
        expect(mdf.makeKey("Answers")).toBe("r221604632");
    });

    test("MarkdownFileMakeKeySimpleTexts3", function() {
        expect.assertions(9);

        var mdf = new MarkdownFile(p, undefined, mdft);
        expect(mdf).toBeTruthy();

        expect(mdf.makeKey("Private Profile")).toBe("r314592735");
        expect(mdf.makeKey("People you are connected to")).toBe("r711926199");
        expect(mdf.makeKey("Notifications")).toBe("r284964820");
        expect(mdf.makeKey("News")).toBe("r613036745");
        expect(mdf.makeKey("More Tips")).toBe("r216617786");
        expect(mdf.makeKey("Filters")).toBe("r81370429");
        expect(mdf.makeKey("Referral Link")).toBe("r140625167");
        expect(mdf.makeKey("Questions")).toBe("r256277957");
    });

    test("MarkdownFileMakeKeyEscapes", function() {
        expect.assertions(3);

        var mdf = new MarkdownFile(p, undefined, mdft);
        expect(mdf).toBeTruthy();

        expect(mdf.makeKey("Can\'t find id")).toBe("r743945592");
        expect(mdf.makeKey("Can\'t find an application for SMS")).toBe("r909283218");
    });

    test("MarkdownFileMakeKeyPunctuation", function() {
        expect.assertions(8);

        var mdf = new MarkdownFile(p, undefined, mdft);
        expect(mdf).toBeTruthy();

        expect(mdf.makeKey("{name}({generic_name})")).toBe("r300446104");
        expect(mdf.makeKey("{name}, {sharer_name} {start}found this interesting{end}")).toBe("r8321889");
        expect(mdf.makeKey("{sharer_name} {start}found this interesting{end}")).toBe("r639868344");
        expect(mdf.makeKey("Grow your Network")).toBe("r895214324");
        expect(mdf.makeKey("Failed to send connection request!")).toBe("r1015770123");
        expect(mdf.makeKey("{goal_name} Goals")).toBe("r993422001");
        expect(mdf.makeKey("Connection link copied!")).toBe("r180897411");
    });

    test("MarkdownFileMakeKeySameStringMeansSameKey", function() {
        expect.assertions(3);

        var mdf = new MarkdownFile(p, undefined, mdft);
        expect(mdf).toBeTruthy();

        expect(mdf.makeKey("This is a test")).toBe("r654479252");
        expect(mdf.makeKey("This is a test")).toBe("r654479252");
    });

    test("MarkdownFileMakeKeyCompressWhiteSpace", function() {
        expect.assertions(5);

        var mdf = new MarkdownFile(p, undefined, mdft);
        expect(mdf).toBeTruthy();

        expect(mdf.makeKey("Can\'t find  id")).toBe("r743945592");
        expect(mdf.makeKey("Can\'t    find               id")).toBe("r743945592");

        expect(mdf.makeKey("Can\'t find an application for SMS")).toBe("r909283218");
        expect(mdf.makeKey("Can\'t   \t\n \t   find an    \t \n \r   application for SMS")).toBe("r909283218");
    });

    test("MarkdownFileMakeKeyTrimWhiteSpace", function() {
        expect.assertions(5);

        var mdf = new MarkdownFile(p, undefined, mdft);
        expect(mdf).toBeTruthy();

        expect(mdf.makeKey("Can\'t find  id")).toBe("r743945592");
        expect(mdf.makeKey("      Can\'t find  id ")).toBe("r743945592");

        expect(mdf.makeKey("Can\'t find an application for SMS")).toBe("r909283218");
        expect(mdf.makeKey(" \t\t\n\r    Can\'t find an application for SMS   \n \t \r")).toBe("r909283218");
    });

    test("MarkdownFileMakeKeyNewLines", function() {
        expect.assertions(2);

        var mdf = new MarkdownFile(p, undefined, mdft);
        expect(mdf).toBeTruthy();

        // makeKey is used for double-quoted strings, which ruby interprets before it is used
        expect(mdf.makeKey("A \n B")).toBe("r191336864");
    });

    test("MarkdownFileMakeKeyEscapeN", function() {
        expect.assertions(2);

        var mdf = new MarkdownFile(p, undefined, mdft);
        expect(mdf).toBeTruthy();

        // \n is not a return character in MD. It is just an escaped "n"
        expect(mdf.makeKey("A \\n B")).toBe("r968833504");
    });

    test("MarkdownFileMakeKeyTabs", function() {
        expect.assertions(2);

        var mdf = new MarkdownFile(p, undefined, mdft);
        expect(mdf).toBeTruthy();

        expect(mdf.makeKey("A \t B")).toBe("r191336864");
    });

    test("MarkdownFileMakeKeyEscapeT", function() {
        expect.assertions(2);

        var mdf = new MarkdownFile(p, undefined, mdft);
        expect(mdf).toBeTruthy();

        // \t is not a tab character in MD. It is just an escaped "t"
        expect(mdf.makeKey("A \\t B")).toBe("r215504705");
    });

    test("MarkdownFileMakeKeyQuotes", function() {
        expect.assertions(2);

        var mdf = new MarkdownFile(p, undefined, mdft);
        expect(mdf).toBeTruthy();

        expect(mdf.makeKey("A \\'B\\' C")).toBe("r935639115");
    });

    test("MarkdownFileMakeKeyInterpretEscapedUnicodeChars", function() {
        expect.assertions(2);

        var mdf = new MarkdownFile(p, undefined, mdft);
        expect(mdf).toBeTruthy();

        expect(mdf.makeKey("&#x00A0; &#x0023;")).toBe("r2293235");
    });

    test("MarkdownFileMakeKeyInterpretEscapedSpecialChars2", function() {
        expect.assertions(2);

        var mdf = new MarkdownFile(p, undefined, mdft);
        expect(mdf).toBeTruthy();

        expect(mdf.makeKey("Talk to a support representative live 24/7 via video or &#x00a0; text&#x00a0;chat")).toBe("r969175354");
    });

    test("MarkdownFileParseSimpleGetByKey", function() {
        expect.assertions(5);

        var mf = new MarkdownFile(p);
        expect(mf).toBeTruthy();

        mf.parse('This is a test\n\nThis is a test too\n');

        var set = mf.getTranslationSet();
        expect(set).toBeTruthy();

        var r = set.get(ResourceString.hashKey("foo", "en-US", "r654479252", "markdown"));
        expect(r).toBeTruthy();

        expect(r.getSource()).toBe("This is a test");
        expect(r.getKey()).toBe("r654479252");
    });

    test("MarkdownFileParseSimpleGetBySource", function() {
        expect.assertions(5);

        var mf = new MarkdownFile(p);
        expect(mf).toBeTruthy();

        mf.parse('This is a test\n\nThis is a test too\n');

        var set = mf.getTranslationSet();
        expect(set).toBeTruthy();

        var r = set.getBySource("This is a test");
        expect(r).toBeTruthy();
        expect(r.getSource()).toBe("This is a test");
        expect(r.getKey()).toBe("r654479252");
    });

    test("MarkdownFileParseSimpleIgnoreWhitespace", function() {
        expect.assertions(5);

        var mf = new MarkdownFile(p);
        expect(mf).toBeTruthy();

        mf.parse('This is a test            \t   \t     \n\nThis is a test too\n');

        var set = mf.getTranslationSet();
        expect(set).toBeTruthy();

        var r = set.getBySource("This is a test");
        expect(r).toBeTruthy();
        expect(r.getSource()).toBe("This is a test");
        expect(r.getKey()).toBe("r654479252");
    });

    test("MarkdownFileParseDontExtractUnicodeWhitespace", function() {
        expect.assertions(3);

        var mf = new MarkdownFile(p);
        expect(mf).toBeTruthy();

        // contains U+00A0 non-breaking space and other Unicode space characters
        mf.parse('            ​‌‍ \n');

        var set = mf.getTranslationSet();
        expect(set).toBeTruthy();

        expect(set.size()).toBe(0);
    });

    test("MarkdownFileParseDontExtractNbspEntity", function() {
        expect.assertions(3);

        var mf = new MarkdownFile(p);
        expect(mf).toBeTruthy();

        mf.parse('&nbsp; &#xA0; \n');

        var set = mf.getTranslationSet();
        expect(set).toBeTruthy();

        expect(set.size()).toBe(0);
    });

    test("MarkdownFileParseDoExtractOtherEntities", function() {
        expect.assertions(3);

        var mf = new MarkdownFile(p);
        expect(mf).toBeTruthy();

        mf.parse('&uuml;\n');

        var set = mf.getTranslationSet();
        expect(set).toBeTruthy();

        expect(set.size()).toBe(1);
    });

    test("MarkdownFileParseEmpty", function() {
        expect.assertions(3);

        var mf = new MarkdownFile(p);
        expect(mf).toBeTruthy();

        mf.parse(' \n');

        var set = mf.getTranslationSet();
        expect(set).toBeTruthy();
        expect(set.size()).toBe(0);
    });

    test("MarkdownFileParseSkipHeader", function() {
        expect.assertions(3);

        var mf = new MarkdownFile(p);
        expect(mf).toBeTruthy();

        mf.parse('---\ntitle: "foo"\nexcerpt: ""\n---\n');

        var set = mf.getTranslationSet();
        expect(set).toBeTruthy();
        expect(set.size()).toBe(0);
    });

    test("MarkdownFileParseSkipHeaderAndParseRest", function() {
        expect.assertions(6);

        var mf = new MarkdownFile(p);
        expect(mf).toBeTruthy();

        mf.parse('---\ntitle: "foo"\nexcerpt: ""\n---\n\nThis is a test\n');

        var set = mf.getTranslationSet();
        expect(set).toBeTruthy();
        expect(set.size()).toBe(1);

        var r = set.getBySource("This is a test");
        expect(r).toBeTruthy();
        expect(r.getSource()).toBe("This is a test");
        expect(r.getKey()).toBe("r654479252");
    });

    test("MarkdownFileParseNoStrings", function() {
        expect.assertions(3);

        var mf = new MarkdownFile(p);
        expect(mf).toBeTruthy();

        mf.parse('---\ntitle: "foo"\nexcerpt: ""\n---\n     \n\t\t\t\n');

        var set = mf.getTranslationSet();
        expect(set).toBeTruthy();
        expect(set.size()).toBe(0);
    });

    test("MarkdownFileParseSimpleRightSize", function() {
        expect.assertions(4);

        var mf = new MarkdownFile(p);
        expect(mf).toBeTruthy();

        var set = mf.getTranslationSet();
        expect(set.size()).toBe(0);

        mf.parse('This is a test\n\n');

        expect(set).toBeTruthy();

        expect(set.size()).toBe(1);
    });

    test("MarkdownFileParseMultiple", function() {
        expect.assertions(8);

        var mf = new MarkdownFile(p);
        expect(mf).toBeTruthy();

        mf.parse('This is a test\n\n' +
                  'This is also a test\n');

        var set = mf.getTranslationSet();
        expect(set).toBeTruthy();

        var r = set.getBySource("This is a test");
        expect(r).toBeTruthy();
        expect(r.getSource()).toBe("This is a test");
        expect(r.getKey()).toBe("r654479252");

        r = set.getBySource("This is also a test");
        expect(r).toBeTruthy();
        expect(r.getSource()).toBe("This is also a test");
        expect(r.getKey()).toBe("r999080996");
    });

    test("MarkdownFileParseContinuedParagraph", function() {
        expect.assertions(7);

        var mf = new MarkdownFile(p);
        expect(mf).toBeTruthy();

        mf.parse('This is a test.\n' +
                  'This is also a test.\n');

        var set = mf.getTranslationSet();
        expect(set).toBeTruthy();

        var r = set.getBySource("This is a test.\nThis is also a test.");
        expect(r).toBeTruthy();
        expect(r.getSource()).toBe("This is a test.\nThis is also a test.");
        expect(r.getKey()).toBe("r770271164");

        r = set.getBySource("This is a test.");
        expect(!r).toBeTruthy();

        r = set.getBySource("This is also a test.");
        expect(!r).toBeTruthy();
    });


    test("MarkdownFileParseWithDups", function() {
        expect.assertions(6);

        var mf = new MarkdownFile(p);
        expect(mf).toBeTruthy();

        mf.parse('This is a test\n\n' +
                  'This is also a test\n\n' +
                  'This is a test\n');

        var set = mf.getTranslationSet();
        expect(set).toBeTruthy();

        var r = set.getBySource("This is a test");
        expect(r).toBeTruthy();
        expect(r.getSource()).toBe("This is a test");
        expect(r.getKey()).toBe("r654479252");

        expect(set.size()).toBe(2);
    });

    test("MarkdownFileParseEscapeInvalidChars", function() {
        expect.assertions(5);

        var mf = new MarkdownFile(p);
        expect(mf).toBeTruthy();

        mf.parse('This is also a &#x3; test\n');

        var set = mf.getTranslationSet();
        expect(set).toBeTruthy();

        // should use html entities to represent the invalid control chars
        var r = set.getBySource("This is also a &#3; test");
        expect(r).toBeTruthy();
        expect(r.getSource()).toBe("This is also a &#3; test");
        expect(r.getKey()).toBe("r1041204778");
    });

    test("MarkdownFileParseDontEscapeWhitespaceChars", function() {
        expect.assertions(5);

        var mf = new MarkdownFile(p);
        expect(mf).toBeTruthy();

        mf.parse('This is also a &#x000C; test\n');

        var set = mf.getTranslationSet();
        expect(set).toBeTruthy();

        // leave the whitespace control chars alone
        var r = set.getBySource("This is also a \u000C test");
        expect(r).toBeTruthy();
        expect(r.getSource()).toBe("This is also a \u000C test");
        expect(r.getKey()).toBe("r999080996");
    });

    test("MarkdownFileSkipReadmeIOBlocks", function() {
        expect.assertions(8);

        var mf = new MarkdownFile(p);
        expect(mf).toBeTruthy();

        mf.parse('This is a test\n' +
                  '[block:parameters]\n' +
                  '{\n' +
                  '  "data": {\n' +
                  '      "h-0": "Parameter",\n' +
                  '      "h-1": "Description",\n' +
                  '      "0-0": "**response_type**",\n' +
                  '      "1-0": "**client_id**",\n' +
                  '      "2-0": "**redirect_uri**",\n' +
                  '      "3-0": "**state**",\n' +
                  '      "4-0": "**scope** *optional*",\n' +
                  '      "0-1": "String",\n' +
                  '      "1-1": "String",\n' +
                  '      "2-1": "URI"\n' +
                  '  }\n' +
                  '}\n' +
                  '[/block]\n' +
                  'bar\n');

        var set = mf.getTranslationSet();
        expect(set).toBeTruthy();

        var r = set.getBySource("This is a test");
        expect(r).toBeTruthy();
        expect(r.getSource()).toBe("This is a test");
        expect(r.getKey()).toBe("r654479252");

        var r = set.getBySource("Description");
        expect(!r).toBeTruthy();

        var r = set.getBySource("bar");
        expect(r).toBeTruthy();

        expect(set.size()).toBe(2);
    });

    test("MarkdownFileParseNonBreakingEmphasis", function() {
        expect.assertions(5);

        var mf = new MarkdownFile(p);
        expect(mf).toBeTruthy();

        mf.parse('This is a *test* of the emergency parsing system.\n');

        var set = mf.getTranslationSet();
        expect(set).toBeTruthy();

        var r = set.getBySource("This is a <c0>test</c0> of the emergency parsing system.");
        expect(r).toBeTruthy();
        expect(r.getSource()).toBe("This is a <c0>test</c0> of the emergency parsing system.");
        expect(r.getKey()).toBe("r306365966");
    });

    test("MarkdownFileParseNestedNonBreakingEmphasis", function() {
        expect.assertions(5);

        var mf = new MarkdownFile(p);
        expect(mf).toBeTruthy();

        mf.parse('This _is a *test* of the emergency parsing_ system.\n');

        var set = mf.getTranslationSet();
        expect(set).toBeTruthy();

        var r = set.getBySource("This <c0>is a <c1>test</c1> of the emergency parsing</c0> system.");
        expect(r).toBeTruthy();
        expect(r.getSource()).toBe("This <c0>is a <c1>test</c1> of the emergency parsing</c0> system.");
        expect(r.getKey()).toBe("r96403243");
    });

    test("MarkdownFileParseNestedAndSequentialNonBreakingEmphasis", function() {
        expect.assertions(5);

        var mf = new MarkdownFile(p);
        expect(mf).toBeTruthy();

        mf.parse('This _is a *test* of the_ *emergency parsing* system.\n');

        var set = mf.getTranslationSet();
        expect(set).toBeTruthy();

        var r = set.getBySource("This <c0>is a <c1>test</c1> of the</c0> <c2>emergency parsing</c2> system.");
        expect(r).toBeTruthy();
        expect(r.getSource()).toBe("This <c0>is a <c1>test</c1> of the</c0> <c2>emergency parsing</c2> system.");
        expect(r.getKey()).toBe("r456647808");
    });

    test("MarkdownFileParseNonBreakingLinks", function() {
        expect.assertions(5);

        var mf = new MarkdownFile(p);
        expect(mf).toBeTruthy();

        mf.parse('This is a test of the [emergency parsing](http://foo.com/bar/asdf.html) system.\n');

        var set = mf.getTranslationSet();
        expect(set).toBeTruthy();

        var r = set.getBySource("This is a test of the <c0>emergency parsing</c0> system.");
        expect(r).toBeTruthy();
        expect(r.getSource()).toBe("This is a test of the <c0>emergency parsing</c0> system.");
        expect(r.getKey()).toBe("r848003676");
    });

    test("MarkdownFileParseReferenceLinksWithTitle", function() {
        expect.assertions(5);

        var mf = new MarkdownFile(p);
        expect(mf).toBeTruthy();

        mf.parse('This is a test of the [emergency parsing][emer_sys] system.\n\n' +
            '[emer_sys]: http://www.test.com/\n');

        var set = mf.getTranslationSet();
        expect(set).toBeTruthy();

        var r = set.getBySource("This is a test of the <c0>emergency parsing</c0> system.");
        expect(r).toBeTruthy();
        expect(r.getSource()).toBe("This is a test of the <c0>emergency parsing</c0> system.");
        expect(r.getKey()).toBe("r848003676");
    });

    test("MarkdownFileParseReferenceLinksWithoutTitle", function() {
        expect.assertions(5);

        var mf = new MarkdownFile(p);
        expect(mf).toBeTruthy();

        mf.parse('This is a test of the [emergency parsing] system.\n\n' +
            '[emergency parsing]: http://www.test.com/\n');

        var set = mf.getTranslationSet();
        expect(set).toBeTruthy();

        var r = set.getBySource("This is a test of the <c0>emergency parsing</c0> system.");
        expect(r).toBeTruthy();
        expect(r.getSource()).toBe("This is a test of the <c0>emergency parsing</c0> system.");
        expect(r.getKey()).toBe("r848003676");
    });

    test("MarkdownFileParseDontExtractURLOnlyLinks", function() {
        expect.assertions(7);

        var mf = new MarkdownFile(p);
        expect(mf).toBeTruthy();

        mf.parse(
            'Here are some links:\n\n' +
            '* [http://www.box.com/foobar](http://www.box.com/foobar)\n' +
            '* [http://www.box.com/asdf](http://www.box.com/asdf)\n');

        var set = mf.getTranslationSet();
        expect(set).toBeTruthy();
        expect(set.size()).toBe(1);

        var r = set.getBySource("Here are some links:");
        expect(r).toBeTruthy();
        expect(r.getSource()).toBe("Here are some links:");
        expect(r.getKey()).toBe("r539503678");

        // the URLs should not be extracted if they are the only thing in the string
        r = set.getBySource("http://www.box.com/foobar");
        expect(!r).toBeTruthy();
    });

    test("MarkdownFileParseTurnOnURLOnlyLinks", function() {
        expect.assertions(12);

        var mf = new MarkdownFile(p);
        expect(mf).toBeTruthy();

        mf.parse(
            'Here are some links:\n\n' +
            '<!-- i18n-enable localize-links -->\n' +
            '* [http://www.box.com/foobar](http://www.box.com/foobar)\n' +
            '* [http://www.box.com/asdf](http://www.box.com/asdf)\n' +
            '<!-- i18n-disable localize-links -->\n');

        var set = mf.getTranslationSet();
        expect(set).toBeTruthy();
        expect(set.size()).toBe(3);

        var r = set.getBySource("Here are some links:");
        expect(r).toBeTruthy();
        expect(r.getSource()).toBe("Here are some links:");
        expect(r.getKey()).toBe("r539503678");

        // the URLs should be extracted because we turned on link localization
        r = set.getBySource("http://www.box.com/foobar");
        expect(r).toBeTruthy();
        expect(r.getSource()).toBe("http://www.box.com/foobar");
        expect(r.getKey()).toBe("r803907207");

        r = set.getBySource("http://www.box.com/asdf");
        expect(r).toBeTruthy();
        expect(r.getSource()).toBe("http://www.box.com/asdf");
        expect(r.getKey()).toBe("r247450278");
    });

    test("MarkdownFileParseDoExtractURLLinksMidString", function() {
        expect.assertions(5);

        var mf = new MarkdownFile(p);
        expect(mf).toBeTruthy();

        mf.parse('This is a test of the emergency parsing [http://www.box.com/foobar](http://www.box.com/foobar) system.\n');

        var set = mf.getTranslationSet();
        expect(set).toBeTruthy();

        var r = set.getBySource("This is a test of the emergency parsing <c0>http://www.box.com/foobar</c0> system.");
        expect(r).toBeTruthy();
        expect(r.getSource()).toBe("This is a test of the emergency parsing <c0>http://www.box.com/foobar</c0> system.");
        expect(r.getKey()).toBe("r598935364");
    });

    test("MarkdownFileParseReferences", function() {
        expect.assertions(5);

        var mf = new MarkdownFile(p);
        expect(mf).toBeTruthy();

        mf.parse('This is a test of the emergency parsing [C1] system.\n\n' +
                '[C1]: http://www.box.com/foobar\n');

        var set = mf.getTranslationSet();
        expect(set).toBeTruthy();

        var r = set.getBySource("This is a test of the emergency parsing <c0>C1</c0> system.");
        expect(r).toBeTruthy();
        expect(r.getSource()).toBe("This is a test of the emergency parsing <c0>C1</c0> system.");
        expect(r.getKey()).toBe("r475244008");
    });

    test("MarkdownFileParseNonBreakingInlineCode", function() {
        expect.assertions(6);

        var mf = new MarkdownFile(p);
        expect(mf).toBeTruthy();

        mf.parse('This is a test of the `inline code` system.\n');

        var set = mf.getTranslationSet();
        expect(set).toBeTruthy();

        var r = set.getBySource("This is a test of the <c0/> system.");
        expect(r).toBeTruthy();
        expect(r.getSource()).toBe("This is a test of the <c0/> system.");
        expect(r.getComment()).toBe("c0 will be replaced with the inline code `inline code`.");
        expect(r.getKey()).toBe("r405516144");
    });

    test("MarkdownFileParseMultipleNonBreakingInlineCodes", function() {
        expect.assertions(6);

        var mf = new MarkdownFile(p);
        expect(mf).toBeTruthy();

        mf.parse('This is a `test` of the `inline code` system.\n');

        var set = mf.getTranslationSet();
        expect(set).toBeTruthy();

        var r = set.getBySource("This is a <c0/> of the <c1/> system.");
        expect(r).toBeTruthy();
        expect(r.getSource()).toBe("This is a <c0/> of the <c1/> system.");
        expect(r.getComment()).toBe("c0 will be replaced with the inline code `test`. c1 will be replaced with the inline code `inline code`.");
        expect(r.getKey()).toBe("r960448365");
    });

    test("MarkdownFileParseInlineCodeByItself", function() {
        expect.assertions(9);

        var mf = new MarkdownFile(p);
        expect(mf).toBeTruthy();

        mf.parse(
            'This is a test of the inline code system.\n' +
            '\n' +
            '`inline code`\n' +
            '\n' +
            'Sentence after.');

        var set = mf.getTranslationSet();
        expect(set).toBeTruthy();

        expect(set.size()).toBe(2);

        // should not extract the inline code by itself
        var r = set.getBySource("This is a test of the inline code system.");
        expect(r).toBeTruthy();
        expect(r.getSource()).toBe("This is a test of the inline code system.");
        expect(r.getKey()).toBe("r41637229");

        r = set.getBySource("Sentence after.");
        expect(r).toBeTruthy();
        expect(r.getSource()).toBe("Sentence after.");
        expect(r.getKey()).toBe("r16227039");
    });

    test("MarkdownFileParseNonBreakingHTMLTags", function() {
        expect.assertions(5);

        var mf = new MarkdownFile(p);
        expect(mf).toBeTruthy();

        mf.parse('This is a <em>test</em> of the emergency parsing system.\n');

        var set = mf.getTranslationSet();
        expect(set).toBeTruthy();

        var r = set.getBySource("This is a <c0>test</c0> of the emergency parsing system.");
        expect(r).toBeTruthy();
        expect(r.getSource()).toBe("This is a <c0>test</c0> of the emergency parsing system.");
        expect(r.getKey()).toBe("r306365966");
    });

    test("MarkdownFileParseNonBreakingHTMLTagsOutside", function() {
        expect.assertions(5);

        var mf = new MarkdownFile(p);
        expect(mf).toBeTruthy();

        mf.parse('<em>This is a test of the emergency parsing system.</em>\n');

        var set = mf.getTranslationSet();
        expect(set).toBeTruthy();

        // should not pick up the emphasis marker because there is no localizable text
        // before it or after it
        var r = set.getBySource("This is a test of the emergency parsing system.");
        expect(r).toBeTruthy();
        expect(r.getSource()).toBe("This is a test of the emergency parsing system.");
        expect(r.getKey()).toBe("r699762575");
    });

    test("MarkdownFileParseNonBreakingSelfClosingHTMLTags", function() {
        expect.assertions(5);

        var mf = new MarkdownFile(p);
        expect(mf).toBeTruthy();

        mf.parse('<em>This is a test of the <br> emergency parsing system.</em>\n');

        var set = mf.getTranslationSet();
        expect(set).toBeTruthy();

        // should not pick up the emphasis marker because there is no localizable text
        // before it or after it
        var r = set.getBySource("This is a test of the <c0/> emergency parsing system.");
        expect(r).toBeTruthy();
        expect(r.getSource()).toBe("This is a test of the <c0/> emergency parsing system.");
        expect(r.getKey()).toBe("r1070934855");
    });

    test("MarkdownFileParseBreakingSelfClosedHTMLTags", function() {
        expect.assertions(5);

        var mf = new MarkdownFile(p);
        expect(mf).toBeTruthy();

        mf.parse('<em>This is a test of the <p/> emergency parsing system.</em>\n');

        var set = mf.getTranslationSet();
        expect(set).toBeTruthy();

        // should not pick up the emphasis marker because there is no localizable text
        // before it or after it
        var r = set.getBySource("This is a test of the");
        expect(r).toBeTruthy();
        expect(r.getSource()).toBe("This is a test of the");
        expect(r.getKey()).toBe("r593084440");
    });

    test("MarkdownFileParseBreakingNotClosedHTMLTags", function() {
        expect.assertions(5);

        var mf = new MarkdownFile(p);
        expect(mf).toBeTruthy();

        mf.parse('<em>This is a test of the <p> emergency parsing system.</em>\n');

        var set = mf.getTranslationSet();
        expect(set).toBeTruthy();

        // should not pick up the emphasis marker because there is no localizable text
        // before it or after it
        var r = set.getBySource("This is a test of the");
        expect(r).toBeTruthy();
        expect(r.getSource()).toBe("This is a test of the");
        expect(r.getKey()).toBe("r593084440");
    });

    test("MarkdownFileParseNonBreakingSelfClosedHTMLTags", function() {
        expect.assertions(5);

        var mf = new MarkdownFile(p);
        expect(mf).toBeTruthy();

        mf.parse('<em>This is a test of the <br/> emergency parsing system.</em>\n');

        var set = mf.getTranslationSet();
        expect(set).toBeTruthy();

        // should not pick up the emphasis marker because there is no localizable text
        // before it or after it
        var r = set.getBySource("This is a test of the <c0/> emergency parsing system.");
        expect(r).toBeTruthy();
        expect(r.getSource()).toBe("This is a test of the <c0/> emergency parsing system.");
        expect(r.getKey()).toBe("r1070934855");
    });

    test("MarkdownFileParseNonBreakingIgnoreComplexIrrelevant", function() {
        expect.assertions(5);

        var mf = new MarkdownFile(p);
        expect(mf).toBeTruthy();

        mf.parse('*_ <span class="test"> <span id="foo"></span></span>  This is a test of the emergency parsing system.   _*\n');

        var set = mf.getTranslationSet();
        expect(set).toBeTruthy();

        // should not pick up any of the non-breaking tags because there is no localizable text
        // before it or after it
        var r = set.getBySource("This is a test of the emergency parsing system.");
        expect(r).toBeTruthy();
        expect(r.getSource()).toBe("This is a test of the emergency parsing system.");
        expect(r.getKey()).toBe("r699762575");
    });

    test("MarkdownFileParseHTMLWithValuelessAttributes", function() {
        expect.assertions(5);

        var mf = new MarkdownFile(p);
        expect(mf).toBeTruthy();

        mf.parse('<span class="foo" checked>This is a test of the emergency parsing system.</span>\n');

        var set = mf.getTranslationSet();
        expect(set).toBeTruthy();

        // should not pick up any of the non-breaking tags because there is no localizable text
        // before it or after it
        var r = set.getBySource("This is a test of the emergency parsing system.");
        expect(r).toBeTruthy();
        expect(r.getSource()).toBe("This is a test of the emergency parsing system.");
        expect(r.getKey()).toBe("r699762575");
    });

    test("MarkdownFileParseLists", function() {
        expect.assertions(12);

        var mf = new MarkdownFile(p);
        expect(mf).toBeTruthy();

        mf.parse(
            '* This is a test of the emergency parsing system.\n' +
            '* This is another test.\n' +
            '* And finally, the last test.\n');

        var set = mf.getTranslationSet();
        expect(set).toBeTruthy();

        expect(set.size()).toBe(3);

        var r = set.getBySource("This is a test of the emergency parsing system.");
        expect(r).toBeTruthy();
        expect(r.getSource()).toBe("This is a test of the emergency parsing system.");
        expect(r.getKey()).toBe("r699762575");

        var r = set.getBySource("This is another test.");
        expect(r).toBeTruthy();
        expect(r.getSource()).toBe("This is another test.");
        expect(r.getKey()).toBe("r139148599");

        var r = set.getBySource("And finally, the last test.");
        expect(r).toBeTruthy();
        expect(r.getSource()).toBe("And finally, the last test.");
        expect(r.getKey()).toBe("r177500258");
    });

    test("MarkdownFileParseListWithTextBefore", function() {
        expect.assertions(9);

        var mf = new MarkdownFile(p);
        expect(mf).toBeTruthy();

        mf.parse(
            'This is text before the list.\n' +
            '* This is a test of the emergency parsing system.\n');

        var set = mf.getTranslationSet();
        expect(set).toBeTruthy();

        expect(set.size()).toBe(2);

        var r = set.getBySource("This is a test of the emergency parsing system.");
        expect(r).toBeTruthy();
        expect(r.getSource()).toBe("This is a test of the emergency parsing system.");
        expect(r.getKey()).toBe("r699762575");

        var r = set.getBySource("This is text before the list.");
        expect(r).toBeTruthy();
        expect(r.getSource()).toBe("This is text before the list.");
        expect(r.getKey()).toBe("r254971181");
    });

    test("MarkdownFileParseListWithTextAfter", function() {
        expect.assertions(9);

        var mf = new MarkdownFile(p);
        expect(mf).toBeTruthy();

        mf.parse(
            '* This is a test of the emergency parsing system.\n\n' +
            'This is text after the list.\n');

        var set = mf.getTranslationSet();
        expect(set).toBeTruthy();

        expect(set.size()).toBe(2);

        var r = set.getBySource("This is a test of the emergency parsing system.");
        expect(r).toBeTruthy();
        expect(r.getSource()).toBe("This is a test of the emergency parsing system.");
        expect(r.getKey()).toBe("r699762575");

        var r = set.getBySource("This is text after the list.");
        expect(r).toBeTruthy();
        expect(r.getSource()).toBe("This is text after the list.");
        expect(r.getKey()).toBe("r607073205");
    });

    test("MarkdownFileParseListWithTextAfter2", function() {
        expect.assertions(9);

        var mf = new MarkdownFile(p);
        expect(mf).toBeTruthy();

        mf.parse(
            'The viewer can be embedded in an IFrame, or linked directly. The URL pattern for the viewer is:\n\n' +
            '* **https://cloud.app.box.com/viewer/{FileID}?options**\n\n' +
            'The File ID can be obtained from the API or from the web application user interface.\n');

        var set = mf.getTranslationSet();
        expect(set).toBeTruthy();

        expect(set.size()).toBe(2);

        var r = set.getBySource("The viewer can be embedded in an IFrame, or linked directly. The URL pattern for the viewer is:");
        expect(r).toBeTruthy();
        expect(r.getSource()).toBe("The viewer can be embedded in an IFrame, or linked directly. The URL pattern for the viewer is:");
        expect(r.getKey()).toBe("r220720707");

        var r = set.getBySource("The File ID can be obtained from the API or from the web application user interface.");
        expect(r).toBeTruthy();
        expect(r.getSource()).toBe("The File ID can be obtained from the API or from the web application user interface.");
        expect(r.getKey()).toBe("r198589153");
    });

    test("MarkdownFileParseNonBreakingEmphasisOutside", function() {
        expect.assertions(5);

        var mf = new MarkdownFile(p);
        expect(mf).toBeTruthy();

        mf.parse('*This is a test of the emergency parsing system.*\n');

        var set = mf.getTranslationSet();
        expect(set).toBeTruthy();

        // should pick up the emphasis markers
        var r = set.getBySource("This is a test of the emergency parsing system.");
        expect(r).toBeTruthy();
        expect(r.getSource()).toBe("This is a test of the emergency parsing system.");
        expect(r.getKey()).toBe("r699762575");
    });

    test("MarkdownFileParseNonBreakingHTMLTagsInside", function() {
        expect.assertions(5);

        var mf = new MarkdownFile(p);
        expect(mf).toBeTruthy();

        mf.parse('This is <span id="foo" class="bar"> a test of the emergency parsing </span> system.\n');

        var set = mf.getTranslationSet();
        expect(set).toBeTruthy();

        // should pick up the span tag because there is localizable text
        // before it and after it
        var r = set.getBySource('This is <c0> a test of the emergency parsing </c0> system.');
        expect(r).toBeTruthy();
        expect(r.getSource()).toBe('This is <c0> a test of the emergency parsing </c0> system.');
        expect(r.getKey()).toBe('r124733470');
    });

    test("MarkdownFileParseNonBreakingHTMLTagsInsideMultiple", function() {
        expect.assertions(5);

        var mf = new MarkdownFile(p);
        expect(mf).toBeTruthy();

        mf.parse('This is <span id="foo" class="bar"> a test of the <em>emergency</em> parsing </span> system.\n');

        var set = mf.getTranslationSet();
        expect(set).toBeTruthy();

        // tags should be nestable
        var r = set.getBySource('This is <c0> a test of the <c1>emergency</c1> parsing </c0> system.');
        expect(r).toBeTruthy();
        expect(r.getSource()).toBe('This is <c0> a test of the <c1>emergency</c1> parsing </c0> system.');
        expect(r.getKey()).toBe('r772812508');
    });

    test("MarkdownFileParseNonBreakingTagsNotWellFormed", function() {
        expect.assertions(5);

        var mf = new MarkdownFile(p);
        expect(mf).toBeTruthy();

        mf.parse('This is <span id="foo" class="bar"> a test of the <em>emergency parsing </span> system.\n');

        var set = mf.getTranslationSet();
        expect(set).toBeTruthy();

        // the end span tag should automatically end the em tag
        var r = set.getBySource('This is <c0> a test of the <c1>emergency parsing </c1></c0> system.');
        expect(r).toBeTruthy();
        expect(r.getSource()).toBe('This is <c0> a test of the <c1>emergency parsing </c1></c0> system.');
        expect(r.getKey()).toBe('r417724998');
    });

    test("MarkdownFileParseNonBreakingTagsTagStackIsReset", function() {
        expect.assertions(5);

        var mf = new MarkdownFile(p);
        expect(mf).toBeTruthy();

        mf.parse('<span>This is <span id="foo" class="bar"> a test of the <em>emergency parsing</em> system.</span>\n\n' +
                  'This is <b>another test</b> of the emergency parsing </span> system.\n');

        var set = mf.getTranslationSet();
        expect(set).toBeTruthy();

        // the end div tag ends all the other tags
        var r = set.getBySource('This is <c0>another test</c0> of the emergency parsing');
        expect(r).toBeTruthy();
        expect(r.getSource()).toBe('This is <c0>another test</c0> of the emergency parsing');
        expect(r.getKey()).toBe('r2117084');
    });

    test("MarkdownFileParseLocalizableTitle", function() {
        expect.assertions(8);

        var mf = new MarkdownFile(p);
        expect(mf).toBeTruthy();

        mf.parse('<div title="This value is localizable">\n\n' +
                'This is a test\n\n' +
                '</div>\n');

        var set = mf.getTranslationSet();
        expect(set).toBeTruthy();

        var r = set.getBySource("This is a test");
        expect(r).toBeTruthy();
        expect(r.getSource()).toBe("This is a test");
        expect(r.getKey()).toBe("r654479252");

        r = set.getBySource("This value is localizable");
        expect(r).toBeTruthy();
        expect(r.getSource()).toBe("This value is localizable");
        expect(r.getKey()).toBe("r922503175");
    });

    test("MarkdownFileParseLocalizableTitleWithSingleQuotes", function() {
        expect.assertions(8);

        var mf = new MarkdownFile(p);
        expect(mf).toBeTruthy();

        mf.parse("<div title='This value is localizable'>\n\n" +
                'This is a test\n\n' +
                '</div>\n');

        var set = mf.getTranslationSet();
        expect(set).toBeTruthy();

        var r = set.getBySource("This is a test");
        expect(r).toBeTruthy();
        expect(r.getSource()).toBe("This is a test");
        expect(r.getKey()).toBe("r654479252");

        r = set.getBySource("This value is localizable");
        expect(r).toBeTruthy();
        expect(r.getSource()).toBe("This value is localizable");
        expect(r.getKey()).toBe("r922503175");
    });

    test("MarkdownFileParseLocalizableAttributes", function() {
        expect.assertions(8);

        var mf = new MarkdownFile(p);
        expect(mf).toBeTruthy();

        mf.parse('This is a test\n' +
                '<input type="text" placeholder="localizable placeholder here"></input>\n');

        var set = mf.getTranslationSet();
        expect(set).toBeTruthy();

        var r = set.getBySource("This is a test");
        expect(r).toBeTruthy();
        expect(r.getSource()).toBe("This is a test");
        expect(r.getKey()).toBe("r654479252");

        r = set.getBySource("localizable placeholder here");
        expect(r).toBeTruthy();
        expect(r.getSource()).toBe("localizable placeholder here");
        expect(r.getKey()).toBe("r734414247");
    });

    test("MarkdownFileParseLocalizableAttributesSkipEmpty", function() {
        expect.assertions(6);

        var mf = new MarkdownFile(p);
        expect(mf).toBeTruthy();

        mf.parse('This is a test\n' +
                '<input type="text" placeholder=""></input>\n');

        var set = mf.getTranslationSet();
        expect(set).toBeTruthy();

        expect(set.size()).toBe(1);

        var r = set.getBySource("This is a test");
        expect(r).toBeTruthy();
        expect(r.getSource()).toBe("This is a test");
        expect(r.getKey()).toBe("r654479252");
    });

    test("MarkdownFileParseLocalizableAttributesAndNonBreakingTags", function() {
        expect.assertions(8);

        var mf = new MarkdownFile(p);
        expect(mf).toBeTruthy();

        mf.parse('This is <a href="foo.html" title="localizable title">a test</a> of non-breaking tags.\n');

        var set = mf.getTranslationSet();
        expect(set).toBeTruthy();

        var r = set.getBySource('This is <c0>a test</c0> of non-breaking tags.');
        expect(r).toBeTruthy();
        expect(r.getSource()).toBe('This is <c0>a test</c0> of non-breaking tags.');
        expect(r.getKey()).toBe('r1063253939');

        r = set.getBySource("localizable title");
        expect(r).toBeTruthy();
        expect(r.getSource()).toBe("localizable title");
        expect(r.getKey()).toBe("r160369622");
    });

    test("MarkdownFileParseI18NComments", function() {
        expect.assertions(10);

        var mf = new MarkdownFile(p);
        expect(mf).toBeTruthy();

        mf.parse('<!-- i18n this describes the text below -->\n' +
                'This is a test of the emergency parsing system.\n\n' +
                'But not this text\n');

        var set = mf.getTranslationSet();
        expect(set).toBeTruthy();

        var r = set.getBySource("This is a test of the emergency parsing system.");
        expect(r).toBeTruthy();
        expect(r.getSource()).toBe("This is a test of the emergency parsing system.");
        expect(r.getKey()).toBe("r699762575");
        expect(r.getComment()).toBe("this describes the text below");

        r = set.getBySource("But not this text");
        expect(r).toBeTruthy();
        expect(r.getSource()).toBe("But not this text");
        expect(r.getKey()).toBe("r492109677");
        expect(!r.getComment()).toBeTruthy();
    });

    test("MarkdownFileParseIgnoreTags", function() {
        expect.assertions(6);

        var mf = new MarkdownFile(p);
        expect(mf).toBeTruthy();

        mf.parse(
            '<script type="javascript">\n' +
            'if (window) {\n' +
            '  $(".foo").class("asdf");\n' +
            '}\n' +
            '</script>\n' +
            '<style>\n' +
            '  .activity_title{\n' +
            '    font-size: 18px;\n' +
            '    font-weight: 300;\n' +
            '    color: #777;\n' +
            '    line-height: 40px;\n' +
            '  }\n' +
            '</style>\n' +
            '<span class="foo">foo</span>\n');

        var set = mf.getTranslationSet();
        expect(set).toBeTruthy();

        expect(set.size()).toBe(1);

        var r = set.getBySource("foo");
        expect(r).toBeTruthy();
        expect(r.getSource()).toBe("foo");
        expect(r.getKey()).toBe("r941132140");
    });

    test("MarkdownFileParseTable", function() {
        expect.assertions(21);

        var mf = new MarkdownFile(p);
        expect(mf).toBeTruthy();

        mf.parse(
            "|                   |                 |\n" +
            "|-------------------|-----------------|\n" +
            "| Query description | Returns column  |\n" +
            "| asdf              | fdsa            |\n" +
            "| foo               | bar             |\n");

        var set = mf.getTranslationSet();
        expect(set).toBeTruthy();

        expect(set.size()).toBe(6);

        r = set.getBySource("Query description");
        expect(r).toBeTruthy();
        expect(r.getSource()).toBe("Query description");
        expect(r.getKey()).toBe("r744039504");

        r = set.getBySource("Returns column");
        expect(r).toBeTruthy();
        expect(r.getSource()).toBe("Returns column");
        expect(r.getKey()).toBe("r595024848");

        var r = set.getBySource("asdf");
        expect(r).toBeTruthy();
        expect(r.getSource()).toBe("asdf");
        expect(r.getKey()).toBe("r976104267");

        r = set.getBySource("fdsa");
        expect(r).toBeTruthy();
        expect(r.getSource()).toBe("fdsa");
        expect(r.getKey()).toBe("r486555110");

        var r = set.getBySource("foo");
        expect(r).toBeTruthy();
        expect(r.getSource()).toBe("foo");
        expect(r.getKey()).toBe("r941132140");

        r = set.getBySource("bar");
        expect(r).toBeTruthy();
        expect(r.getSource()).toBe("bar");
        expect(r.getKey()).toBe("r755240053");
    });

    test("MarkdownFileParseTableWithInlineCode", function() {
        expect.assertions(15);

        var mf = new MarkdownFile(p);
        expect(mf).toBeTruthy();

        mf.parse(
            "|                   |                 |\n" +
            "|-------------------|-----------------|\n" +
            "| Query description | Returns column  |\n" +
            "| `asdf`            | `fdsa`          |\n" +
            "| foo               | bar             |\n");

        var set = mf.getTranslationSet();
        expect(set).toBeTruthy();

        expect(set.size()).toBe(4);

        r = set.getBySource("Query description");
        expect(r).toBeTruthy();
        expect(r.getSource()).toBe("Query description");
        expect(r.getKey()).toBe("r744039504");

        r = set.getBySource("Returns column");
        expect(r).toBeTruthy();
        expect(r.getSource()).toBe("Returns column");
        expect(r.getKey()).toBe("r595024848");

        var r = set.getBySource("foo");
        expect(r).toBeTruthy();
        expect(r.getSource()).toBe("foo");
        expect(r.getKey()).toBe("r941132140");

        r = set.getBySource("bar");
        expect(r).toBeTruthy();
        expect(r.getSource()).toBe("bar");
        expect(r.getKey()).toBe("r755240053");
    });

    test("MarkdownFileParseTableWithInlineCodeAndTextAfterwards", function() {
        expect.assertions(15);

        var mf = new MarkdownFile(p);
        expect(mf).toBeTruthy();

        mf.parse(
            "|                   |                 |\n" +
            "|-------------------|-----------------|\n" +
            "| Query description | Returns column  |\n" +
            "| `order_by`        | `field_key`     |\n" +
            "\n" +
            "## Heading Title\n" +
            "\n" +
            "Text body.\n");

        var set = mf.getTranslationSet();
        expect(set).toBeTruthy();

        expect(set.size()).toBe(4);

        r = set.getBySource("Query description");
        expect(r).toBeTruthy();
        expect(r.getSource()).toBe("Query description");
        expect(r.getKey()).toBe("r744039504");

        r = set.getBySource("Returns column");
        expect(r).toBeTruthy();
        expect(r.getSource()).toBe("Returns column");
        expect(r.getKey()).toBe("r595024848");

        var r = set.getBySource("Heading Title");
        expect(r).toBeTruthy();
        expect(r.getSource()).toBe("Heading Title");
        expect(r.getKey()).toBe("r931719890");

        r = set.getBySource("Text body.");
        expect(r).toBeTruthy();
        expect(r.getSource()).toBe("Text body.");
        expect(r.getKey()).toBe("r443039973");
    });

    test("MarkdownFileExtractFile", function() {
        expect.assertions(14);

        var mf = new MarkdownFile(p, "./md/test1.md");
        expect(mf).toBeTruthy();

        // should read the file
        mf.extract();

        var set = mf.getTranslationSet();

        expect(set.size()).toBe(4);

        var r = set.getBySource("This is the TITLE of this Test Document Which Appears Several Times Within the Document Itself.");
        expect(r).toBeTruthy();
        expect(r.getSource()).toBe("This is the TITLE of this Test Document Which Appears Several Times Within the Document Itself.");
        expect(r.getKey()).toBe("r548615397");

        r = set.getBySource("This is some text. This is more text. Pretty, pretty text.");
        expect(r).toBeTruthy();
        expect(r.getSource()).toBe("This is some text. This is more text. Pretty, pretty text.");
        expect(r.getKey()).toBe("r777006502");

        r = set.getBySource("This is localizable text. This is the TITLE of this Test Document Which Appears Several Times Within the Document Itself.");
        expect(r).toBeTruthy();
        expect(r.getSource()).toBe("This is localizable text. This is the TITLE of this Test Document Which Appears Several Times Within the Document Itself.");
        expect(r.getKey()).toBe("r112215756");

        r = set.getBySource("This is the last bit of localizable text.");
        expect(r).toBeTruthy();
        expect(r.getSource()).toBe("This is the last bit of localizable text.");
        expect(r.getKey()).toBe("r260813817");
    });

    test("MarkdownFileExtractFile2", function() {
        expect.assertions(11);

        var mf = new MarkdownFile(p, "./md/test2.md");
        expect(mf).toBeTruthy();

        // should read the file
        mf.extract();

        var set = mf.getTranslationSet();

        expect(set.size()).toBe(3);

        var r = set.getBySource("This is text with a <c0>link</c0> in it.");
        expect(r).toBeTruthy();
        expect(r.getSource()).toBe("This is text with a <c0>link</c0> in it.");
        expect(r.getKey()).toBe("r717941707");

        r = set.getBySource("This is text with <c0>some emphasis <c1>on the wrong</c1> syllable</c0>. This is the TITLE of this Test Document Which Appears Several Times Within the Document Itself.");
        expect(r).toBeTruthy();
        expect(r.getSource()).toBe("This is text with <c0>some emphasis <c1>on the wrong</c1> syllable</c0>. This is the TITLE of this Test Document Which Appears Several Times Within the Document Itself.");
        expect(r.getKey()).toBe("r736057533");

        r = set.getBySource("This is a Heading");
        expect(r).toBeTruthy();
        expect(r.getSource()).toBe("This is a Heading");
        expect(r.getKey()).toBe("r728092714");
    });

    test("MarkdownFileExtractUndefinedFile", function() {
        expect.assertions(2);

        var mf = new MarkdownFile(p);
        expect(mf).toBeTruthy();

        // should attempt to read the file and not fail
        mf.extract();

        var set = mf.getTranslationSet();

        expect(set.size()).toBe(0);
    });

    test("MarkdownFileExtractBogusFile", function() {
        expect.assertions(2);

        var mf = new MarkdownFile(p, "./md/bogus.md");
        expect(mf).toBeTruthy();

        // should attempt to read the file and not fail
        mf.extract();

        var set = mf.getTranslationSet();

        expect(set.size()).toBe(0);
    });

    test("MarkdownFileLocalizeText", function() {
        expect.assertions(2);

        var mf = new MarkdownFile(p);
        expect(mf).toBeTruthy();

        mf.parse('This is a test\n');

        var translations = new TranslationSet();
        translations.add(new ResourceString({
            project: "foo",
            key: "r654479252",
            source: "This is a test",
            sourceLocale: "en-US",
            target: "Ceci est un essai",
            targetLocale: "fr-FR",
            datatype: "markdown"
        }));

        var actual = mf.localizeText(translations, "fr-FR");
        var expected = 'Ceci est un essai\n';

        diff(actual, expected);
        expect(actual).toBe(expected);
    });

    test("MarkdownFileLocalizeTextPreserveWhitespace", function() {
        expect.assertions(2);

        var mf = new MarkdownFile(p);
        expect(mf).toBeTruthy();

        mf.parse('This is a test    \n');

        var translations = new TranslationSet();
        translations.add(new ResourceString({
            project: "foo",
            key: "r654479252",
            source: "This is a test",
            sourceLocale: "en-US",
            target: "Ceci est un essai",
            targetLocale: "fr-FR",
            datatype: "markdown"
        }));

        expect(mf.localizeText(translations, "fr-FR")).toBe('Ceci est un essai    \n');
    });

    test("MarkdownFileLocalizeTextMultiple", function() {
        expect.assertions(2);

        var mf = new MarkdownFile(p);
        expect(mf).toBeTruthy();

        mf.parse('This is a test\n\n' +
                'This is also a test\n');

        var translations = new TranslationSet();
        translations.add(new ResourceString({
            project: "foo",
            key: "r654479252",
            source: "This is a test",
            sourceLocale: "en-US",
            target: "Ceci est un essai",
            targetLocale: "fr-FR",
            datatype: "markdown"
        }));
        translations.add(new ResourceString({
            project: "foo",
            key: "r999080996",
            source: "This is also a test",
            sourceLocale: "en-US",
            target: "Ceci est aussi un essai",
            targetLocale: "fr-FR",
            datatype: "markdown"
        }));

        expect(mf.localizeText(translations, "fr-FR")).toBe('Ceci est un essai\n\n' +
                'Ceci est aussi un essai\n');
    });

    test("MarkdownFileLocalizeTextWithDups", function() {
        expect.assertions(2);

        var mf = new MarkdownFile(p);
        expect(mf).toBeTruthy();

        mf.parse('This is a test\n\n' +
                'This is also a test\n\n' +
                'This is a test\n');

        var translations = new TranslationSet();
        translations.add(new ResourceString({
            project: "foo",
            key: "r654479252",
            source: "This is a test",
            sourceLocale: "en-US",
            target: "Ceci est un essai",
            targetLocale: "fr-FR",
            datatype: "markdown"
        }));
        translations.add(new ResourceString({
            project: "foo",
            key: "r999080996",
            source: "This is also a test",
            sourceLocale: "en-US",
            target: "Ceci est aussi un essai",
            targetLocale: "fr-FR",
            datatype: "markdown"
        }));

        expect(mf.localizeText(translations, "fr-FR")).toBe('Ceci est un essai\n\n' +
                'Ceci est aussi un essai\n\n' +
                'Ceci est un essai\n');
    });

    test("MarkdownFileLocalizeTextSkipScript", function() {
        expect.assertions(2);

        var mf = new MarkdownFile(p);
        expect(mf).toBeTruthy();

        mf.parse('<script>\n' +
                '// comment text\n' +
                'if (locales.contains[thisLocale]) {\n' +
                '    document.write("<input id=\"locale\" class=\"foo\" title=\"bar\"></input>");\n' +
                '}\n' +
                '</script>\n' +
                '\n' +
                'This is a test\n');

        var translations = new TranslationSet();
        translations.add(new ResourceString({
            project: "foo",
            key: "r654479252",
            source: "This is a test",
            sourceLocale: "en-US",
            target: "Ceci est un essai",
            targetLocale: "fr-FR",
            datatype: "markdown"
        }));

        expect(mf.localizeText(translations, "fr-FR")).toBe('<script>\n' +
            '// comment text\n' +
            'if (locales.contains[thisLocale]) {\n' +
            '    document.write("<input id=\"locale\" class=\"foo\" title=\"bar\"></input>");\n' +
            '}\n' +
            '</script>\n' +
            '\n' +
            'Ceci est un essai\n');
    });

    test("MarkdownFileLocalizeTextWithLinks", function() {
        expect.assertions(2);

        var mf = new MarkdownFile(p);
        expect(mf).toBeTruthy();

        mf.parse('This is a [test](http://www.test.com/) of the emergency parsing system.\n');

        var translations = new TranslationSet();
        translations.add(new ResourceString({
            project: "foo",
            key: "r306365966",
            source: "This is a <c0>test</c0> of the emergency parsing system.",
            sourceLocale: "en-US",
            target: "Ceci est un <c0>essai</c0> du système d'analyse syntaxique de l'urgence.",
            targetLocale: "fr-FR",
            datatype: "markdown"
        }));

        expect(mf.localizeText(translations, "fr-FR")).toBe('Ceci est un [essai](http://www.test.com/) du système d\'analyse syntaxique de l\'urgence.\n');
    });

    test("MarkdownFileLocalizeTextWithInlineCode", function() {
        expect.assertions(2);

        var mf = new MarkdownFile(p);
        expect(mf).toBeTruthy();

        mf.parse('This is a `test` of the emergency parsing system.\n');

        var translations = new TranslationSet();
        translations.add(new ResourceString({
            project: "foo",
            key: "r879023644",
            source: "This is a <c0/> of the emergency parsing system.",
            sourceLocale: "en-US",
            target: "Ceci est un <c0/> du système d'analyse syntaxique de l'urgence.",
            targetLocale: "fr-FR",
            datatype: "markdown"
        }));

        expect(mf.localizeText(translations, "fr-FR")).toBe('Ceci est un `test` du système d\'analyse syntaxique de l\'urgence.\n');
    });

    test("MarkdownFileLocalizeTextWithInlineCodeAtTheEnd", function() {
        expect.assertions(2);

        var mf = new MarkdownFile(p);
        expect(mf).toBeTruthy();

        mf.parse('Delete the file with this command: `git rm filename`\n');

        // should not optimize out inline code at the end of strings so that it can be
        // part of the text that is translated
        var translations = new TranslationSet();
        translations.add(new ResourceString({
            project: "foo",
            key: "r66239583",
            source: "Delete the file with this command: <c0/>",
            sourceLocale: "en-US",
            target: "Avec cette commande <c0/>, vous pouvez supprimer le fichier.",
            targetLocale: "fr-FR",
            datatype: "markdown"
        }));

        expect(mf.localizeText(translations, "fr-FR")).toBe('Avec cette commande `git rm filename`, vous pouvez supprimer le fichier.\n');
    });


    test("MarkdownFileLocalizeInlineCodeByItself", function() {
        expect.assertions(2);

        var mf = new MarkdownFile(p);
        expect(mf).toBeTruthy();

        mf.parse(
            'This is a test of the inline code system.\n' +
            '\n' +
            '`inline code`\n' +
            '\n' +
            'Sentence after.\n');

        // should not optimize out inline code at the end of strings so that it can be
        // part of the text that is translated
        var translations = new TranslationSet();
        translations.add(new ResourceString({
            project: "foo",
            key: "r41637229",
            source: "This is a test of the inline code system.",
            sourceLocale: "en-US",
            target: "Ceci est un teste de la systeme 'inline code'.",
            targetLocale: "fr-FR",
            datatype: "markdown"
        }));
        translations.add(new ResourceString({
            project: "foo",
            key: "r16227039",
            source: "Sentence after.",
            sourceLocale: "en-US",
            target: "La phrase denier.",
            targetLocale: "fr-FR",
            datatype: "markdown"
        }));

        expect(mf.localizeText(translations, "fr-FR")).toBe("Ceci est un teste de la systeme 'inline code'.\n" +
            '\n' +
            '`inline code`\n' +
            '\n' +
            'La phrase denier.\n');
    });

    test("MarkdownFileLocalizeTextWithLinkReference", function() {
        expect.assertions(2);

        var mf = new MarkdownFile(p);
        expect(mf).toBeTruthy();

        mf.parse('This is a test of the emergency [C1] parsing system.\n');

        var translations = new TranslationSet();
        translations.add(new ResourceString({
            project: "foo",
            key: "r1017266258",
            source: "This is a test of the emergency <c0>C1</c0> parsing system.",
            sourceLocale: "en-US",
            target: "Ceci est un test du système d'analyse syntaxique de l'urgence <c0>C1</c0>.",
            targetLocale: "fr-FR",
            datatype: "markdown"
        }));

        expect(mf.localizeText(translations, "fr-FR")).toBe('Ceci est un test du système d\'analyse syntaxique de l\'urgence [C1][C1].\n');
    });

    test("MarkdownFileLocalizeTextWithMultipleLinkReferences", function() {
        expect.assertions(2);

        var mf = new MarkdownFile(p);
        expect(mf).toBeTruthy();

        mf.parse('This is a test of the emergency [C1] parsing system [R1].\n\n[C1]: https://www.box.com/test1\n[R1]: http://www.box.com/about.html\n');

        var translations = new TranslationSet();
        translations.add(new ResourceString({
            project: "foo",
            key: "r817759238",
            source: "This is a test of the emergency <c0>C1</c0> parsing system <c1>R1</c1>.",
            sourceLocale: "en-US",
            target: "Ceci est un test du système d'analyse syntaxique <c1>Reponse1</c1> de l'urgence <c0>teste</c0>.",
            targetLocale: "fr-FR",
            datatype: "markdown"
        }));

        expect(mf.localizeText(translations, "fr-FR")).toBe('Ceci est un test du système d\'analyse syntaxique [Reponse1][R1] de l\'urgence [teste][C1].\n\n[C1]: https://www.box.com/test1\n\n[R1]: http://www.box.com/about.html\n');
    });

    test("MarkdownFileLocalizeTextWithMultipleLocalizableLinkReferences", function() {
        expect.assertions(2);

        var mf = new MarkdownFile(p);
        expect(mf).toBeTruthy();

        mf.parse('This is a test of the emergency [C1] parsing system [R1].\n\n' +
            '<!-- i18n-enable localize-links -->\n' +
            '[C1]: https://www.box.com/test1\n' +
            '[R1]: http://www.box.com/about.html\n' +
            '<!-- i18n-disable localize-links -->\n');

        var translations = new TranslationSet();
        translations.add(new ResourceString({
            project: "foo",
            key: "r817759238",
            source: "This is a test of the emergency <c0>C1</c0> parsing system <c1>R1</c1>.",
            sourceLocale: "en-US",
            target: "Ceci est un test du système d'analyse syntaxique <c1>Reponse1</c1> de l'urgence <c0>teste</c0>.",
            targetLocale: "fr-FR",
            datatype: "markdown"
        }));

        translations.add(new ResourceString({
            project: "foo",
            key: "r647537837",
            source: "https://www.box.com/test1",
            sourceLocale: "en-US",
            target: "https://www.box.com/fr/test1",
            targetLocale: "fr-FR",
            datatype: "markdown"
        }));

        translations.add(new ResourceString({
            project: "foo",
            key: "r448858983",
            source: "http://www.box.com/about.html",
            sourceLocale: "en-US",
            target: "http://www.box.com/fr/about.html",
            targetLocale: "fr-FR",
            datatype: "markdown"
        }));

        expect(mf.localizeText(translations, "fr-FR")).toBe('Ceci est un test du système d\'analyse syntaxique [Reponse1][R1] de l\'urgence [teste][C1].\n\n' +
            '<!-- i18n-enable localize-links -->\n\n' +
            '[C1]: https://www.box.com/fr/test1\n\n' +
            '[R1]: http://www.box.com/fr/about.html\n\n' +
            '<!-- i18n-disable localize-links -->\n');
    });

    test("MarkdownFileLocalizeTextNonBreakingTags", function() {
        expect.assertions(2);

        var mf = new MarkdownFile(p);
        expect(mf).toBeTruthy();

        mf.parse('This is a <em>test</em> of the emergency parsing system.\n');

        var translations = new TranslationSet();
        translations.add(new ResourceString({
            project: "foo",
            key: "r306365966",
            source: "This is a <c0>test</c0> of the emergency parsing system.",
            sourceLocale: "en-US",
            target: "Ceci est un <c0>essai</c0> du système d'analyse syntaxique de l'urgence.",
            targetLocale: "fr-FR",
            datatype: "markdown"
        }));

        expect(mf.localizeText(translations, "fr-FR")).toBe('Ceci est un <em>essai</em> du système d\'analyse syntaxique de l\'urgence.\n');
    });

    test("MarkdownFileLocalizeTextNonBreakingTagsOutside", function() {
        expect.assertions(2);

        var mf = new MarkdownFile(p);
        expect(mf).toBeTruthy();

        mf.parse('*This is a test of the emergency parsing system.*\n');

        var translations = new TranslationSet();
        translations.add(new ResourceString({
            project: "foo",
            key: "r699762575",
            source: "This is a test of the emergency parsing system.",
            sourceLocale: "en-US",
            target: "Ceci est un essai du système d'analyse syntaxique de l'urgence.",
            targetLocale: "fr-FR",
            datatype: "markdown"
        }));

        expect(mf.localizeText(translations, "fr-FR")).toBe('_Ceci est un essai du système d\'analyse syntaxique de l\'urgence._\n');
    });

    test("MarkdownFileLocalizeTextNonBreakingTagsBeforeAndAfter", function() {
        expect.assertions(2);

        var mf = new MarkdownFile(p);
        expect(mf).toBeTruthy();

        mf.parse('*_ <span class="test"> <span id="foo"></span></span>  This is a test of the emergency parsing system.   _*\n');

        var translations = new TranslationSet();
        translations.add(new ResourceString({
            project: "foo",
            key: "r699762575",
            source: "This is a test of the emergency parsing system.",
            sourceLocale: "en-US",
            target: "Ceci est un essai du système d'analyse syntaxique de l'urgence.",
            targetLocale: "fr-FR",
            datatype: "markdown"
        }));

        expect(mf.localizeText(translations, "fr-FR")).toBe('__ <span class="test"> <span id="foo"></span></span>  Ceci est un essai du système d\'analyse syntaxique de l\'urgence.   __\n');
    });

    test("MarkdownFileLocalizeTextNonBreakingTagsInside", function() {
        expect.assertions(2);

        var mf = new MarkdownFile(p);
        expect(mf).toBeTruthy();

        mf.parse('This is <span id="foo" class="bar"> a test of the emergency parsing </span> system.\n');

        var translations = new TranslationSet();
        translations.add(new ResourceString({
            project: "foo",
            key: 'r124733470',
            source: 'This is <c0> a test of the emergency parsing </c0> system.',
            target: 'Ceci est <c0> un essai du système d\'analyse syntaxique de l\'urgence. </c0>',
            targetLocale: "fr-FR",
            datatype: "markdown"
        }));

        expect(mf.localizeText(translations, "fr-FR")).toBe('Ceci est <span id="foo" class="bar"> un essai du système d\'analyse syntaxique de l\'urgence. </span>\n');
    });

    test("MarkdownFileLocalizeTextNonBreakingTagsInsideMultiple", function() {
        expect.assertions(2);

        var mf = new MarkdownFile(p);
        expect(mf).toBeTruthy();

        mf.parse('This is <span id="foo" class="bar"> a test of the <em>emergency</em> parsing </span> system.\n');

        var translations = new TranslationSet();
        translations.add(new ResourceString({
            project: "foo",
            key: 'r772812508',
            source: 'This is <c0> a test of the <c1>emergency</c1> parsing </c0> system.',
            target: 'Ceci est <c0> un essai du système d\'analyse syntaxique de <c1>l\'urgence</c1>.</c0>',
            targetLocale: "fr-FR",
            datatype: "markdown"
        }));

        expect(mf.localizeText(translations, "fr-FR")).toBe('Ceci est <span id="foo" class="bar"> un essai du système d\'analyse syntaxique de <em>l\'urgence</em>.</span>\n');
    });

    test("MarkdownFileLocalizeTextNonBreakingTagsNotWellFormed", function() {
        expect.assertions(2);

        var mf = new MarkdownFile(p);
        expect(mf).toBeTruthy();

        mf.parse('This is <span id="foo" class="bar"> a test of the <em>emergency parsing </span> system.\n');

        var translations = new TranslationSet();
        translations.add(new ResourceString({
            project: "foo",
            key: 'r417724998',
            source: 'This is <c0> a test of the <c1>emergency parsing </c1></c0> system.',
            target: 'Ceci est <c0> un essai du système d\'analyse syntaxique de <c1>l\'urgence.</c1></c0>',
            targetLocale: "fr-FR",
            datatype: "markdown"
        }));

        expect(mf.localizeText(translations, "fr-FR")).toBe('Ceci est <span id="foo" class="bar"> un essai du système d\'analyse syntaxique de <em>l\'urgence.</em></span>\n');
    });

    test("MarkdownFileLocalizeTextBreakingTags", function() {
        expect.assertions(2);

        var mf = new MarkdownFile(p);
        expect(mf).toBeTruthy();

        mf.parse('This is a <p>test of the emergency parsing system.\n');

        var translations = new TranslationSet();
        translations.add(new ResourceString({
            project: "foo",
            key: "r21364457",
            source: "This is a",
            sourceLocale: "en-US",
            target: "Ceci est un",
            targetLocale: "fr-FR",
            datatype: "markdown"
        }));
        translations.add(new ResourceString({
            project: "foo",
            key: "r787549036",
            source: "test of the emergency parsing system.",
            sourceLocale: "en-US",
            target: "essai du système d'analyse syntaxique de l'urgence.",
            targetLocale: "fr-FR",
            datatype: "markdown"
        }));

        expect(mf.localizeText(translations, "fr-FR")).toBe('Ceci est un <p>essai du système d\'analyse syntaxique de l\'urgence.\n');
    });

    test("MarkdownFileLocalizeTextSelfClosedBreakingTags", function() {
        expect.assertions(2);

        var mf = new MarkdownFile(p);
        expect(mf).toBeTruthy();

        mf.parse('This is a <p/>test of the emergency parsing system.\n');

        var translations = new TranslationSet();
        translations.add(new ResourceString({
            project: "foo",
            key: "r21364457",
            source: "This is a",
            sourceLocale: "en-US",
            target: "Ceci est un",
            targetLocale: "fr-FR",
            datatype: "markdown"
        }));
        translations.add(new ResourceString({
            project: "foo",
            key: "r787549036",
            source: "test of the emergency parsing system.",
            sourceLocale: "en-US",
            target: "essai du système d'analyse syntaxique de l'urgence.",
            targetLocale: "fr-FR",
            datatype: "markdown"
        }));

        expect(mf.localizeText(translations, "fr-FR")).toBe('Ceci est un <p/>essai du système d\'analyse syntaxique de l\'urgence.\n');
    });

    test("MarkdownFileLocalizeTextSelfClosingNonBreakingTags", function() {
        expect.assertions(2);

        var mf = new MarkdownFile(p);
        expect(mf).toBeTruthy();

        mf.parse('This is a <br>test of the emergency parsing system.\n');

        var translations = new TranslationSet();
        translations.add(new ResourceString({
            project: "foo",
            key: "r292870472",
            source: "This is a <c0/>test of the emergency parsing system.",
            sourceLocale: "en-US",
            target: "Ceci est un <c0/>essai du système d'analyse syntaxique de l'urgence.",
            targetLocale: "fr-FR",
            datatype: "markdown"
        }));

        expect(mf.localizeText(translations, "fr-FR")).toBe('Ceci est un <br>essai du système d\'analyse syntaxique de l\'urgence.\n');
    });

    test("MarkdownFileLocalizeTextSelfClosedNonBreakingTags", function() {
        expect.assertions(2);

        var mf = new MarkdownFile(p);
        expect(mf).toBeTruthy();

        mf.parse('This is a <br/>test of the emergency parsing system.\n');

        var translations = new TranslationSet();
        translations.add(new ResourceString({
            project: "foo",
            key: "r292870472",
            source: "This is a <c0/>test of the emergency parsing system.",
            sourceLocale: "en-US",
            target: "Ceci est un <c0/>essai du système d'analyse syntaxique de l'urgence.",
            targetLocale: "fr-FR",
            datatype: "markdown"
        }));

        expect(mf.localizeText(translations, "fr-FR")).toBe('Ceci est un <br/>essai du système d\'analyse syntaxique de l\'urgence.\n');
    });

    test("MarkdownFileLocalizeTextMismatchedNumberOfComponents", function() {
        expect.assertions(2);

        var mf = new MarkdownFile(p);
        expect(mf).toBeTruthy();

        mf.parse('This is a <em>test</em> of the emergency parsing system.\n');

        var translations = new TranslationSet();
        // there is no c1 in the source, so this better not throw an exception
        translations.add(new ResourceString({
            project: "foo",
            key: "r306365966",
            source: "This is a <c0>test</c0> of the emergency parsing system.",
            sourceLocale: "en-US",
            target: "Ceci est un <c0>essai</c0> du système d'analyse <c1>syntaxique</c1> de l'urgence.",
            targetLocale: "fr-FR",
            datatype: "markdown"
        }));

        // Should ignore the c1 as if it weren't there
        expect(mf.localizeText(translations, "fr-FR")).toBe('Ceci est un <em>essai</em> du système d\'analyse syntaxique de l\'urgence.\n');
    });

    test("MarkdownFileLocalizeTextMismatchedNumberOfComponentsSelfClosing", function() {
        expect.assertions(2);

        var mf = new MarkdownFile(p);
        expect(mf).toBeTruthy();

        mf.parse('This is a <em>test</em> of the emergency parsing system.\n');

        var translations = new TranslationSet();
        // there is no c1 in the source, so this better not throw an exception
        translations.add(new ResourceString({
            project: "foo",
            key: "r306365966",
            source: "This is a <c0>test</c0> of the emergency parsing system.",
            sourceLocale: "en-US",
            target: "Ceci est un <c0>essai</c0> du système d'analyse <c1/> syntaxique de l'urgence.",
            targetLocale: "fr-FR",
            datatype: "markdown"
        }));

        // Should ignore the c1 as if it weren't there
        expect(mf.localizeText(translations, "fr-FR")).toBe('Ceci est un <em>essai</em> du système d\'analyse  syntaxique de l\'urgence.\n');
    });

    test("MarkdownFileLocalizeTextLocalizableTitle", function() {
        expect.assertions(2);

        var mf = new MarkdownFile(p);
        expect(mf).toBeTruthy();

        mf.parse('Markdown text <div title="This value is localizable">This is a test</div>\n');

        var translations = new TranslationSet();
        translations.add(new ResourceString({
            project: "foo",
            key: 'r922503175',
            source: 'This value is localizable',
            target: 'Cette valeur est localisable',
            targetLocale: "fr-FR",
            datatype: "markdown"
        }));
        translations.add(new ResourceString({
            project: "foo",
            key: 'r654479252',
            source: 'This is a test',
            target: 'Ceci est un essai',
            targetLocale: "fr-FR",
            datatype: "markdown"
        }));

        expect(mf.localizeText(translations, "fr-FR")).toBe('Markdown text <div title="Cette valeur est localisable">Ceci est un essai</div>\n');
    });

    test("MarkdownFileLocalizeTextLocalizableTitleSingleQuotes", function() {
        expect.assertions(2);

        var mf = new MarkdownFile(p);
        expect(mf).toBeTruthy();

        mf.parse("Markdown text <div title='This value is localizable'>This is a test</div>\n");

        var translations = new TranslationSet();
        translations.add(new ResourceString({
            key: 'r922503175',
            project: "foo",
            source: 'This value is localizable',
            target: 'Cette valeur est localisable',
            targetLocale: "fr-FR",
            datatype: "markdown"
        }));
        translations.add(new ResourceString({
            project: "foo",
            key: 'r654479252',
            source: 'This is a test',
            target: 'Ceci est un essai',
            targetLocale: "fr-FR",
            datatype: "markdown"
        }));

        expect(mf.localizeText(translations, "fr-FR")).toBe('Markdown text <div title="Cette valeur est localisable">Ceci est un essai</div>\n');
    });

    test("MarkdownFileLocalizeTextLocalizableAttributes", function() {
        expect.assertions(2);

        var mf = new MarkdownFile(p);
        expect(mf).toBeTruthy();

        mf.parse('![Alternate text](http://www.test.test/foo.png "title here")\n' +
                'This is a test\n' +
                '<input type="text" placeholder="localizable placeholder here">\n');

        var translations = new TranslationSet();
        translations.add(new ResourceString({
            project: "foo",
            key: 'r1051764073',
            source: 'Alternate text',
            target: 'Texte alternative',
            targetLocale: "fr-FR",
            datatype: "markdown"
        }));
        translations.add(new ResourceString({
            project: "foo",
            key: 'r625153591',
            source: 'title here',
            target: 'titre ici',
            targetLocale: "fr-FR",
            datatype: "markdown"
        }));
        translations.add(new ResourceString({
            project: "foo",
            key: 'r654479252',
            source: 'This is a test',
            target: 'Ceci est un essai',
            targetLocale: "fr-FR",
            datatype: "markdown"
        }));
        translations.add(new ResourceString({
            project: "foo",
            key: 'r734414247',
            source: 'localizable placeholder here',
            target: 'espace réservé localisable ici',
            targetLocale: "fr-FR",
            datatype: "markdown"
        }));

        expect(mf.localizeText(translations, "fr-FR")).toBe('![Texte alternative](http://www.test.test/foo.png "titre ici")\n' +
            'Ceci est un essai\n' +
            '<input type="text" placeholder="espace réservé localisable ici">\n');
    });

    test("MarkdownFileLocalizeTextLocalizableAttributesAndNonBreakingTags", function() {
        expect.assertions(2);

        var mf = new MarkdownFile(p);
        expect(mf).toBeTruthy();

        mf.parse('This is <a href="foo.html" title="localizable title">a test</a> of non-breaking tags.\n');

        var translations = new TranslationSet();
        translations.add(new ResourceString({
            project: "foo",
            key: 'r1063253939',
            source: 'This is <c0>a test</c0> of non-breaking tags.',
            target: 'Ceci est <c0>un essai</c0> des balises non-ruptures.',
            targetLocale: "fr-FR",
            datatype: "markdown"
        }));
        translations.add(new ResourceString({
            project: "foo",
            key: 'r160369622',
            source: 'localizable title',
            target: 'titre localisable',
            targetLocale: "fr-FR",
            datatype: "markdown"
        }));

        expect(mf.localizeText(translations, "fr-FR")).toBe('Ceci est <a href="foo.html" title="titre localisable">un essai</a> des balises non-ruptures.\n');
    });

    test("MarkdownFileLocalizeTextI18NComments", function() {
        expect.assertions(2);

        var mf = new MarkdownFile(p);
        expect(mf).toBeTruthy();

        mf.parse('<!-- i18n: this describes the text below -->\n' +
                'This is a test of the emergency parsing system.\n');

        var translations = new TranslationSet();
        translations.add(new ResourceString({
            project: "foo",
            key: 'r699762575',
            source: 'This is a test of the emergency parsing system.',
            target: 'Ceci est un essai du système d\'analyse syntaxique de l\'urgence.',
            targetLocale: "fr-FR",
            datatype: "markdown"
        }));

        expect(mf.localizeText(translations, "fr-FR")).toBe('<!-- i18n: this describes the text below -->\n\n' +
            'Ceci est un essai du système d\'analyse syntaxique de l\'urgence.\n');
    });

    test("MarkdownFileLocalizeTextIdentifyResourceIds", function() {
        expect.assertions(2);

        var p = new WebProject({
            sourceLocale: "en-US",
            id: "foo"
        }, "./test/testfiles", {
            locales:["en-GB"],
            identify: true
        });

        var mf = new MarkdownFile(p);
        expect(mf).toBeTruthy();

        mf.parse('This is a test\n\n' +
                'This is also a test\n\n' +
                'This is a test\n');

        var translations = new TranslationSet();
        translations.add(new ResourceString({
            project: "foo",
            key: "r654479252",
            source: "This is a test",
            sourceLocale: "en-US",
            target: "Ceci est un essai",
            targetLocale: "fr-FR",
            datatype: "markdown"
        }));
        translations.add(new ResourceString({
            project: "foo",
            key: "r999080996",
            source: "This is also a test",
            sourceLocale: "en-US",
            target: "Ceci est aussi un essai",
            targetLocale: "fr-FR",
            datatype: "markdown"
        }));

        var expected =
            '<span x-locid="r654479252">Ceci est un essai</span>\n\n' +
            '<span x-locid="r999080996">Ceci est aussi un essai</span>\n\n' +
            '<span x-locid="r654479252">Ceci est un essai</span>\n';
        var actual = mf.localizeText(translations, "fr-FR");

        diff(actual, expected);
        expect(actual).toBe(expected);
    });

    test("MarkdownFileLocalizeHTMLWithValuelessAttributes", function() {
        expect.assertions(2);

        var p = new WebProject({
            sourceLocale: "en-US",
            id: "foo"
        }, "./test/testfiles", {
            locales:["en-GB"]
        });

        var mf = new MarkdownFile(p);
        expect(mf).toBeTruthy();

        mf.parse('<span class="foo" checked>This is a test of the emergency parsing system.</span>\n');

        var translations = new TranslationSet();
        translations.add(new ResourceString({
            project: "foo",
            key: "r699762575",
            source: "This is a test of the emergency parsing system.",
            sourceLocale: "en-US",
            target: "Ceci est un test du système d'analyse d'urgence.",
            targetLocale: "fr-FR",
            datatype: "markdown"
        }));

        var expected =
            '<span class="foo" checked>Ceci est un test du système d\'analyse d\'urgence.</span>\n';
        var actual = mf.localizeText(translations, "fr-FR");

        diff(actual, expected);
        expect(actual).toBe(expected);
    });

    test("MarkdownFileGetLocalizedPathSimple", function() {
        expect.assertions(2);

        var mf = new MarkdownFile(p, "simple.md");
        expect(mf).toBeTruthy();

        expect(mf.getLocalizedPath("fr-FR")).toBe("fr-FR/simple.md");
    });

    test("MarkdownFileGetLocalizedPathComplex", function() {
        expect.assertions(2);

        var mf = new MarkdownFile(p, "./asdf/bar/simple.md");
        expect(mf).toBeTruthy();

        expect(mf.getLocalizedPath("fr-FR")).toBe("fr-FR/asdf/bar/simple.md");
    });

    test("MarkdownFileGetLocalizedPathWithLocaleMap", function() {
        expect.assertions(2);

        var mf = new MarkdownFile(p2, "./asdf/bar/simple.md");
        expect(mf).toBeTruthy();

        expect(mf.getLocalizedPath("fr-FR")).toBe("fr/asdf/bar/simple.md");
    });

    test("MarkdownFileGetLocalizedPathRegularMarkdownFileName", function() {
        expect.assertions(2);

        var mf = new MarkdownFile(p, "./asdf/bar/simple.md");
        expect(mf).toBeTruthy();

        expect(mf.getLocalizedPath("fr-FR")).toBe("fr-FR/asdf/bar/simple.md");
    });

    test("MarkdownFileGetLocalizedPathNotEnoughParts", function() {
        expect.assertions(2);

        var mf = new MarkdownFile(p, "./asdf/bar/simple");
        expect(mf).toBeTruthy();

        expect(mf.getLocalizedPath("fr-FR")).toBe("fr-FR/asdf/bar/simple");
    });

    test("MarkdownFileGetLocalizedPathAlreadyHasSourceLocale", function() {
        expect.assertions(2);

        var mf = new MarkdownFile(p, "./en-US/asdf/bar/simple.md");
        expect(mf).toBeTruthy();

        expect(mf.getLocalizedPath("fr-FR")).toBe("./fr-FR/asdf/bar/simple.md");
    });

    test("MarkdownFileGetLocalizedPathSourceLocaleInMidPath", function() {
        expect.assertions(2);

        var mf = new MarkdownFile(p, "./asdf/en-US/bar/simple.md");
        expect(mf).toBeTruthy();

        expect(mf.getLocalizedPath("fr-FR")).toBe("./asdf/fr-FR/bar/simple.md");
    });

    test("MarkdownFileGetLocalizedPathSourceLocaleInBeginningPath", function() {
        expect.assertions(2);

        var mf = new MarkdownFile(p, "en-US/asdf/bar/simple.md");
        expect(mf).toBeTruthy();

        expect(mf.getLocalizedPath("fr-FR")).toBe("fr-FR/asdf/bar/simple.md");
    });

    test("MarkdownFileGetLocalizedPathSourceLocaleInMidPathOnlyWholeLocale", function() {
        expect.assertions(2);

        var mf = new MarkdownFile(p, "./asdf/pen-USing/en-US/bar/simple.md");
        expect(mf).toBeTruthy();

        // should leave "pen-USing" alone and only get the "en-US" path component
        expect(mf.getLocalizedPath("fr-FR")).toBe("./asdf/pen-USing/fr-FR/bar/simple.md");
    });

    test("MarkdownFileLocalizeFile", function() {
        expect.assertions(5);

        var mf = new MarkdownFile(p, "./md/test1.md", mdft);
        expect(mf).toBeTruthy();

        // should read the file
        mf.extract();

        var translations = new TranslationSet();
        translations.add(new ResourceString({
            project: "foo",
            key: 'r548615397',
            source: 'This is the TITLE of this Test Document Which Appears Several Times Within the Document Itself.',
            target: 'Ceci est le titre de ce document de teste qui apparaît plusiers fois dans le document lui-même.',
            targetLocale: "fr-FR",
            datatype: "markdown"
        }));
        translations.add(new ResourceString({
            project: "foo",
            key: 'r777006502',
            source: 'This is some text. This is more text. Pretty, pretty text.',
            target: 'Ceci est du texte. C\'est plus de texte. Joli, joli texte.',
            targetLocale: "fr-FR",
            datatype: "markdown"
        }));
        translations.add(new ResourceString({
            project: "foo",
            key: 'r112215756',
            source: 'This is localizable text. This is the TITLE of this Test Document Which Appears Several Times Within the Document Itself.',
            target: 'Ceci est de la texte localisable. Ceci est le titre de ce document de teste qui apparaît plusiers fois dans le document lui-même.',
            targetLocale: "fr-FR",
            datatype: "markdown"
        }));
        translations.add(new ResourceString({
            project: "foo",
            key: 'r260813817',
            source: 'This is the last bit of localizable text.',
            target: 'C\'est le dernier morceau de texte localisable.',
            targetLocale: "fr-FR",
            datatype: "markdown"
        }));

        translations.add(new ResourceString({
            project: "foo",
            key: 'r548615397',
            source: 'This is the TITLE of this Test Document Which Appears Several Times Within the Document Itself.',
            target: 'Dies ist der Titel dieses Testdokumentes, das mehrmals im Dokument selbst erscheint.',
            targetLocale: "de-DE",
            datatype: "markdown"
        }));
        translations.add(new ResourceString({
            project: "foo",
            key: 'r777006502',
            source: 'This is some text. This is more text. Pretty, pretty text.',
            target: 'Dies ist ein Text. Dies ist mehr Text. Hübscher, hübscher Text.',
            targetLocale: "de-DE",
            datatype: "markdown"
        }));
        translations.add(new ResourceString({
            project: "foo",
            key: 'r112215756',
            source: 'This is localizable text. This is the TITLE of this Test Document Which Appears Several Times Within the Document Itself.',
            target: 'Dies ist ein lokalisierbarer Text. Dies ist der Titel dieses Testdokumentes, das mehrmals im Dokument selbst erscheint.',
            targetLocale: "de-DE",
            datatype: "markdown"
        }));
        translations.add(new ResourceString({
            project: "foo",
            key: 'r260813817',
            source: 'This is the last bit of localizable text.',
            target: 'Dies ist der letzte Teil des lokalisierbaren Textes.',
            targetLocale: "de-DE",
            datatype: "markdown"
        }));

        mf.localize(translations, ["fr-FR", "de-DE"]);
<<<<<<< HEAD
        expect(fs.existsSync(path.join(p.root, "fr-FR/md/test1.md"))).toBeTruthy();
        expect(fs.existsSync(path.join(p.root, "de-DE/md/test1.md"))).toBeTruthy();
        var content = fs.readFileSync(path.join(p.root, "fr-FR/md/test1.md"), "utf-8");
=======

        expect(fs.existsSync(path.join(base, p.root, "fr-FR/md/test1.md"))).toBeTruthy();
        expect(fs.existsSync(path.join(base, p.root, "de-DE/md/test1.md"))).toBeTruthy();

        var content = fs.readFileSync(path.join(base, p.root, "fr-FR/md/test1.md"), "utf-8");

>>>>>>> 63250bd9
        var expected =
            '---\n' +
            'title: "This is the TITLE of this Test Document Which Appears Several Times Within the Document Itself."\n' +
            'excerpt: ""\n' +
            '---\n' +
            '# Ceci est le titre de ce document de teste qui apparaît plusiers fois dans le document lui-même.\n' +
            '\n' +
            'Ceci est du texte. C\'est plus de texte. Joli, joli texte.\n\n' +
            '[block:code]\n' +
            '{\n' +
            '  "codes": [\n' +
            '    {\n' +
            '      "code": "https://account.box.com/api/oauth2/authorize?response_type=code&client_id=<MY_CLIENT_ID>&redirect_uri=<MY_REDIRECT_URL>&state=<MY_SECURITY_TOKEN>",\n' +
            '      "language": "text",\n' +
            '      "name": "Box authorize URL"\n' +
            '    }\n' +
            '  ]\n' +
            '}\n' +
            '[/block]\n\n' +
            'Ceci est de la texte localisable. Ceci est le titre de ce document de teste qui apparaît plusiers fois dans le document lui-même.\n\n' +
            '[block:parameters]\n' +
            '{\n' +
            '  "data": {\n' +
            '    "h-0": "Parameter",\n' +
            '    "h-1": "Description",\n' +
            '    "0-0": "**response_type**",\n' +
            '    "1-0": "**client_id**",\n' +
            '  },\n' +
            '  "cols": 3,\n' +
            '  "rows": 5\n' +
            '}\n' +
            '[/block]\n\n' +
            'C\'est le dernier morceau de texte localisable.\n' +
            '\n' +
            'Ceci est le titre de ce document de teste qui apparaît plusiers fois dans le document lui-même.\n';

        diff(content, expected);
        expect(content).toBe(expected);
<<<<<<< HEAD
        var content = fs.readFileSync(path.join(p.root, "de-DE/md/test1.md"), "utf-8");
=======

        var content = fs.readFileSync(path.join(base, p.root, "de-DE/md/test1.md"), "utf-8");

>>>>>>> 63250bd9
        var expected =
            '---\n' +
            'title: "This is the TITLE of this Test Document Which Appears Several Times Within the Document Itself."\n' +
            'excerpt: ""\n' +
            '---\n' +
            '# Dies ist der Titel dieses Testdokumentes, das mehrmals im Dokument selbst erscheint.\n' +
            '\n' +
            'Dies ist ein Text. Dies ist mehr Text. Hübscher, hübscher Text.\n\n' +
            '[block:code]\n' +
            '{\n' +
            '  "codes": [\n' +
            '    {\n' +
            '      "code": "https://account.box.com/api/oauth2/authorize?response_type=code&client_id=<MY_CLIENT_ID>&redirect_uri=<MY_REDIRECT_URL>&state=<MY_SECURITY_TOKEN>",\n' +
            '      "language": "text",\n' +
            '      "name": "Box authorize URL"\n' +
            '    }\n' +
            '  ]\n' +
            '}\n' +
            '[/block]\n\n' +
            'Dies ist ein lokalisierbarer Text. Dies ist der Titel dieses Testdokumentes, das mehrmals im Dokument selbst erscheint.\n\n' +
            '[block:parameters]\n' +
            '{\n' +
            '  "data": {\n' +
            '    "h-0": "Parameter",\n' +
            '    "h-1": "Description",\n' +
            '    "0-0": "**response_type**",\n' +
            '    "1-0": "**client_id**",\n' +
            '  },\n' +
            '  "cols": 3,\n' +
            '  "rows": 5\n' +
            '}\n' +
            '[/block]\n\n' +
            'Dies ist der letzte Teil des lokalisierbaren Textes.\n' +
            '\n' +
            'Dies ist der Titel dieses Testdokumentes, das mehrmals im Dokument selbst erscheint.\n';

        diff(content, expected);
        expect(content).toBe(expected);
    });

    test("MarkdownFileLocalizeFileWithFrontMatter", function() {
        expect.assertions(5);

        var mf = new MarkdownFile(p, "./md/test3.md", mdft);
        expect(mf).toBeTruthy();

        // should read the file
        mf.extract();

        var translations = new TranslationSet();
        translations.add(new ResourceString({
            project: "foo",
            key: 'r548615397',
            source: 'This is the TITLE of this Test Document Which Appears Several Times Within the Document Itself.',
            target: 'Ceci est le titre de ce document de teste qui apparaît plusiers fois dans le document lui-même.',
            targetLocale: "fr-FR",
            datatype: "markdown"
        }));
        translations.add(new ResourceString({
            project: "foo",
            key: 'r777006502',
            source: 'This is some text. This is more text. Pretty, pretty text.',
            target: 'Ceci est du texte. C\'est plus de texte. Joli, joli texte.',
            targetLocale: "fr-FR",
            datatype: "markdown"
        }));
        translations.add(new ResourceString({
            project: "foo",
            key: 'r112215756',
            source: 'This is localizable text. This is the TITLE of this Test Document Which Appears Several Times Within the Document Itself.',
            target: 'Ceci est de la texte localisable. Ceci est le titre de ce document de teste qui apparaît plusiers fois dans le document lui-même.',
            targetLocale: "fr-FR",
            datatype: "markdown"
        }));
        translations.add(new ResourceString({
            project: "foo",
            key: 'r260813817',
            source: 'This is the last bit of localizable text.',
            target: 'C\'est le dernier morceau de texte localisable.',
            targetLocale: "fr-FR",
            datatype: "markdown"
        }));

        translations.add(new ResourceString({
            project: "foo",
            key: 'r548615397',
            source: 'This is the TITLE of this Test Document Which Appears Several Times Within the Document Itself.',
            target: 'Dies ist der Titel dieses Testdokumentes, das mehrmals im Dokument selbst erscheint.',
            targetLocale: "de-DE",
            datatype: "markdown"
        }));
        translations.add(new ResourceString({
            project: "foo",
            key: 'r777006502',
            source: 'This is some text. This is more text. Pretty, pretty text.',
            target: 'Dies ist ein Text. Dies ist mehr Text. Hübscher, hübscher Text.',
            targetLocale: "de-DE",
            datatype: "markdown"
        }));
        translations.add(new ResourceString({
            project: "foo",
            key: 'r112215756',
            source: 'This is localizable text. This is the TITLE of this Test Document Which Appears Several Times Within the Document Itself.',
            target: 'Dies ist ein lokalisierbarer Text. Dies ist der Titel dieses Testdokumentes, das mehrmals im Dokument selbst erscheint.',
            targetLocale: "de-DE",
            datatype: "markdown"
        }));
        translations.add(new ResourceString({
            project: "foo",
            key: 'r260813817',
            source: 'This is the last bit of localizable text.',
            target: 'Dies ist der letzte Teil des lokalisierbaren Textes.',
            targetLocale: "de-DE",
            datatype: "markdown"
        }));

        mf.localize(translations, ["fr-FR", "de-DE"]);
<<<<<<< HEAD
        expect(fs.existsSync(path.join(p.root, "fr-FR/md/test3.md"))).toBeTruthy();
        expect(fs.existsSync(path.join(p.root, "de-DE/md/test3.md"))).toBeTruthy();
        var content = fs.readFileSync(path.join(p.root, "fr-FR/md/test3.md"), "utf-8");
=======

        expect(fs.existsSync(path.join(base, p.root, "fr-FR/md/test3.md"))).toBeTruthy();
        expect(fs.existsSync(path.join(base, p.root, "de-DE/md/test3.md"))).toBeTruthy();

        var content = fs.readFileSync(path.join(base, p.root, "fr-FR/md/test3.md"), "utf-8");

>>>>>>> 63250bd9
        var expected =
            '---\n' +
            'title: This is the TITLE of this Test Document Which Appears Several Times Within the Document Itself.\n' +
            'status: this front matter should remain unlocalized\n' +
            '---\n' +
            '# Ceci est le titre de ce document de teste qui apparaît plusiers fois dans le document lui-même.\n' +
            '\n' +
            'Ceci est du texte. C\'est plus de texte. Joli, joli texte.\n\n' +
            'Ceci est de la texte localisable. Ceci est le titre de ce document de teste qui apparaît plusiers fois dans le document lui-même.\n\n' +
            'C\'est le dernier morceau de texte localisable.\n' +
            '\n' +
            'Ceci est le titre de ce document de teste qui apparaît plusiers fois dans le document lui-même.\n';

        diff(content, expected);
        expect(content).toBe(expected);

        var content = fs.readFileSync(path.join(p.root, "de-DE/md/test3.md"), "utf-8");

        var expected =
            '---\n' +
            'title: This is the TITLE of this Test Document Which Appears Several Times Within the Document Itself.\n' +
            'status: this front matter should remain unlocalized\n' +
            '---\n' +
            '# Dies ist der Titel dieses Testdokumentes, das mehrmals im Dokument selbst erscheint.\n' +
            '\n' +
            'Dies ist ein Text. Dies ist mehr Text. Hübscher, hübscher Text.\n\n' +
            'Dies ist ein lokalisierbarer Text. Dies ist der Titel dieses Testdokumentes, das mehrmals im Dokument selbst erscheint.\n\n' +
            'Dies ist der letzte Teil des lokalisierbaren Textes.\n' +
            '\n' +
            'Dies ist der Titel dieses Testdokumentes, das mehrmals im Dokument selbst erscheint.\n';

        diff(content, expected);
        expect(content).toBe(expected);
    });

    test("MarkdownFileLocalizeFileWithFrontMatterNotFullyTranslated", function() {
        expect.assertions(5);

        // this subproject has the "fullyTranslated" flag set to true
        var p2 = ProjectFactory("./test/testfiles/md/subproject", {nopseudo: true});
        var mdft2 = new MarkdownFileType(p2);
        var mf = new MarkdownFile(p2, "./notrans2.md", mdft2);
        expect(mf).toBeTruthy();

        // should read the file
        mf.extract();

        var translations = new TranslationSet();
        translations.add(new ResourceString({
           project: "loctest2",
            key: 'r548615397',
            source: 'This is the TITLE of this Test Document Which Appears Several Times Within the Document Itself.',
            target: 'Ceci est le titre de ce document de teste qui apparaît plusiers fois dans le document lui-même.',
            targetLocale: "fr-FR",
            datatype: "markdown"
        }));
        translations.add(new ResourceString({
           project: "loctest2",
            key: 'r112215756',
            source: 'This is localizable text. This is the TITLE of this Test Document Which Appears Several Times Within the Document Itself.',
            target: 'Ceci est de la texte localisable. Ceci est le titre de ce document de teste qui apparaît plusiers fois dans le document lui-même.',
            targetLocale: "fr-FR",
            datatype: "markdown"
        }));
        translations.add(new ResourceString({
           project: "loctest2",
            key: 'r260813817',
            source: 'This is the last bit of localizable text.',
            target: 'C\'est le dernier morceau de texte localisable.',
            targetLocale: "fr-FR",
            datatype: "markdown"
        }));

        translations.add(new ResourceString({
           project: "loctest2",
            key: 'r548615397',
            source: 'This is the TITLE of this Test Document Which Appears Several Times Within the Document Itself.',
            target: 'Dies ist der Titel dieses Testdokumentes, das mehrmals im Dokument selbst erscheint.',
            targetLocale: "de-DE",
            datatype: "markdown"
        }));
        translations.add(new ResourceString({
           project: "loctest2",
            key: 'r112215756',
            source: 'This is localizable text. This is the TITLE of this Test Document Which Appears Several Times Within the Document Itself.',
            target: 'Dies ist ein lokalisierbarer Text. Dies ist der Titel dieses Testdokumentes, das mehrmals im Dokument selbst erscheint.',
            targetLocale: "de-DE",
            datatype: "markdown"
        }));
        translations.add(new ResourceString({
           project: "loctest2",
            key: 'r260813817',
            source: 'This is the last bit of localizable text.',
            target: 'Dies ist der letzte Teil des lokalisierbaren Textes.',
            targetLocale: "de-DE",
            datatype: "markdown"
        }));

        mf.localize(translations, ["fr-FR", "de-DE"]);
<<<<<<< HEAD
        expect(fs.existsSync(path.join(p.root, "md/subproject/fr-FR/notrans2.md"))).toBeTruthy();
        expect(fs.existsSync(path.join(p.root, "md/subproject/de-DE/notrans2.md"))).toBeTruthy();
        var content = fs.readFileSync(path.join(p.root, "md/subproject/fr-FR/notrans2.md"), "utf-8");
=======

        expect(fs.existsSync(path.join(base, p.root, "md/subproject/fr-FR/notrans2.md"))).toBeTruthy();
        expect(fs.existsSync(path.join(base, p.root, "md/subproject/de-DE/notrans2.md"))).toBeTruthy();

        var content = fs.readFileSync(path.join(base, p.root, "md/subproject/fr-FR/notrans2.md"), "utf-8");

>>>>>>> 63250bd9
        var expected =
            '---\n' +
            'frontmatter: true\n' +
            'other: "asdf"\n' +
            '---\n' +
            '# This is the TITLE of this Test Document Which Appears Several Times Within the Document Itself.\n' +
            '\n' +
            'This is some text. This is more text. Pretty, pretty text.\n' +
            '\n' +
            'This is localizable text. This is the TITLE of this Test Document Which Appears Several Times Within the Document Itself.\n' +
            '\n' +
            'This is the last bit of localizable text.\n' +
            '\n' +
            'This is the TITLE of this Test Document Which Appears Several Times Within the Document Itself.\n';

        diff(content, expected);
        expect(content).toBe(expected);
<<<<<<< HEAD
        var content = fs.readFileSync(path.join(p.root, "md/subproject/de-DE/notrans2.md"), "utf-8");
=======

        var content = fs.readFileSync(path.join(base, p.root, "md/subproject/de-DE/notrans2.md"), "utf-8");

>>>>>>> 63250bd9
        var expected =
            '---\n' +
            'frontmatter: true\n' +
            'other: "asdf"\n' +
            '---\n' +
            '# This is the TITLE of this Test Document Which Appears Several Times Within the Document Itself.\n' +
            '\n' +
            'This is some text. This is more text. Pretty, pretty text.\n' +
            '\n' +
            'This is localizable text. This is the TITLE of this Test Document Which Appears Several Times Within the Document Itself.\n' +
            '\n' +
            'This is the last bit of localizable text.\n' +
            '\n' +
            'This is the TITLE of this Test Document Which Appears Several Times Within the Document Itself.\n';

        diff(content, expected);
        expect(content).toBe(expected);
    });

    test("MarkdownFileLocalizeFileWithFrontMatterFullyTranslated", function() {
        expect.assertions(5);

        // this subproject has the "fullyTranslated" flag set to true
        var p2 = ProjectFactory("./test/testfiles/md/subproject", {});
        var mdft2 = new MarkdownFileType(p2);
        var mf = new MarkdownFile(p2, "./notrans2.md", mdft2);
        expect(mf).toBeTruthy();

        // should read the file
        mf.extract();

        var translations = new TranslationSet();
        translations.add(new ResourceString({
           project: "loctest2",
            key: 'r548615397',
            source: 'This is the TITLE of this Test Document Which Appears Several Times Within the Document Itself.',
            target: 'Ceci est le titre de ce document de teste qui apparaît plusiers fois dans le document lui-même.',
            targetLocale: "fr-FR",
            datatype: "markdown"
        }));
        translations.add(new ResourceString({
           project: "loctest2",
            key: 'r112215756',
            source: 'This is localizable text. This is the TITLE of this Test Document Which Appears Several Times Within the Document Itself.',
            target: 'Ceci est de la texte localisable. Ceci est le titre de ce document de teste qui apparaît plusiers fois dans le document lui-même.',
            targetLocale: "fr-FR",
            datatype: "markdown"
        }));
        translations.add(new ResourceString({
           project: "loctest2",
            key: 'r777006502',
            source: 'This is some text. This is more text. Pretty, pretty text.',
            target: 'Ceci est du texte. C\'est plus de texte. Joli, joli texte.',
            targetLocale: "fr-FR",
            datatype: "markdown"
        }));
        translations.add(new ResourceString({
           project: "loctest2",
            key: 'r260813817',
            source: 'This is the last bit of localizable text.',
            target: 'C\'est le dernier morceau de texte localisable.',
            targetLocale: "fr-FR",
            datatype: "markdown"
        }));

        translations.add(new ResourceString({
           project: "loctest2",
            key: 'r548615397',
            source: 'This is the TITLE of this Test Document Which Appears Several Times Within the Document Itself.',
            target: 'Dies ist der Titel dieses Testdokumentes, das mehrmals im Dokument selbst erscheint.',
            targetLocale: "de-DE",
            datatype: "markdown"
        }));
        translations.add(new ResourceString({
           project: "loctest2",
            key: 'r112215756',
            source: 'This is localizable text. This is the TITLE of this Test Document Which Appears Several Times Within the Document Itself.',
            target: 'Dies ist ein lokalisierbarer Text. Dies ist der Titel dieses Testdokumentes, das mehrmals im Dokument selbst erscheint.',
            targetLocale: "de-DE",
            datatype: "markdown"
        }));
        translations.add(new ResourceString({
           project: "loctest2",
            key: 'r777006502',
            source: 'This is some text. This is more text. Pretty, pretty text.',
            target: 'Dies ist ein Text. Dies ist mehr Text. Hübscher, hübscher Text.',
            targetLocale: "de-DE",
            datatype: "markdown"
        }));
        translations.add(new ResourceString({
           project: "loctest2",
            key: 'r260813817',
            source: 'This is the last bit of localizable text.',
            target: 'Dies ist der letzte Teil des lokalisierbaren Textes.',
            targetLocale: "de-DE",
            datatype: "markdown"
        }));

        mf.localize(translations, ["fr-FR", "de-DE"]);
<<<<<<< HEAD
        expect(fs.existsSync(path.join(p.root, "md/subproject/fr-FR/notrans2.md"))).toBeTruthy();
        expect(fs.existsSync(path.join(p.root, "md/subproject/de-DE/notrans2.md"))).toBeTruthy();
        var content = fs.readFileSync(path.join(p.root, "md/subproject/fr-FR/notrans2.md"), "utf-8");
=======

        expect(fs.existsSync(path.join(base, p.root, "md/subproject/fr-FR/notrans2.md"))).toBeTruthy();
        expect(fs.existsSync(path.join(base, p.root, "md/subproject/de-DE/notrans2.md"))).toBeTruthy();

        var content = fs.readFileSync(path.join(base, p.root, "md/subproject/fr-FR/notrans2.md"), "utf-8");

>>>>>>> 63250bd9
        var expected =
            '---\n' +
            'frontmatter: true\n' +
            'other: "asdf"\n' +
            'fullyTranslated: true\n' +
            '---\n' +
            '# Ceci est le titre de ce document de teste qui apparaît plusiers fois dans le document lui-même.\n' +
            '\n' +
            'Ceci est du texte. C\'est plus de texte. Joli, joli texte.\n\n' +
            'Ceci est de la texte localisable. Ceci est le titre de ce document de teste qui apparaît plusiers fois dans le document lui-même.\n\n' +
            'C\'est le dernier morceau de texte localisable.\n' +
            '\n' +
            'Ceci est le titre de ce document de teste qui apparaît plusiers fois dans le document lui-même.\n';

        diff(content, expected);
        expect(content).toBe(expected);
<<<<<<< HEAD
        var content = fs.readFileSync(path.join(p.root, "md/subproject/de-DE/notrans2.md"), "utf-8");
=======

        var content = fs.readFileSync(path.join(base, p.root, "md/subproject/de-DE/notrans2.md"), "utf-8");

>>>>>>> 63250bd9
        var expected =
            '---\n' +
            'frontmatter: true\n' +
            'other: "asdf"\n' +
            'fullyTranslated: true\n' +
            '---\n' +
            '# Dies ist der Titel dieses Testdokumentes, das mehrmals im Dokument selbst erscheint.\n' +
            '\n' +
            'Dies ist ein Text. Dies ist mehr Text. Hübscher, hübscher Text.\n\n' +
            'Dies ist ein lokalisierbarer Text. Dies ist der Titel dieses Testdokumentes, das mehrmals im Dokument selbst erscheint.\n\n' +
            'Dies ist der letzte Teil des lokalisierbaren Textes.\n' +
            '\n' +
            'Dies ist der Titel dieses Testdokumentes, das mehrmals im Dokument selbst erscheint.\n';

        diff(content, expected);
        expect(content).toBe(expected);
    });

    test("MarkdownFileLocalizeFileWithNoFrontMatterAlreadyFullyTranslated", function() {
        expect.assertions(5);

        // this subproject has the "fullyTranslated" flag set to true
        var p2 = ProjectFactory("./test/testfiles/md/subproject", {});
        var mdft2 = new MarkdownFileType(p2);
        var mf = new MarkdownFile(p2, "./notrans.md", mdft2);
        expect(mf).toBeTruthy();

        // should read the file
        mf.extract();

        var translations = new TranslationSet();
        translations.add(new ResourceString({
           project: "loctest2",
            key: 'r548615397',
            source: 'This is the TITLE of this Test Document Which Appears Several Times Within the Document Itself.',
            target: 'Ceci est le titre de ce document de teste qui apparaît plusiers fois dans le document lui-même.',
            targetLocale: "fr-FR",
            datatype: "markdown"
        }));
        translations.add(new ResourceString({
           project: "loctest2",
            key: 'r112215756',
            source: 'This is localizable text. This is the TITLE of this Test Document Which Appears Several Times Within the Document Itself.',
            target: 'Ceci est de la texte localisable. Ceci est le titre de ce document de teste qui apparaît plusiers fois dans le document lui-même.',
            targetLocale: "fr-FR",
            datatype: "markdown"
        }));
        translations.add(new ResourceString({
           project: "loctest2",
            key: 'r777006502',
            source: 'This is some text. This is more text. Pretty, pretty text.',
            target: 'Ceci est du texte. C\'est plus de texte. Joli, joli texte.',
            targetLocale: "fr-FR",
            datatype: "markdown"
        }));
        translations.add(new ResourceString({
           project: "loctest2",
            key: 'r260813817',
            source: 'This is the last bit of localizable text.',
            target: 'C\'est le dernier morceau de texte localisable.',
            targetLocale: "fr-FR",
            datatype: "markdown"
        }));

        translations.add(new ResourceString({
           project: "loctest2",
            key: 'r548615397',
            source: 'This is the TITLE of this Test Document Which Appears Several Times Within the Document Itself.',
            target: 'Dies ist der Titel dieses Testdokumentes, das mehrmals im Dokument selbst erscheint.',
            targetLocale: "de-DE",
            datatype: "markdown"
        }));
        translations.add(new ResourceString({
           project: "loctest2",
            key: 'r112215756',
            source: 'This is localizable text. This is the TITLE of this Test Document Which Appears Several Times Within the Document Itself.',
            target: 'Dies ist ein lokalisierbarer Text. Dies ist der Titel dieses Testdokumentes, das mehrmals im Dokument selbst erscheint.',
            targetLocale: "de-DE",
            datatype: "markdown"
        }));
        translations.add(new ResourceString({
           project: "loctest2",
            key: 'r777006502',
            source: 'This is some text. This is more text. Pretty, pretty text.',
            target: 'Dies ist ein Text. Dies ist mehr Text. Hübscher, hübscher Text.',
            targetLocale: "de-DE",
            datatype: "markdown"
        }));
        translations.add(new ResourceString({
           project: "loctest2",
            key: 'r260813817',
            source: 'This is the last bit of localizable text.',
            target: 'Dies ist der letzte Teil des lokalisierbaren Textes.',
            targetLocale: "de-DE",
            datatype: "markdown"
        }));

        mf.localize(translations, ["fr-FR", "de-DE"]);
<<<<<<< HEAD
        expect(fs.existsSync(path.join(p.root, "md/subproject/fr-FR/notrans.md"))).toBeTruthy();
        expect(fs.existsSync(path.join(p.root, "md/subproject/de-DE/notrans.md"))).toBeTruthy();
        var content = fs.readFileSync(path.join(p.root, "md/subproject/fr-FR/notrans.md"), "utf-8");
=======

        expect(fs.existsSync(path.join(base, p.root, "md/subproject/fr-FR/notrans.md"))).toBeTruthy();
        expect(fs.existsSync(path.join(base, p.root, "md/subproject/de-DE/notrans.md"))).toBeTruthy();

        var content = fs.readFileSync(path.join(base, p.root, "md/subproject/fr-FR/notrans.md"), "utf-8");

>>>>>>> 63250bd9
        var expected =
            '---\n' +
            'fullyTranslated: true\n' +
            '---\n' +
            '# Ceci est le titre de ce document de teste qui apparaît plusiers fois dans le document lui-même.\n' +
            '\n' +
            'Ceci est du texte. C\'est plus de texte. Joli, joli texte.\n\n' +
            'Ceci est de la texte localisable. Ceci est le titre de ce document de teste qui apparaît plusiers fois dans le document lui-même.\n\n' +
            'C\'est le dernier morceau de texte localisable.\n' +
            '\n' +
            'Ceci est le titre de ce document de teste qui apparaît plusiers fois dans le document lui-même.\n';

        diff(content, expected);
        expect(content).toBe(expected);
<<<<<<< HEAD
        var content = fs.readFileSync(path.join(p.root, "md/subproject/de-DE/notrans.md"), "utf-8");
=======

        var content = fs.readFileSync(path.join(base, p.root, "md/subproject/de-DE/notrans.md"), "utf-8");

>>>>>>> 63250bd9
        var expected =
            '---\n' +
            'fullyTranslated: true\n' +
            '---\n' +
            '# Dies ist der Titel dieses Testdokumentes, das mehrmals im Dokument selbst erscheint.\n' +
            '\n' +
            'Dies ist ein Text. Dies ist mehr Text. Hübscher, hübscher Text.\n\n' +
            'Dies ist ein lokalisierbarer Text. Dies ist der Titel dieses Testdokumentes, das mehrmals im Dokument selbst erscheint.\n\n' +
            'Dies ist der letzte Teil des lokalisierbaren Textes.\n' +
            '\n' +
            'Dies ist der Titel dieses Testdokumentes, das mehrmals im Dokument selbst erscheint.\n';

        diff(content, expected);
        expect(content).toBe(expected);
    });

    test("MarkdownFileLocalizeNoStrings", function() {
        expect.assertions(3);

        var mf = new MarkdownFile(p, "./md/nostrings.md", mdft);
        expect(mf).toBeTruthy();

        // should read the file
        mf.extract();

        var translations = new TranslationSet();
        translations.add(new ResourceString({
            project: "foo", // different project, so it doesn't match the input file
            key: 'r308704783',
            source: 'Get insurance quotes for free!',
            target: 'Obtenez des devis d\'assurance gratuitement!',
            targetLocale: "fr-FR",
            datatype: "markdown"
        }));
        translations.add(new ResourceString({
            project: "foo",
            key: 'r308704783',
            source: 'Get insurance quotes for free!',
            target: 'Kostenlosen Versicherungs-Angebote erhalten!',
            targetLocale: "de-DE",
            datatype: "markdown"
        }));

        mf.localize(translations, ["fr-FR", "de-DE"]);

        // should produce the files, even if there is nothing to localize in them
        expect(fs.existsSync(path.join(p.root, "fr-FR/md/nostrings.md"))).toBeTruthy();
        expect(fs.existsSync(path.join(p.root, "de-DE/md/nostrings.md"))).toBeTruthy();
    });


    test("MarkdownFileExtractFileNewResources", function() {
        expect.assertions(16);

        var t = new MarkdownFileType(p);
        var mf = new MarkdownFile(p, "./md/mode.md", t);
        expect(mf).toBeTruthy();

        mf.extract();

        var translations = new TranslationSet();

        translations.add(new ResourceString({
            project: "foo",
            key: "r950833718",
            source: "Choose a meeting method",
            sourceLocale: "en-US",
            target: "Choisissez une méthode de réunion d'affaires",
            targetLocale: "fr-FR",
            datatype: "markdown"
        }));

        var actual = mf.localizeText(translations, "fr-FR");
        var expected =
            '## Choisissez une méthode de réunion d\'affaires\n' +
            '\n' +
            '<img src="http://foo.com/photo.png" height="86px" width="86px">\n' +
            '\n' +
            '\\[Ťëšţ þĥŕàšë543210]\n' +
            '\n' +
            '## \\[Ïñ Pëŕšõñ Mõðë6543210]\n'

        diff(actual, expected);
        expect(actual).toBe(expected);

        var set = t.newres;
        var resources = set.getAll();

        expect(resources.length).toBe(2);

        var r = set.getBySource("Choose a meeting method");
        expect(!r).toBeTruthy();

        r = set.getBySource("Test phrase");
        expect(r).toBeTruthy();
        expect(resources[0].getKey()).toBe("r103886803");
        expect(resources[0].getSource()).toBe("Test phrase");
        expect(resources[0].getSourceLocale()).toBe("en-US");
        expect(resources[0].getTarget()).toBe("Test phrase");
        expect(resources[0].getTargetLocale()).toBe("fr-FR");

        r = set.getBySource("In Person Mode");
        expect(r).toBeTruthy();
        expect(resources[1].getKey()).toBe("r251839517");
        expect(resources[1].getSource()).toBe("In Person Mode");
        expect(resources[1].getSourceLocale()).toBe("en-US");
        expect(resources[1].getTarget()).toBe("In Person Mode");
        expect(resources[1].getTargetLocale()).toBe("fr-FR");
    });

    test("MarkdownFileLocalizeTextWithListAndBlockWithNoSpace", function() {
        expect.assertions(2);

        var mf = new MarkdownFile(p);
        expect(mf).toBeTruthy();

        mf.parse(
            '* list item 1\n' +
            '* list item 2\n' +
            '[block:callout]\n' +
            '{\n' +
            '  "type": "test"\n' +
            '}\n' +
            '[/block]\n' +
            '## Test Header\n');

        var translations = new TranslationSet();
        translations.add(new ResourceString({
            project: "foo",
            key: 'r970090275',
            source: 'list item 1',
            target: 'article du liste No. 1',
            targetLocale: "fr-FR",
            datatype: "markdown"
        }));
        translations.add(new ResourceString({
            project: "foo",
            key: 'r970155796',
            source: 'list item 2',
            target: 'article du liste No. 2',
            targetLocale: "fr-FR",
            datatype: "markdown"
        }));
        translations.add(new ResourceString({
            project: "foo",
            key: 'r34696891',
            source: 'Test Header',
            target: 'Entête du Teste',
            targetLocale: "fr-FR",
            datatype: "markdown"
        }));

        expect(mf.localizeText(translations, "fr-FR")).toBe('* article du liste No. 1\n' +
            '* article du liste No. 2\n\n' +
            '[block:callout]\n' +
            '{\n' +
            '  "type": "test"\n' +
            '}\n' +
            '[/block]\n\n' +
            '## Entête du Teste\n');
    });

    test("MarkdownFileLocalizeTextHeaderWithNoSpace", function() {
        expect.assertions(2);

        var mf = new MarkdownFile(p);
        expect(mf).toBeTruthy();

        mf.parse(
            '#Bad Header\n' +
            '##Other Bad Header\n' +
            '# Bad Header\n');

        var translations = new TranslationSet();
        translations.add(new ResourceString({
            project: "foo",
            key: 'r868915655',
            source: 'Bad Header',
            target: 'Entête mal',
            targetLocale: "fr-FR",
            datatype: "markdown"
        }));
        translations.add(new ResourceString({
            project: "foo",
            key: 'r836504731',
            source: 'Other Bad Header',
            target: 'Autre entête mal',
            targetLocale: "fr-FR",
            datatype: "markdown"
        }));

        expect(mf.localizeText(translations, "fr-FR")).toBe('# Entête mal\n\n' +
            '## Autre entête mal\n\n' +
            '# Entête mal\n');
    });

    test("MarkdownFileLocalizeTextDontEscapeCode", function() {
        expect.assertions(2);

        var mf = new MarkdownFile(p);
        expect(mf).toBeTruthy();

        mf.parse(
            'test\n' +
            '[block:code]\n' +
            '{\n' +
            '  "codes": [\n' +
            '    {\n' +
            '      "code": "aws cloudformation describe-stacks \\\\\\n    --stack-name boxskill \\\\\\n    --query \'Stacks[].Outputs\'\\n# Your URL should look something like this:\\n# https://[id].execute-api.us-east-1.amazonaws.com/Prod/hello/",\n' +
            '      "language": "shell"\n' +
            '    }\n' +
            '  ]\n' +
            '}\n' +
            '[/block]\n' +
            'test\n');

        var translations = new TranslationSet();
        translations.add(new ResourceString({
            project: "foo",
            key: 'r852587715',
            source: 'test',
            target: 'Teste',
            targetLocale: "fr-FR",
            datatype: "markdown"
        }));

        var actual = mf.localizeText(translations, "fr-FR");
        var expected =
            'Teste\n\n' +
            '[block:code]\n' +
            '{\n' +
            '  "codes": [\n' +
            '    {\n' +
            '      "code": "aws cloudformation describe-stacks \\\\\\n    --stack-name boxskill \\\\\\n    --query \'Stacks[].Outputs\'\\n# Your URL should look something like this:\\n# https://[id].execute-api.us-east-1.amazonaws.com/Prod/hello/",\n' +
            '      "language": "shell"\n' +
            '    }\n' +
            '  ]\n' +
            '}\n' +
            '[/block]\n\n' +
            'Teste\n';

        diff(actual, expected);

        expect(actual).toBe(expected);
    });

    test("MarkdownFileParseMultipleMDComponents", function() {
        expect.assertions(9);

        var mf = new MarkdownFile(p);
        expect(mf).toBeTruthy();

        mf.parse(
            'Integration samples include: \n' +
            '* **[File Workflow with Webhooks](/docs/file-workflow-with-webhooks)**: Creating file task automation with webhooks.\n');

        var set = mf.getTranslationSet();
        expect(set).toBeTruthy();

        expect(set.size()).toBe(2);

        var r = set.getBySource("Integration samples include:");
        expect(r).toBeTruthy();
        expect(r.getSource()).toBe("Integration samples include:");
        expect(r.getKey()).toBe("r537538527");

        r = set.getBySource("<c0><c1>File Workflow with Webhooks</c1></c0>: Creating file task automation with webhooks.");
        expect(r).toBeTruthy();
        expect(r.getSource()).toBe("<c0><c1>File Workflow with Webhooks</c1></c0>: Creating file task automation with webhooks.");
        expect(r.getKey()).toBe("r663481768");
    });

    test("MarkdownFileParseWithLinkReferenceWithText", function() {
        expect.assertions(6);

        var mf = new MarkdownFile(p);
        expect(mf).toBeTruthy();

        mf.parse(
            'For developer support, please reach out to us via one of our channels:\n' +
            '\n' +
            '- [Ask on Twitter][twitter]: For general questions and support.\n' +
            '\n' +
            '[twitter]: https://twitter.com/OurPlatform\n'
        );

        var set = mf.getTranslationSet();
        expect(set).toBeTruthy();

        expect(set.size()).toBe(2);

        var resources = set.getAll();

        expect(resources.length).toBe(2);
<<<<<<< HEAD
        expect(resources[0].getSource()).toBe("For developer support, please reach out to us via one of our channels:");
=======

        expect(resources[0].getSource(), "For developer support).toBe(please reach out to us via one of our channels:");

>>>>>>> 63250bd9
        expect(resources[1].getSource()).toBe("<c0>Ask on Twitter</c0>: For general questions and support.");
    });

    test("MarkdownFileParseWithLinkReferenceToExtractedURL", function() {
        expect.assertions(8);

        var mf = new MarkdownFile(p);
        expect(mf).toBeTruthy();

        mf.parse(
            '- [Ask on Twitter][twitter]: For general questions and support.\n' +
            '- [Ask on Facebook][facebook]: For general questions and support.\n' +
            '\n' +
            '<!-- i18n-enable localize-links -->\n' +
            '[twitter]: https://twitter.com/OurPlatform\n' +
            '[facebook]: http://www.facebook.com/OurPlatform\n' +
            '<!-- i18n-disable localize-links -->'
        );

        var set = mf.getTranslationSet();
        expect(set).toBeTruthy();

        expect(set.size()).toBe(4);

        var resources = set.getAll();

        expect(resources.length).toBe(4);

        expect(resources[0].getSource()).toBe("<c0>Ask on Twitter</c0>: For general questions and support.");
        expect(resources[1].getSource()).toBe("<c0>Ask on Facebook</c0>: For general questions and support.");
        expect(resources[2].getSource()).toBe("https://twitter.com/OurPlatform");
        expect(resources[3].getSource()).toBe("http://www.facebook.com/OurPlatform");
    });

    test("MarkdownFileParseWithLinkReferenceWithLinkTitle", function() {
        expect.assertions(7);

        var mf = new MarkdownFile(p);
        expect(mf).toBeTruthy();

        mf.parse(
            'Regular service will be [available][exception].\n' +
            '\n' +
            '<!-- i18n-enable localize-links -->\n' +
            '[exception]: http://a.com/ "link title"\n' +
            '<!-- i18n-disable localize-links -->'
        );

        var set = mf.getTranslationSet();
        expect(set).toBeTruthy();

        expect(set.size()).toBe(3);

        var resources = set.getAll();

        expect(resources.length).toBe(3);

        expect(resources[0].getSource()).toBe("Regular service will be <c0>available</c0>.");
        expect(resources[1].getSource()).toBe("http://a.com/");
        expect(resources[2].getSource()).toBe("link title");
    });

    test("MarkdownFileParseWithLinkReferenceToExtractedURLNotAfterTurnedOff", function() {
        expect.assertions(7);

        var mf = new MarkdownFile(p);
        expect(mf).toBeTruthy();

        mf.parse(
            '- [Ask on Twitter][twitter]: For general questions and support.\n' +
            '- [Ask on Facebook][facebook]: For general questions and support.\n' +
            '\n' +
            '<!-- i18n-enable localize-links -->\n' +
            '[twitter]: https://twitter.com/OurPlatform\n' +
            '<!-- i18n-disable localize-links -->' +
            '[facebook]: http://www.facebook.com/OurPlatform\n'
        );

        var set = mf.getTranslationSet();
        expect(set).toBeTruthy();

        expect(set.size()).toBe(3);

        var resources = set.getAll();

        expect(resources.length).toBe(3);

        expect(resources[0].getSource()).toBe("<c0>Ask on Twitter</c0>: For general questions and support.");
        expect(resources[1].getSource()).toBe("<c0>Ask on Facebook</c0>: For general questions and support.");
        expect(resources[2].getSource()).toBe("https://twitter.com/OurPlatform");
    });

    test("MarkdownFileParseWithMultipleLinkReferenceWithText", function() {
        expect.assertions(8);

        var mf = new MarkdownFile(p);
        expect(mf).toBeTruthy();

        mf.parse(
            'For developer support, please reach out to us via one of our channels:\n' +
            '\n' +
            '- [Ask on Twitter][twitter]: For general questions and support.\n' +
            '- [Ask in email][email]: For specific questions and support.\n' +
            '- [Ask on stack overflow][so]: For community answers and support.\n' +
            '\n' +
            '[twitter]: https://twitter.com/OurPlatform\n' +
            '[email]: mailto:support@ourplatform\n' +
            '[so]: http://ourplatform.stackoverflow.com/'
        );

        var set = mf.getTranslationSet();
        expect(set).toBeTruthy();

        expect(set.size()).toBe(4);

        var resources = set.getAll();

        expect(resources.length).toBe(4);
<<<<<<< HEAD
        expect(resources[0].getSource()).toBe("For developer support, please reach out to us via one of our channels:");
=======

        expect(resources[0].getSource(), "For developer support).toBe(please reach out to us via one of our channels:");
>>>>>>> 63250bd9
        expect(resources[1].getSource()).toBe("<c0>Ask on Twitter</c0>: For general questions and support.");
        expect(resources[2].getSource()).toBe("<c0>Ask in email</c0>: For specific questions and support.");
        expect(resources[3].getSource()).toBe("<c0>Ask on stack overflow</c0>: For community answers and support.");
    });

    test("MarkdownFileLocalizeReferenceLinksWithLinkId", function() {
        expect.assertions(3);

        var mf = new MarkdownFile(p);
        expect(mf).toBeTruthy();

        mf.parse(
            'For developer support, please reach out to us via one of our channels:\n' +
            '\n' +
            '- [Ask on Twitter][twitter]: For general questions and support.\n' +
            '\n' +
            '[twitter]: https://twitter.com/OurPlatform\n'
        );
        expect(mf).toBeTruthy();

        var translations = new TranslationSet();

        translations.add(new ResourceString({
            project: "foo",
            key: 'r816306377',
            source: 'For developer support, please reach out to us via one of our channels:',
            target: 'Wenn Sie Entwicklerunterstützung benötigen, wenden Sie sich bitte über einen unserer Kanäle an uns:',
            targetLocale: "de-DE",
            datatype: "markdown"
        }));
        translations.add(new ResourceString({
            project: "foo",
            key: 'r293599939',
            source: '<c0>Ask on Twitter</c0>: For general questions and support.',
            target: '<c0>Auf Twitter stellen</c0>: Für allgemeine Fragen und Unterstützung.',
            targetLocale: "de-DE",
            datatype: "markdown"
        }));

        var actual = mf.localizeText(translations, "de-DE");

        var expected =
            'Wenn Sie Entwicklerunterstützung benötigen, wenden Sie sich bitte über einen unserer Kanäle an uns:\n' +
            '\n' +
            '* [Auf Twitter stellen][twitter]: Für allgemeine Fragen und Unterstützung.\n' +
            '\n' +
            '[twitter]: https://twitter.com/OurPlatform\n';

        diff(actual, expected);
        expect(actual).toBe(expected);
    });

    test("MarkdownFileLocalizeReferenceLinksWithoutLinkId", function() {
        expect.assertions(3);

        var mf = new MarkdownFile(p);
        expect(mf).toBeTruthy();

        mf.parse(
            'For developer support, please reach out to us via one of our channels:\n' +
            '\n' +
            '- [Ask on Twitter] For general questions and support.\n' +
            '\n' +
            '[Ask on Twitter]: https://twitter.com/OurPlatform\n'
        );
        expect(mf).toBeTruthy();

        var translations = new TranslationSet();

        translations.add(new ResourceString({
            project: "foo",
            key: 'r816306377',
            source: 'For developer support, please reach out to us via one of our channels:',
            target: 'Wenn Sie Entwicklerunterstützung benötigen, wenden Sie sich bitte über einen unserer Kanäle an uns:',
            targetLocale: "de-DE",
            datatype: "markdown"
        }));
        translations.add(new ResourceString({
            project: "foo",
            key: 'r1030328207',
            source: '<c0>Ask on Twitter</c0> For general questions and support.',
            target: '<c0>Auf Twitter stellen</c0> für allgemeine Fragen und Unterstützung.',
            targetLocale: "de-DE",
            datatype: "markdown"
        }));

        var actual = mf.localizeText(translations, "de-DE");

        // DON'T localize the label. Instead, add a title that is translated
        var expected =
            'Wenn Sie Entwicklerunterstützung benötigen, wenden Sie sich bitte über einen unserer Kanäle an uns:\n' +
            '\n' +
            '* [Auf Twitter stellen][Ask on Twitter] für allgemeine Fragen und Unterstützung.\n' +
            '\n' +
            '[Ask on Twitter]: https://twitter.com/OurPlatform\n';

        diff(actual, expected);
        expect(actual).toBe(expected);
    });

    test("MarkdownFileLocalizeReferenceLinksWithLinkTitle", function() {
        expect.assertions(3);

        var mf = new MarkdownFile(p);
        expect(mf).toBeTruthy();

        mf.parse(
            'For developer support, please reach out to us via one of our channels:\n' +
            '\n' +
            '- [Ask on Twitter][twitter] For general questions and support.\n' +
            '\n' +
            '<!-- i18n-enable localize-links -->\n' +
            '[twitter]: https://twitter.com/OurPlatform "Our Platform"\n' +
            '<!-- i18n-disable localize-links -->\n'
        );
        expect(mf).toBeTruthy();

        var translations = new TranslationSet();

        translations.add(new ResourceString({
            project: "foo",
            key: 'r816306377',
            source: 'For developer support, please reach out to us via one of our channels:',
            target: 'Wenn Sie Entwicklerunterstützung benötigen, wenden Sie sich bitte über einen unserer Kanäle an uns:',
            targetLocale: "de-DE",
            datatype: "markdown"
        }));
        translations.add(new ResourceString({
            project: "foo",
            key: 'r1030328207',
            source: '<c0>Ask on Twitter</c0> For general questions and support.',
            target: '<c0>Auf Twitter stellen</c0> für allgemeine Fragen und Unterstützung.',
            targetLocale: "de-DE",
            datatype: "markdown"
        }));
        translations.add(new ResourceString({
            project: "foo",
            key: 'r85880207',
            source: 'https://twitter.com/OurPlatform',
            target: 'https://de.twitter.com/OurPlatform',
            targetLocale: "de-DE",
            datatype: "markdown"
        }));
        translations.add(new ResourceString({
            project: "foo",
            key: 'r504251007',
            source: 'Our Platform',
            target: 'Unsere Platformen',
            targetLocale: "de-DE",
            datatype: "markdown"
        }));

        var actual = mf.localizeText(translations, "de-DE");

        var expected =
            'Wenn Sie Entwicklerunterstützung benötigen, wenden Sie sich bitte über einen unserer Kanäle an uns:\n' +
            '\n' +
            '* [Auf Twitter stellen][twitter] für allgemeine Fragen und Unterstützung.\n' +
            '\n' +
            '<!-- i18n-enable localize-links -->\n\n' +
            '[twitter]: https://de.twitter.com/OurPlatform "Unsere Platformen"\n\n' +
            '<!-- i18n-disable localize-links -->\n';

        diff(actual, expected);
        expect(actual).toBe(expected);
    });

    test("MarkdownFileParseHTMLComments", function() {
        expect.assertions(5);

        var mf = new MarkdownFile(p);
        expect(mf).toBeTruthy();

        mf.parse('This is a <!-- comment -->test of the emergency parsing system.\n');

        var set = mf.getTranslationSet();
        expect(set).toBeTruthy();

        var r = set.getBySource("This is a test of the emergency parsing system.");
        expect(r).toBeTruthy();
        expect(r.getSource()).toBe("This is a test of the emergency parsing system.");
        expect(r.getKey()).toBe("r699762575");
    });

    test("MarkdownFileParseHTMLCommentsWithIndent", function() {
        expect.assertions(8);

        var mf = new MarkdownFile(p);
        expect(mf).toBeTruthy();

        mf.parse('This is a test of the emergency parsing system.\n  <!-- comment -->\nA second string\n');

        var set = mf.getTranslationSet();
        expect(set).toBeTruthy();

        var r = set.getBySource("This is a test of the emergency parsing system.");
        expect(r).toBeTruthy();
        expect(r.getSource()).toBe("This is a test of the emergency parsing system.");
        expect(r.getKey()).toBe("r699762575");

        var r = set.getBySource("A second string");
        expect(r).toBeTruthy();
        expect(r.getSource()).toBe("A second string");
        expect(r.getKey()).toBe("r772298159");
    });

    test("MarkdownFileLocalizeHTMLCommentsWithIndent", function() {
        expect.assertions(2);

        var mf = new MarkdownFile(p);
        expect(mf).toBeTruthy();

        mf.parse('This is a test of the emergency parsing system.\n  <!-- comment -->\nA second string\n');

        var translations = new TranslationSet();

        translations.add(new ResourceString({
            project: "foo",
            key: 'r699762575',
            source: 'This is a test of the emergency parsing system.',
            target: 'This is a test of the emergency parsing system... in GERMAN!',
            targetLocale: "de-DE",
            datatype: "markdown"
        }));
        translations.add(new ResourceString({
            project: "foo",
            key: 'r772298159',
            source: 'A second string',
            target: 'A second string... in GERMAN!',
            targetLocale: "de-DE",
            datatype: "markdown"
        }));

        var actual = mf.localizeText(translations, "de-DE");

        var expected =
            'This is a test of the emergency parsing system... in GERMAN!\n\n  <!-- comment -->\n\nA second string... in GERMAN!\n';

        diff(actual, expected);
        expect(actual).toBe(expected);
    });

    test("MarkdownFileLocalizeTable", function() {
        expect.assertions(2);

        var mf = new MarkdownFile(p);
        expect(mf).toBeTruthy();

        mf.parse(
            "|                   |                 |\n" +
            "|-------------------|-----------------|\n" +
            "| Query description | Returns column  |\n" +
            "| foo               | bar             |\n");

        var translations = new TranslationSet();

        translations.add(new ResourceString({
            project: "foo",
            key: 'r744039504',
            source: 'Query description',
            target: 'Query description... in GERMAN!',
            targetLocale: "de-DE",
            datatype: "markdown"
        }));
        translations.add(new ResourceString({
            project: "foo",
            key: 'r595024848',
            source: 'Returns column',
            target: 'Returns column... in GERMAN!',
            targetLocale: "de-DE",
            datatype: "markdown"
        }));
        translations.add(new ResourceString({
            project: "foo",
            key: 'r941132140',
            source: 'foo',
            target: 'foo... in GERMAN!',
            targetLocale: "de-DE",
            datatype: "markdown"
        }));
        translations.add(new ResourceString({
            project: "foo",
            key: 'r755240053',
            source: 'bar',
            target: 'bar... in GERMAN!',
            targetLocale: "de-DE",
            datatype: "markdown"
        }));

        var actual = mf.localizeText(translations, "de-DE");

        var expected =
            "|                                 |                              |\n" +
            "| ------------------------------- | ---------------------------- |\n" +
            "| Query description... in GERMAN! | Returns column... in GERMAN! |\n" +
            "| foo... in GERMAN!               | bar... in GERMAN!            |\n";

        diff(actual, expected);
        expect(actual).toBe(expected);
    });

    test("MarkdownFileLocalizeTableWithInlineCode", function() {
        expect.assertions(2);

        var mf = new MarkdownFile(p);
        expect(mf).toBeTruthy();

        mf.parse(
            "|                   |                 |\n" +
            "|-------------------|-----------------|\n" +
            "| Query description | Returns column  |\n" +
            "| `code`            | `more code`     |\n" +
            "| foo               | bar             |\n");

        var translations = new TranslationSet();

        translations.add(new ResourceString({
            project: "foo",
            key: 'r744039504',
            source: 'Query description',
            target: 'Query description... in GERMAN!',
            targetLocale: "de-DE",
            datatype: "markdown"
        }));
        translations.add(new ResourceString({
            project: "foo",
            key: 'r595024848',
            source: 'Returns column',
            target: 'Returns column... in GERMAN!',
            targetLocale: "de-DE",
            datatype: "markdown"
        }));
        translations.add(new ResourceString({
            project: "foo",
            key: 'r941132140',
            source: 'foo',
            target: 'foo... in GERMAN!',
            targetLocale: "de-DE",
            datatype: "markdown"
        }));
        translations.add(new ResourceString({
            project: "foo",
            key: 'r755240053',
            source: 'bar',
            target: 'bar... in GERMAN!',
            targetLocale: "de-DE",
            datatype: "markdown"
        }));

        var actual = mf.localizeText(translations, "de-DE");

        var expected =
            "|                                 |                              |\n" +
            "| ------------------------------- | ---------------------------- |\n" +
            "| Query description... in GERMAN! | Returns column... in GERMAN! |\n" +
            "| `code`                          | `more code`                  |\n" +
            "| foo... in GERMAN!               | bar... in GERMAN!            |\n";

        diff(actual, expected);
        expect(actual).toBe(expected);
    });

    test("MarkdownFileLocalizeTableWithInlineCodeAndTextAfter", function() {
        expect.assertions(2);

        var mf = new MarkdownFile(p);
        expect(mf).toBeTruthy();

        mf.parse(
            "|                   |                 |\n" +
            "|-------------------|-----------------|\n" +
            "| Query description | Returns column  |\n" +
            "| `code`            | `more code`     |\n" +
            "\n" +
            "## Header Title\n" +
            "\n" +
            "Body text.\n");


        var translations = new TranslationSet();

        translations.add(new ResourceString({
            project: "foo",
            key: 'r744039504',
            source: 'Query description',
            target: 'Query description... in GERMAN!',
            targetLocale: "de-DE",
            datatype: "markdown"
        }));
        translations.add(new ResourceString({
            project: "foo",
            key: 'r595024848',
            source: 'Returns column',
            target: 'Returns column... in GERMAN!',
            targetLocale: "de-DE",
            datatype: "markdown"
        }));
        translations.add(new ResourceString({
            project: "foo",
            key: 'r1037333769',
            source: 'Header Title',
            target: 'Header Title... in GERMAN!',
            targetLocale: "de-DE",
            datatype: "markdown"
        }));
        translations.add(new ResourceString({
            project: "foo",
            key: 'r521829558',
            source: 'Body text.',
            target: 'Body text... in GERMAN!',
            targetLocale: "de-DE",
            datatype: "markdown"
        }));

        var actual = mf.localizeText(translations, "de-DE");

        var expected =
            "|                                 |                              |\n" +
            "| ------------------------------- | ---------------------------- |\n" +
            "| Query description... in GERMAN! | Returns column... in GERMAN! |\n" +
            "| `code`                          | `more code`                  |\n" +
            "\n" +
            "## Header Title... in GERMAN!\n" +
            "\n" +
            "Body text... in GERMAN!\n";

        diff(actual, expected);
        expect(actual).toBe(expected);
    });

    test("MarkdownFileLocalizeFileFullyTranslatedFlag", function() {
        expect.assertions(3);

        // this subproject has the "fullyTranslated" flag set to true
        var p2 = ProjectFactory("./test/testfiles/md/subproject", {});
        var mdft2 = new MarkdownFileType(p2);
        var mf = new MarkdownFile(p2, "./notrans.md", mdft2);
        expect(mf).toBeTruthy();

        // should read the file
        mf.extract();

        var translations = new TranslationSet();
        translations.add(new ResourceString({
            project: "loctest2",
            key: 'r548615397',
            source: 'This is the TITLE of this Test Document Which Appears Several Times Within the Document Itself.',
            target: 'Ceci est le titre de ce document de teste qui apparaît plusiers fois dans le document lui-même.',
            targetLocale: "fr-FR",
            datatype: "markdown"
        }));
        translations.add(new ResourceString({
            project: "loctest2",
            key: 'r777006502',
            source: 'This is some text. This is more text. Pretty, pretty text.',
            target: 'Ceci est du texte. C\'est plus de texte. Joli, joli texte.',
            targetLocale: "fr-FR",
            datatype: "markdown"
        }));
        translations.add(new ResourceString({
            project: "loctest2",
            key: 'r112215756',
            source: 'This is localizable text. This is the TITLE of this Test Document Which Appears Several Times Within the Document Itself.',
            target: 'Ceci est de la texte localisable. Ceci est le titre de ce document de teste qui apparaît plusiers fois dans le document lui-même.',
            targetLocale: "fr-FR",
            datatype: "markdown"
        }));
        translations.add(new ResourceString({
            project: "loctest2",
            key: 'r260813817',
            source: 'This is the last bit of localizable text.',
            target: 'C\'est le dernier morceau de texte localisable.',
            targetLocale: "fr-FR",
            datatype: "markdown"
        }));

        mf.localize(translations, ["fr-FR"]);
<<<<<<< HEAD
        expect(fs.existsSync(path.join(p2.root, "fr-FR/notrans.md"))).toBeTruthy();
        var content = fs.readFileSync(path.join(p2.root, "fr-FR/notrans.md"), "utf-8");
=======

        expect(fs.existsSync(path.join(base, p2.root, "fr-FR/notrans.md"))).toBeTruthy();

        var content = fs.readFileSync(path.join(base, p2.root, "fr-FR/notrans.md"), "utf-8");

>>>>>>> 63250bd9
        var expected =
            '---\n' +
            'fullyTranslated: true\n' +
            '---\n' +
            '# Ceci est le titre de ce document de teste qui apparaît plusiers fois dans le document lui-même.\n' +
            '\n' +
            'Ceci est du texte. C\'est plus de texte. Joli, joli texte.\n\n' +
            'Ceci est de la texte localisable. Ceci est le titre de ce document de teste qui apparaît plusiers fois dans le document lui-même.\n\n' +
            'C\'est le dernier morceau de texte localisable.\n\n' +
            'Ceci est le titre de ce document de teste qui apparaît plusiers fois dans le document lui-même.\n';

        diff(content, expected);
        expect(content).toBe(expected);
    });

    test("MarkdownFileLocalizeFileFullyTranslatedFlagNoTranslations", function() {
        expect.assertions(3);

        // this subproject has the "fullyTranslated" flag set to true
        var p2 = ProjectFactory("./test/testfiles/md/subproject", {});
        var mdft2 = new MarkdownFileType(p2);
        var mf = new MarkdownFile(p2, "./notrans.md", mdft2);
        expect(mf).toBeTruthy();

        // should read the file
        mf.extract();

        var translations = new TranslationSet();

        mf.localize(translations, ["fr-FR"]);
<<<<<<< HEAD
        expect(fs.existsSync(path.join(p2.root, "fr-FR/notrans.md"))).toBeTruthy();
        var content = fs.readFileSync(path.join(p2.root, "fr-FR/notrans.md"), "utf-8");
=======

        expect(fs.existsSync(path.join(base, p2.root, "fr-FR/notrans.md"))).toBeTruthy();

        var content = fs.readFileSync(path.join(base, p2.root, "fr-FR/notrans.md"), "utf-8");

>>>>>>> 63250bd9
        // should not be translated because we didn't have translations for any strings
        var expected =
            '# This is the TITLE of this Test Document Which Appears Several Times Within the Document Itself.\n\n' +
            'This is some text. This is more text. Pretty, pretty text.\n\n' +
            'This is localizable text. This is the TITLE of this Test Document Which Appears Several Times Within the Document Itself.\n\n' +
            'This is the last bit of localizable text.\n\n' +
            'This is the TITLE of this Test Document Which Appears Several Times Within the Document Itself.\n';

        diff(content, expected);
        expect(content).toBe(expected);
    });

    test("MarkdownFileLocalizeFileFullyTranslatedFlagNotFullyTranslated", function() {
        expect.assertions(3);

        // this subproject has the "fullyTranslated" flag set to true
        var p2 = ProjectFactory("./test/testfiles/md/subproject", {});
        var mdft2 = new MarkdownFileType(p2);
        var mf = new MarkdownFile(p2, "./notrans.md", mdft2);
        expect(mf).toBeTruthy();

        // should read the file
        mf.extract();

        var translations = new TranslationSet();
        translations.add(new ResourceString({
            project: "loctest2",
            key: 'r548615397',
            source: 'This is the TITLE of this Test Document Which Appears Several Times Within the Document Itself.',
            target: 'Ceci est le titre de ce document de teste qui apparaît plusiers fois dans le document lui-même.',
            targetLocale: "fr-FR",
            datatype: "markdown"
        }));
        translations.add(new ResourceString({
            project: "loctest2",
            key: 'r777006502',
            source: 'This is some text. This is more text. Pretty, pretty text.',
            target: 'Ceci est du texte. C\'est plus de texte. Joli, joli texte.',
            targetLocale: "fr-FR",
            datatype: "markdown"
        }));

        mf.localize(translations, ["fr-FR"]);
<<<<<<< HEAD
        expect(fs.existsSync(path.join(p2.root, "fr-FR/notrans.md"))).toBeTruthy();
        var content = fs.readFileSync(path.join(p2.root, "fr-FR/notrans.md"), "utf-8");
=======

        expect(fs.existsSync(path.join(base, p2.root, "fr-FR/notrans.md"))).toBeTruthy();

        var content = fs.readFileSync(path.join(base, p2.root, "fr-FR/notrans.md"), "utf-8");

>>>>>>> 63250bd9
        // should not be translated because we didn't have translations for all strings
        var expected =
            '# This is the TITLE of this Test Document Which Appears Several Times Within the Document Itself.\n\n' +
            'This is some text. This is more text. Pretty, pretty text.\n\n' +
            'This is localizable text. This is the TITLE of this Test Document Which Appears Several Times Within the Document Itself.\n\n' +
            'This is the last bit of localizable text.\n\n' +
            'This is the TITLE of this Test Document Which Appears Several Times Within the Document Itself.\n';

        diff(content, expected);
        expect(content).toBe(expected);
    });
});<|MERGE_RESOLUTION|>--- conflicted
+++ resolved
@@ -76,13 +76,7 @@
 
     test("MarkdownFileConstructorParams", function() {
         expect.assertions(1);
-<<<<<<< HEAD
         var mf = new MarkdownFile(p, "./test/testfiles/md/test1.md");
-=======
-
-        var mf = new MarkdownFile(p, "./testfiles/md/test1.md");
-
->>>>>>> 63250bd9
         expect(mf).toBeTruthy();
     });
 
@@ -2648,18 +2642,9 @@
         }));
 
         mf.localize(translations, ["fr-FR", "de-DE"]);
-<<<<<<< HEAD
         expect(fs.existsSync(path.join(p.root, "fr-FR/md/test1.md"))).toBeTruthy();
         expect(fs.existsSync(path.join(p.root, "de-DE/md/test1.md"))).toBeTruthy();
         var content = fs.readFileSync(path.join(p.root, "fr-FR/md/test1.md"), "utf-8");
-=======
-
-        expect(fs.existsSync(path.join(base, p.root, "fr-FR/md/test1.md"))).toBeTruthy();
-        expect(fs.existsSync(path.join(base, p.root, "de-DE/md/test1.md"))).toBeTruthy();
-
-        var content = fs.readFileSync(path.join(base, p.root, "fr-FR/md/test1.md"), "utf-8");
-
->>>>>>> 63250bd9
         var expected =
             '---\n' +
             'title: "This is the TITLE of this Test Document Which Appears Several Times Within the Document Itself."\n' +
@@ -2698,13 +2683,7 @@
 
         diff(content, expected);
         expect(content).toBe(expected);
-<<<<<<< HEAD
         var content = fs.readFileSync(path.join(p.root, "de-DE/md/test1.md"), "utf-8");
-=======
-
-        var content = fs.readFileSync(path.join(base, p.root, "de-DE/md/test1.md"), "utf-8");
-
->>>>>>> 63250bd9
         var expected =
             '---\n' +
             'title: "This is the TITLE of this Test Document Which Appears Several Times Within the Document Itself."\n' +
@@ -2822,18 +2801,9 @@
         }));
 
         mf.localize(translations, ["fr-FR", "de-DE"]);
-<<<<<<< HEAD
         expect(fs.existsSync(path.join(p.root, "fr-FR/md/test3.md"))).toBeTruthy();
         expect(fs.existsSync(path.join(p.root, "de-DE/md/test3.md"))).toBeTruthy();
         var content = fs.readFileSync(path.join(p.root, "fr-FR/md/test3.md"), "utf-8");
-=======
-
-        expect(fs.existsSync(path.join(base, p.root, "fr-FR/md/test3.md"))).toBeTruthy();
-        expect(fs.existsSync(path.join(base, p.root, "de-DE/md/test3.md"))).toBeTruthy();
-
-        var content = fs.readFileSync(path.join(base, p.root, "fr-FR/md/test3.md"), "utf-8");
-
->>>>>>> 63250bd9
         var expected =
             '---\n' +
             'title: This is the TITLE of this Test Document Which Appears Several Times Within the Document Itself.\n' +
@@ -2933,18 +2903,9 @@
         }));
 
         mf.localize(translations, ["fr-FR", "de-DE"]);
-<<<<<<< HEAD
         expect(fs.existsSync(path.join(p.root, "md/subproject/fr-FR/notrans2.md"))).toBeTruthy();
         expect(fs.existsSync(path.join(p.root, "md/subproject/de-DE/notrans2.md"))).toBeTruthy();
         var content = fs.readFileSync(path.join(p.root, "md/subproject/fr-FR/notrans2.md"), "utf-8");
-=======
-
-        expect(fs.existsSync(path.join(base, p.root, "md/subproject/fr-FR/notrans2.md"))).toBeTruthy();
-        expect(fs.existsSync(path.join(base, p.root, "md/subproject/de-DE/notrans2.md"))).toBeTruthy();
-
-        var content = fs.readFileSync(path.join(base, p.root, "md/subproject/fr-FR/notrans2.md"), "utf-8");
-
->>>>>>> 63250bd9
         var expected =
             '---\n' +
             'frontmatter: true\n' +
@@ -2962,13 +2923,7 @@
 
         diff(content, expected);
         expect(content).toBe(expected);
-<<<<<<< HEAD
         var content = fs.readFileSync(path.join(p.root, "md/subproject/de-DE/notrans2.md"), "utf-8");
-=======
-
-        var content = fs.readFileSync(path.join(base, p.root, "md/subproject/de-DE/notrans2.md"), "utf-8");
-
->>>>>>> 63250bd9
         var expected =
             '---\n' +
             'frontmatter: true\n' +
@@ -3068,18 +3023,9 @@
         }));
 
         mf.localize(translations, ["fr-FR", "de-DE"]);
-<<<<<<< HEAD
         expect(fs.existsSync(path.join(p.root, "md/subproject/fr-FR/notrans2.md"))).toBeTruthy();
         expect(fs.existsSync(path.join(p.root, "md/subproject/de-DE/notrans2.md"))).toBeTruthy();
         var content = fs.readFileSync(path.join(p.root, "md/subproject/fr-FR/notrans2.md"), "utf-8");
-=======
-
-        expect(fs.existsSync(path.join(base, p.root, "md/subproject/fr-FR/notrans2.md"))).toBeTruthy();
-        expect(fs.existsSync(path.join(base, p.root, "md/subproject/de-DE/notrans2.md"))).toBeTruthy();
-
-        var content = fs.readFileSync(path.join(base, p.root, "md/subproject/fr-FR/notrans2.md"), "utf-8");
-
->>>>>>> 63250bd9
         var expected =
             '---\n' +
             'frontmatter: true\n' +
@@ -3096,13 +3042,7 @@
 
         diff(content, expected);
         expect(content).toBe(expected);
-<<<<<<< HEAD
         var content = fs.readFileSync(path.join(p.root, "md/subproject/de-DE/notrans2.md"), "utf-8");
-=======
-
-        var content = fs.readFileSync(path.join(base, p.root, "md/subproject/de-DE/notrans2.md"), "utf-8");
-
->>>>>>> 63250bd9
         var expected =
             '---\n' +
             'frontmatter: true\n' +
@@ -3201,18 +3141,9 @@
         }));
 
         mf.localize(translations, ["fr-FR", "de-DE"]);
-<<<<<<< HEAD
         expect(fs.existsSync(path.join(p.root, "md/subproject/fr-FR/notrans.md"))).toBeTruthy();
         expect(fs.existsSync(path.join(p.root, "md/subproject/de-DE/notrans.md"))).toBeTruthy();
         var content = fs.readFileSync(path.join(p.root, "md/subproject/fr-FR/notrans.md"), "utf-8");
-=======
-
-        expect(fs.existsSync(path.join(base, p.root, "md/subproject/fr-FR/notrans.md"))).toBeTruthy();
-        expect(fs.existsSync(path.join(base, p.root, "md/subproject/de-DE/notrans.md"))).toBeTruthy();
-
-        var content = fs.readFileSync(path.join(base, p.root, "md/subproject/fr-FR/notrans.md"), "utf-8");
-
->>>>>>> 63250bd9
         var expected =
             '---\n' +
             'fullyTranslated: true\n' +
@@ -3227,13 +3158,7 @@
 
         diff(content, expected);
         expect(content).toBe(expected);
-<<<<<<< HEAD
         var content = fs.readFileSync(path.join(p.root, "md/subproject/de-DE/notrans.md"), "utf-8");
-=======
-
-        var content = fs.readFileSync(path.join(base, p.root, "md/subproject/de-DE/notrans.md"), "utf-8");
-
->>>>>>> 63250bd9
         var expected =
             '---\n' +
             'fullyTranslated: true\n' +
@@ -3528,13 +3453,7 @@
         var resources = set.getAll();
 
         expect(resources.length).toBe(2);
-<<<<<<< HEAD
         expect(resources[0].getSource()).toBe("For developer support, please reach out to us via one of our channels:");
-=======
-
-        expect(resources[0].getSource(), "For developer support).toBe(please reach out to us via one of our channels:");
-
->>>>>>> 63250bd9
         expect(resources[1].getSource()).toBe("<c0>Ask on Twitter</c0>: For general questions and support.");
     });
 
@@ -3653,12 +3572,7 @@
         var resources = set.getAll();
 
         expect(resources.length).toBe(4);
-<<<<<<< HEAD
         expect(resources[0].getSource()).toBe("For developer support, please reach out to us via one of our channels:");
-=======
-
-        expect(resources[0].getSource(), "For developer support).toBe(please reach out to us via one of our channels:");
->>>>>>> 63250bd9
         expect(resources[1].getSource()).toBe("<c0>Ask on Twitter</c0>: For general questions and support.");
         expect(resources[2].getSource()).toBe("<c0>Ask in email</c0>: For specific questions and support.");
         expect(resources[3].getSource()).toBe("<c0>Ask on stack overflow</c0>: For community answers and support.");
@@ -4136,16 +4050,8 @@
         }));
 
         mf.localize(translations, ["fr-FR"]);
-<<<<<<< HEAD
         expect(fs.existsSync(path.join(p2.root, "fr-FR/notrans.md"))).toBeTruthy();
         var content = fs.readFileSync(path.join(p2.root, "fr-FR/notrans.md"), "utf-8");
-=======
-
-        expect(fs.existsSync(path.join(base, p2.root, "fr-FR/notrans.md"))).toBeTruthy();
-
-        var content = fs.readFileSync(path.join(base, p2.root, "fr-FR/notrans.md"), "utf-8");
-
->>>>>>> 63250bd9
         var expected =
             '---\n' +
             'fullyTranslated: true\n' +
@@ -4176,16 +4082,8 @@
         var translations = new TranslationSet();
 
         mf.localize(translations, ["fr-FR"]);
-<<<<<<< HEAD
         expect(fs.existsSync(path.join(p2.root, "fr-FR/notrans.md"))).toBeTruthy();
         var content = fs.readFileSync(path.join(p2.root, "fr-FR/notrans.md"), "utf-8");
-=======
-
-        expect(fs.existsSync(path.join(base, p2.root, "fr-FR/notrans.md"))).toBeTruthy();
-
-        var content = fs.readFileSync(path.join(base, p2.root, "fr-FR/notrans.md"), "utf-8");
-
->>>>>>> 63250bd9
         // should not be translated because we didn't have translations for any strings
         var expected =
             '# This is the TITLE of this Test Document Which Appears Several Times Within the Document Itself.\n\n' +
@@ -4229,16 +4127,8 @@
         }));
 
         mf.localize(translations, ["fr-FR"]);
-<<<<<<< HEAD
         expect(fs.existsSync(path.join(p2.root, "fr-FR/notrans.md"))).toBeTruthy();
         var content = fs.readFileSync(path.join(p2.root, "fr-FR/notrans.md"), "utf-8");
-=======
-
-        expect(fs.existsSync(path.join(base, p2.root, "fr-FR/notrans.md"))).toBeTruthy();
-
-        var content = fs.readFileSync(path.join(base, p2.root, "fr-FR/notrans.md"), "utf-8");
-
->>>>>>> 63250bd9
         // should not be translated because we didn't have translations for all strings
         var expected =
             '# This is the TITLE of this Test Document Which Appears Several Times Within the Document Itself.\n\n' +
