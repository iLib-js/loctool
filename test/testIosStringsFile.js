/*
 * testIosStringsFile.js - test the Objective C file handler object.
 *
 * Copyright © 2016-2017, HealthTap, Inc.
 *
 * Licensed under the Apache License, Version 2.0 (the "License");
 * you may not use this file except in compliance with the License.
 * You may obtain a copy of the License at
 *
 *     http://www.apache.org/licenses/LICENSE-2.0
 *
 * Unless required by applicable law or agreed to in writing, software
 * distributed under the License is distributed on an "AS IS" BASIS,
 * WITHOUT WARRANTIES OR CONDITIONS OF ANY KIND, either express or implied.
 *
 * See the License for the specific language governing permissions and
 * limitations under the License.
 */

if (!IosStringsFile) {
    var IosStringsFile = require("../lib/IosStringsFile.js");
    var IosStringsFileType = require("../lib/IosStringsFileType.js");
    var ObjectiveCProject =  require("../lib/ObjectiveCProject.js");
    var ResourceString =  require("../lib/ResourceString.js");
}

var p = new ObjectiveCProject({
	id: "iosapp",
	sourceLocale: "en-US"
}, "./testfiles", {
<<<<<<< HEAD
    locales:["en-GB"]
=======
	locales:["en-GB"],
	flavors: ["chocolate", "vanilla"]
>>>>>>> 63dbded3
});

var isft = new IosStringsFileType(p);

module.exports = {
    testIosStringsFileConstructor: function(test) {
        test.expect(1);

        var strings = new IosStringsFile();
        test.ok(strings);

        test.done();
    },

    testIosStringsFileConstructorParams: function(test) {
        test.expect(1);

        var strings = new IosStringsFile({
            project: p,
            type: isft
        }, "./testfiles/objc/Base.lproj/Localizable.strings");

        test.ok(strings);

        test.done();
    },

    testIosStringsFileConstructorNoFile: function(test) {
        test.expect(1);

        var strings = new IosStringsFile({
            project: p,
            type: isft
        });
        test.ok(strings);

        test.done();
    },

    testIosStringsFileParseSimpleGetByKey: function(test) {
        test.expect(6);

        var strings = new IosStringsFile({
            project: p,
            type: isft,
            locale: "en-US"
        });
        test.ok(strings);

        strings.parse('/* Class = "UIButton"; normalTitle = "Terms"; ObjectID = "2V9-YN-vxb"; */\n' +
                '"2V9-YN-vxb.normalTitle" = "Terms";\n');

        var set = strings.getTranslationSet();
        test.ok(set);

        var r = set.getBy({
            reskey: "2V9-YN-vxb.normalTitle"
        });
        test.ok(r);

        test.equal(r[0].getSource(), "Terms");
        test.equal(r[0].getKey(), "2V9-YN-vxb.normalTitle");
        test.equal(r[0].getComment(), 'Class = "UIButton"; normalTitle = "Terms"; ObjectID = "2V9-YN-vxb";');

        test.done();
    },

    testIosStringsFileParseWithComment: function(test) {
        test.expect(6);

        var strings = new IosStringsFile({
            project: p,
            type: isft,
            locale: "en-US"
        });
        test.ok(strings);

        strings.parse('/* this is the terms and conditions button label */\n' +
                '"2V9-YN-vxb.normalTitle" = "Terms";\n');

        var set = strings.getTranslationSet();
        test.ok(set);

        var r = set.getBy({
            reskey: "2V9-YN-vxb.normalTitle"
        });
        test.ok(r);

        test.equal(r[0].getSource(), "Terms");
        test.equal(r[0].getKey(), "2V9-YN-vxb.normalTitle");
        test.equal(r[0].getComment(), "this is the terms and conditions button label");

        test.done();
    },

    testIosStringsFileParseWithNonComment: function(test) {
        test.expect(6);

        var strings = new IosStringsFile({
            project: p,
            type: isft,
            locale: "en-US"
        });
        test.ok(strings);

        strings.parse(
                '/* No comment provided by engineer. */\n' +
                '"Terms" = "Terms";\n');

        var set = strings.getTranslationSet();
        test.ok(set);

        var r = set.getBy({
            reskey: "Terms"
        });
        test.ok(r);

        test.equal(r[0].getSource(), "Terms");
        test.equal(r[0].getKey(), "Terms");
        test.ok(!r[0].getComment());

        test.done();
    },

    testIosStringsFileParseSimpleIgnoreWhitespace: function(test) {
        test.expect(6);

        var strings = new IosStringsFile({
            project: p,
            type: isft,
            locale: "en-US"
        });
        test.ok(strings);

        strings.parse('/*            this is the terms and conditions button label              */\n\n\n\n' +
                '          "2V9-YN-vxb.normalTitle"      \t =    \t "Terms"    ;     \n');

        var set = strings.getTranslationSet();
        test.ok(set);

        var r = set.getBy({
            reskey: "2V9-YN-vxb.normalTitle"
        });
        test.ok(r);

        test.equal(r[0].getSource(), "Terms");
        test.equal(r[0].getKey(), "2V9-YN-vxb.normalTitle");
        test.equal(r[0].getComment(), "this is the terms and conditions button label");

        test.done();
    },

    testIosStringsFileParseSimpleRightSize: function(test) {
        test.expect(4);

        var strings = new IosStringsFile({
            project: p,
            type: isft,
            locale: "en-US"
        });
        test.ok(strings);

        var set = strings.getTranslationSet();
        test.equal(set.size(), 0);

        strings.parse('/* i18n: this is the terms and conditions button label */\n' +
				'"2V9-YN-vxb.normalTitle" = "Terms";\n\n' +
				'/* Class = "UILabel"; text = "Are you a driver?"; ObjectID = "MFI-qx-pQf"; */\n' +
				'"MFI-qx-pQf.text" = "Are you a driver?";');
        
        test.ok(set);

        test.equal(set.size(), 2);

        test.done();
    },

    testIosStringsFileParseMultiple: function(test) {
        test.expect(10);

        var strings = new IosStringsFile({
            project: p,
            type: isft,
            locale: "en-US"
        });
        test.ok(strings);

        strings.parse('/* this is the terms and conditions button label */\n' +
				'"2V9-YN-vxb.normalTitle" = "Terms";\n\n' +
				'/* Class = "UILabel"; text = "Are you a driver?"; ObjectID = "MFI-qx-pQf"; */\n' +
				'"MFI-qx-pQf.text" = "Are you a driver?";');
       
        var set = strings.getTranslationSet();
        test.ok(set);

        var r = set.getBy({
            reskey: "2V9-YN-vxb.normalTitle"
        });
        test.ok(r);
        test.equal(r[0].getSource(), "Terms");
        test.equal(r[0].getKey(), "2V9-YN-vxb.normalTitle");
        test.equal(r[0].getComment(), "this is the terms and conditions button label");

        r = set.getBy({
            reskey: "MFI-qx-pQf.text"
        });
        test.ok(r);
        test.equal(r[0].getSource(), "Are you a driver?");
        test.equal(r[0].getKey(), "MFI-qx-pQf.text");
        test.equal(r[0].getComment(), 'Class = "UILabel"; text = "Are you a driver?"; ObjectID = "MFI-qx-pQf";');

        test.done();
    },

    testIosStringsFileExtractFile: function(test) {
        test.expect(14);

        var strings = new IosStringsFile({
        	project: p,
			type: isft, 
        	pathName: "./objc/en-US.lproj/SignUpViewController.strings"
        });
        test.ok(strings);

        // should read the file
        strings.extract();

        var set = strings.getTranslationSet();

        test.equal(set.size(), 14);

        var r = set.getBy({
            reskey: "QCe-xG-x5k.normalTitle"
        });
        test.ok(r);
        test.equal(r[0].getSource(), "Login ›");
        test.equal(r[0].getKey(), "QCe-xG-x5k.normalTitle");
        test.equal(r[0].getComment(), 'Class = "UIButton"; normalTitle = "Login ›"; ObjectID = "QCe-xG-x5k";');

        var r = set.getBy({
            reskey: "WpN-ro-7NU.placeholder"
        });
        test.ok(r);
        test.equal(r[0].getSource(), "Your email");
        test.equal(r[0].getKey(), "WpN-ro-7NU.placeholder");
        test.equal(r[0].getComment(), 'Class = "UITextField"; placeholder = "Your email"; ObjectID = "WpN-ro-7NU";');

        var r = set.getBy({
            reskey: "DWd-6J-lLt.text"
        });
        test.ok(r);
        test.equal(r[0].getSource(), "free, private");
        test.equal(r[0].getKey(), "DWd-6J-lLt.text");
        test.equal(r[0].getComment(), 'Class = "UILabel"; text = "free, private"; ObjectID = "DWd-6J-lLt";');

        test.done();
    },

    testIosStringsFileExtractFileUnicodeFile: function(test) {
        test.expect(14);

        var strings = new IosStringsFile({
            project: p,
            type: isft,
            pathName: "./objc/Localizable.strings"
        });
        test.ok(strings);

        // should read the file
        strings.extract();

        var set = strings.getTranslationSet();

        test.equal(set.size(), 21);

        var r = set.getBy({
        	reskey: "%@ (%ld yrs)"
        });
        test.ok(r);
        test.equal(r[0].getSource(), "%1$@ (%2$ld yrs)");
        test.equal(r[0].getKey(), "%@ (%ld yrs)");
        test.ok(!r[0].getComment());

        var r = set.getBy({
        	reskey: "$%@ regularly"
        });
        test.ok(r);
        test.equal(r[0].getSource(), "$%@ regularly");
        test.equal(r[0].getKey(), "$%@ regularly");
        test.ok(!r[0].getComment());

        var r = set.getBy({
        	reskey: "%@ and "
        });
        test.ok(r);
        test.equal(r[0].getSource(), "%@ and ");
        test.equal(r[0].getKey(), "%@ and ");
        test.ok(!r[0].getComment());

        test.done();
    },

    testIosStringsFileExtractUndefinedFile: function(test) {
        test.expect(2);

        var strings = new IosStringsFile({
            project: p,
            type: isft,
            locale: "en-US"
        });
        test.ok(strings);

        // should attempt to read the file and not fail
        strings.extract();

        var set = strings.getTranslationSet();

        test.equal(set.size(), 0);

        test.done();
    },

    testIosStringsFileExtractBogusFile: function(test) {
        test.expect(2);

        var strings = new IosStringsFile({
            project: p,
            type: isft,
            pathName: "./objc/en-US.lproj/asdf.strings"
        });
        test.ok(strings);

        // should attempt to read the file and not fail
        strings.extract();

        var set = strings.getTranslationSet();

        test.equal(set.size(), 0);

        test.done();
    },

    testIosStringsFileGetContent: function(test) {
        test.expect(2);

        var strings = new IosStringsFile({
            project: p,
            type: isft,
            pathName: "./objc/de.lproj/asdf.strings"
        });
        test.ok(strings);

        [
        	new ResourceString({
        		project: "iosapp",
        		key: "source text",
				source: "source text",
				sourceLocale: "en-US",
				target: "Quellen\"text",
				targetLocale: "de-DE",
                comment: "foo"
        	}),
        	new ResourceString({
        		project: "iosapp",
        		key: "more source text",
				source: "more source text",
				sourceLocale: "en-US",
				target: "mehr Quellen\"text",
				targetLocale: "de-DE",
        		comment: "bar"
        	})
        ].forEach(function(res) {
            strings.addResource(res);
        });

        test.equal(strings.getContent(),
            '/* bar */\n' +
            '"more source text" = "mehr Quellen\\"text";\n\n' +
            '/* foo */\n' +
            '"source text" = "Quellen\\"text";\n'
        );

        test.done();
    },

    testIosStringsFileGetContentWithEscapes: function(test) {
        test.expect(2);

        var strings = new IosStringsFile({
            project: p,
            type: isft,
            pathName: "./objc/de.lproj/asdf.strings"
        });
        test.ok(strings);

        [
            new ResourceString({
                project: "iosapp",
                targetLocale: "de-DE",
                key: "source text",
				source: "source text",
				sourceLocale: "en-US",
				target: "Quellen\n\ttext",
                comment: "foo"
            }),
            new ResourceString({
                project: "iosapp",
                targetLocale: "de-DE",
                key: "more source text",
				source: "more source text",
				sourceLocale: "en-US",
				target: "mehr Quellen\"text",
                comment: "bar"
            })
        ].forEach(function(res) {
            strings.addResource(res);
        });

        test.equal(strings.getContent(),
            '/* bar */\n' +
            '"more source text" = "mehr Quellen\\"text";\n\n' +
            '/* foo */\n' +
            '"source text" = "Quellen\\n\\ttext";\n'
        );

        test.done();
    },

    testIosStringsFileGetContentWithEscapedSourceChars: function(test) {
        test.expect(2);

        var strings = new IosStringsFile({
            project: p,
            type: isft,
            pathName: "./objc/de.lproj/asdf.strings"
        });
        test.ok(strings);

        [
            new ResourceString({
                project: "iosapp",
                targetLocale: "de-DE",
                key: "source\\ntext",
				source: "source\\ntext",
				sourceLocale: "en-US",
				target: "Quellen text",
                comment: "foo",
                datatype: "x-swift"
            }),
            new ResourceString({
                project: "iosapp",
                targetLocale: "de-DE",
                key: "more source\\ntext",
				source: "more source\\ntext",
				sourceLocale: "en-US",
				target: "mehr Quellen text",
                comment: "bar",
                datatype: "x-swift"
            }),
            new ResourceString({
                project: "iosapp",
                targetLocale: "de-DE",
                key: "2V9-YN-vxb.normalTitlet",
				source: "2V9-YN-vxb.normalTitlet",
				sourceLocale: "en-US",
				target: "noch mehr Quellen text",
                comment: "bar",
                datatype: "x-xib"
            })
        ].forEach(function(res) {
            strings.addResource(res);
        });

        var expected = 
            '/* bar */\n' +
            '"2V9-YN-vxb.normalTitlet" = "noch mehr Quellen text";\n\n' +
            '/* bar */\n' +
            '"more source\\ntext" = "mehr Quellen text";\n\n' +
            '/* foo */\n' +
            '"source\\ntext" = "Quellen text";\n';
        var actual = strings.getContent();
        test.equal(actual, expected);

        test.done();
    },

    testIosStringsFileGetContentWithMultipleEscapedQuotes: function(test) {
        test.expect(2);

        var strings = new IosStringsFile({
            project: p,
            type: isft,
            pathName: "./objc/es.lproj/asdf.strings"
        });
        test.ok(strings);

        [
            new ResourceString({
                project: "iosapp",
                targetLocale: "es-US",
                key: "“The future of technology is at your fingertips.”",
				source: "“The future of technology is at your fingertips.”",
				sourceLocale: "en-US",
				target: '"El futuro de la tecnología está al alcance de tus dedos."',
                comment: "bar"
            })
        ].forEach(function(res) {
            strings.addResource(res);
        });

        test.equal(strings.getContent(),
        	'/* bar */\n' +
        	'"“The future of technology is at your fingertips.”" = "\\\"El futuro de la tecnología está al alcance de tus dedos.\\\"";\n'
        );

        test.done();
    },

    testIosStringsFileGetContentEmpty: function(test) {
        test.expect(2);

        var strings = new IosStringsFile({
            project: p,
            type: isft,
            pathName: "./objc/de.lproj/asdf.strings"
        });
        test.ok(strings);

        test.equal(strings.getContent(), '');

        test.done();
    },

    testIosStringsFileGetContentRoundTrip: function(test) {
        test.expect(2);

        var strings = new IosStringsFile({
            project: p,
            type: isft,
            pathName: "./objc/de.lproj/asdf.strings"
        });
        test.ok(strings);

        strings.parse('/* this is the terms and conditions button label */\n' +
                '"2V9-YN-vxb.normalTitle" = "Terms";\n\n' +
                '/* Class = "UILabel"; text = "Are you a driver?"; ObjectID = "MFI-qx-pQf"; */\n' +
                '"MFI-qx-pQf.text" = "Are you a driver?";\n');

        var x = strings.getContent();
        var y =
            '/* this is the terms and conditions button label */\n' +
            '"2V9-YN-vxb.normalTitle" = "Terms";\n\n' +
            '/* Class = "UILabel"; text = "Are you a driver?"; ObjectID = "MFI-qx-pQf"; */\n' +
            '"MFI-qx-pQf.text" = "Are you a driver?";\n';

        test.equal(strings.getContent(), y);

        test.done();
    },
    
    testIosStringsFileReadFlavorFile: function(test) {
        test.expect(15);

        var strings = new IosStringsFile({
        	project: p,
			type: isft, 
        	pathName: "./objc/en-US.lproj/chocolate.strings"
        });
        
        test.ok(strings);
        
        strings.extract();
        
        var set = strings.getTranslationSet();
        
        test.equal(set.size(), 2);
        
        var r = set.getAll();
        test.ok(r);
        
        test.equal(r[0].getSource(), "Are you an existing customer?");
        test.equal(r[0].getLocale(), "en-US");
        test.equal(r[0].getKey(), "F5h-fB-tt5.text");
        test.equal(r[0].getComment(), 'Class = "UILabel"; text = "Are you a member?"; ObjectID = "F5h-fB-tt5";');
        test.equal(r[0].getFlavor(), "chocolate");
        test.equal(r[0].getPath(), "./objc/en-US.lproj/chocolate.strings");

        test.equal(r[1].getSource(), "Are you connected to a customer?");
        test.equal(r[1].getLocale(), "en-US");
        test.equal(r[1].getKey(), "MFI-qx-pQf.text");
        test.equal(r[1].getComment(), 'Class = "UILabel"; text = "Are you a friend?"; ObjectID = "MFI-qx-pQf";');
        test.equal(r[1].getFlavor(), "chocolate");
        test.equal(r[1].getPath(), "./objc/en-US.lproj/chocolate.strings");
        
        test.done();
    }
};<|MERGE_RESOLUTION|>--- conflicted
+++ resolved
@@ -28,12 +28,8 @@
 	id: "iosapp",
 	sourceLocale: "en-US"
 }, "./testfiles", {
-<<<<<<< HEAD
-    locales:["en-GB"]
-=======
 	locales:["en-GB"],
 	flavors: ["chocolate", "vanilla"]
->>>>>>> 63dbded3
 });
 
 var isft = new IosStringsFileType(p);
@@ -589,13 +585,12 @@
             '/* Class = "UILabel"; text = "Are you a driver?"; ObjectID = "MFI-qx-pQf"; */\n' +
             '"MFI-qx-pQf.text" = "Are you a driver?";\n';
 
-        test.equal(strings.getContent(), y);
-
-        test.done();
-    },
-    
+        test.equal(x, y);
+        test.done();
+    },
+
     testIosStringsFileReadFlavorFile: function(test) {
-        test.expect(15);
+        test.expect(17);
 
         var strings = new IosStringsFile({
         	project: p,
@@ -615,14 +610,16 @@
         test.ok(r);
         
         test.equal(r[0].getSource(), "Are you an existing customer?");
-        test.equal(r[0].getLocale(), "en-US");
+        test.equal(r[0].getSourceLocale(), "en-US");
+        test.ok(!r[0].getTargetLocale());
         test.equal(r[0].getKey(), "F5h-fB-tt5.text");
         test.equal(r[0].getComment(), 'Class = "UILabel"; text = "Are you a member?"; ObjectID = "F5h-fB-tt5";');
         test.equal(r[0].getFlavor(), "chocolate");
         test.equal(r[0].getPath(), "./objc/en-US.lproj/chocolate.strings");
 
         test.equal(r[1].getSource(), "Are you connected to a customer?");
-        test.equal(r[1].getLocale(), "en-US");
+        test.equal(r[1].getSourceLocale(), "en-US");
+        test.ok(!r[1].getTargetLocale());
         test.equal(r[1].getKey(), "MFI-qx-pQf.text");
         test.equal(r[1].getComment(), 'Class = "UILabel"; text = "Are you a friend?"; ObjectID = "MFI-qx-pQf";');
         test.equal(r[1].getFlavor(), "chocolate");
