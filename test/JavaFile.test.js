--- conflicted
+++ resolved
@@ -45,13 +45,7 @@
 
     test("JavaFileConstructorParams", function() {
         expect.assertions(1);
-<<<<<<< HEAD
         var j = new JavaFile(p, "./test/testfiles/java/t1.java", jft);
-=======
-
-        var j = new JavaFile(p, "./testfiles/java/t1.java", jft);
-
->>>>>>> 63250bd9
         expect(j).toBeTruthy();
     });
 
@@ -76,18 +70,10 @@
 
         var j = new JavaFile(p, undefined, jft);
         expect(j).toBeTruthy();
-<<<<<<< HEAD
         expect(j.makeKey("Preferences in your profile")).toBe("r372802078");
         expect(j.makeKey("All settings")).toBe("r725930887");
         expect(j.makeKey("Colour scheme")).toBe("r734599412");
         expect(j.makeKey("Experts")).toBe("r343852585");
-=======
-
-        test.equals(j.makeKey("Preferences in your profile"), "r372802078");
-        test.equals(j.makeKey("All settings"), "r725930887");
-        test.equals(j.makeKey("Colour scheme"), "r734599412");
-        test.equals(j.makeKey("Experts"), "r343852585");
->>>>>>> 63250bd9
     });
 
     test("JavaFileMakeKeyUnescaped", function() {
@@ -95,18 +81,10 @@
 
         var j = new JavaFile(p, undefined, jft);
         expect(j).toBeTruthy();
-<<<<<<< HEAD
         expect(j.makeKey("foo \\n \\t bar")).toBe("r1056543475");
         expect(j.makeKey("\\n \\t bar")).toBe("r755240053");
         expect(j.makeKey("The \\'Dude\\' played by Jeff Bridges")).toBe("r600298088");
         expect(j.makeKey("\\'Dude\\'")).toBe("r6259609");
-=======
-
-        test.equals(j.makeKey("foo \\n \\t bar"), "r1056543475");
-        test.equals(j.makeKey("\\n \\t bar"), "r755240053");
-        test.equals(j.makeKey("The \\'Dude\\' played by Jeff Bridges"), "r600298088");
-        test.equals(j.makeKey("\\'Dude\\'"), "r6259609");
->>>>>>> 63250bd9
     });
 
     test("JavaFileMakeKeySimpleTexts2", function() {
@@ -114,20 +92,11 @@
 
         var j = new JavaFile(p, undefined, jft);
         expect(j).toBeTruthy();
-<<<<<<< HEAD
         expect(j.makeKey("Procedures")).toBe("r807691021");
         expect(j.makeKey("Mobile Apps")).toBe("r898923204");
         expect(j.makeKey("Settings in your profile")).toBe("r618035987");
         expect(j.makeKey("Product Reviews")).toBe("r175350918");
         expect(j.makeKey("Answers")).toBe("r221604632");
-=======
-
-        test.equals(j.makeKey("Procedures"), "r807691021");
-        test.equals(j.makeKey("Mobile Apps"), "r898923204");
-        test.equals(j.makeKey("Settings in your profile"), "r618035987");
-        test.equals(j.makeKey("Product Reviews"), "r175350918");
-        test.equals(j.makeKey("Answers"), "r221604632");
->>>>>>> 63250bd9
     });
 
     test("JavaFileMakeKeySimpleTexts3", function() {
@@ -135,7 +104,6 @@
 
         var j = new JavaFile(p, undefined, jft);
         expect(j).toBeTruthy();
-<<<<<<< HEAD
         expect(j.makeKey("Private Profile")).toBe("r314592735");
         expect(j.makeKey("People you are connected to")).toBe("r711926199");
         expect(j.makeKey("Notifications")).toBe("r284964820");
@@ -144,17 +112,6 @@
         expect(j.makeKey("Filters")).toBe("r81370429");
         expect(j.makeKey("Referral Link")).toBe("r140625167");
         expect(j.makeKey("Questions")).toBe("r256277957");
-=======
-
-        test.equals(j.makeKey("Private Profile"), "r314592735");
-        test.equals(j.makeKey("People you are connected to"), "r711926199");
-        test.equals(j.makeKey("Notifications"), "r284964820");
-        test.equals(j.makeKey("News"), "r613036745");
-        test.equals(j.makeKey("More Tips"), "r216617786");
-        test.equals(j.makeKey("Filters"), "r81370429");
-        test.equals(j.makeKey("Referral Link"), "r140625167");
-        test.equals(j.makeKey("Questions"), "r256277957");
->>>>>>> 63250bd9
     });
 
     test("JavaFileMakeKeyEscapes", function() {
@@ -162,14 +119,8 @@
 
         var j = new JavaFile(p, undefined, jft);
         expect(j).toBeTruthy();
-<<<<<<< HEAD
         expect(j.makeKey("Can\'t find id")).toBe("r743945592");
         expect(j.makeKey("Can\'t find an application for SMS")).toBe("r909283218");
-=======
-
-        test.equals(j.makeKey("Can\'t find id"), "r743945592");
-        test.equals(j.makeKey("Can\'t find an application for SMS"), "r909283218");
->>>>>>> 63250bd9
     });
 
     test("JavaFileMakeKeyPunctuation", function() {
@@ -177,7 +128,6 @@
 
         var j = new JavaFile(p, undefined, jft);
         expect(j).toBeTruthy();
-<<<<<<< HEAD
         expect(j.makeKey("{name}({generic_name})")).toBe("r300446104");
         expect(j.makeKey("{name}, {sharer_name} {start}found this interesting{end}")).toBe("r8321889");
         expect(j.makeKey("{sharer_name} {start}found this interesting{end}")).toBe("r639868344");
@@ -185,16 +135,6 @@
         expect(j.makeKey("Failed to send connection request!")).toBe("r1015770123");
         expect(j.makeKey("{goal_name} Goals")).toBe("r993422001");
         expect(j.makeKey("Connection link copied!")).toBe("r180897411");
-=======
-
-        test.equals(j.makeKey("{name}({generic_name})"), "r300446104");
-        test.equals(j.makeKey("{name}, {sharer_name} {start}found this interesting{end}"), "r8321889");
-        test.equals(j.makeKey("{sharer_name} {start}found this interesting{end}"), "r639868344");
-        test.equals(j.makeKey("Grow your Network"), "r895214324");
-        test.equals(j.makeKey("Failed to send connection request!"), "r1015770123");
-        test.equals(j.makeKey("{goal_name} Goals"), "r993422001");
-        test.equals(j.makeKey("Connection link copied!"), "r180897411");
->>>>>>> 63250bd9
     });
 
     test("JavaFileMakeKeySameStringMeansSameKey", function() {
@@ -258,12 +198,7 @@
 
         var jf = new JavaFile(p);
         expect(jf).toBeTruthy();
-<<<<<<< HEAD
         expect(jf.makeKey("A \t B")).toBe("r191336864");
-=======
-
-        test.equals(jf.makeKey("A \t B"), "r191336864");
->>>>>>> 63250bd9
     });
 
     test("JavaFileMakeKeyEscapeT", function() {
@@ -271,12 +206,7 @@
 
         var jf = new JavaFile(p);
         expect(jf).toBeTruthy();
-<<<<<<< HEAD
         expect(jf.makeKey("A \\t B")).toBe("r191336864");
-=======
-
-        test.equals(jf.makeKey("A \\t B"), "r191336864");
->>>>>>> 63250bd9
     });
 
     test("JavaFileMakeKeyQuotes", function() {
@@ -284,12 +214,7 @@
 
         var jf = new JavaFile(p);
         expect(jf).toBeTruthy();
-<<<<<<< HEAD
         expect(jf.makeKey("A \\'B\\' C")).toBe("r935639115");
-=======
-
-        test.equals(jf.makeKey("A \\'B\\' C"), "r935639115");
->>>>>>> 63250bd9
     });
 
     test("JavaFileMakeKeyInterpretEscapedUnicodeChars", function() {
@@ -297,12 +222,7 @@
 
         var jf = new JavaFile(p);
         expect(jf).toBeTruthy();
-<<<<<<< HEAD
         expect(jf.makeKey("\\u00A0 \\u0023")).toBe("r2293235");
-=======
-
-        test.equals(jf.makeKey("\\u00A0 \\u0023"), "r2293235");
->>>>>>> 63250bd9
     });
 
     test("JavaFileMakeKeyInterpretEscapedSpecialChars2", function() {
@@ -310,12 +230,7 @@
 
         var jf = new JavaFile(p);
         expect(jf).toBeTruthy();
-<<<<<<< HEAD
         expect(jf.makeKey("Talk to a support representative live 24/7 via video or \u00a0 text\u00a0chat")).toBe("r969175354");
-=======
-
-        test.equals(jf.makeKey("Talk to a support representative live 24/7 via video or \u00a0 text\u00a0chat"), "r969175354");
->>>>>>> 63250bd9
     });
 
     test("JavaFileMakeKeyInterpretEscapedOctalChars", function() {
@@ -323,12 +238,7 @@
 
         var jf = new JavaFile(p);
         expect(jf).toBeTruthy();
-<<<<<<< HEAD
         expect(jf.makeKey("A \\40 \\011 B")).toBe("r191336864");
-=======
-
-        test.equals(jf.makeKey("A \\40 \\011 B"), "r191336864");
->>>>>>> 63250bd9
     });
 
     test("JavaFileMakeKeyJavaEscapeSequences", function() {
@@ -336,12 +246,7 @@
 
         var jf = new JavaFile(p);
         expect(jf).toBeTruthy();
-<<<<<<< HEAD
         expect(jf.makeKey("A \\b\\t\\n\\f\\r B")).toBe("r191336864");
-=======
-
-        test.equals(jf.makeKey("A \\b\\t\\n\\f\\r B"), "r191336864");
->>>>>>> 63250bd9
     });
 
     test("JavaFileMakeKeyCheckRubyCompatibility", function() {
@@ -349,7 +254,6 @@
 
         var jf = new JavaFile(p);
         expect(jf).toBeTruthy();
-<<<<<<< HEAD
         expect(jf.makeKey("This has \\\"double quotes\\\" in it.")).toBe("r487572481");
         expect(jf.makeKey('This has \\\"double quotes\\\" in it.')).toBe("r487572481");
         expect(jf.makeKey("This has \\\'single quotes\\\' in it.")).toBe("r900797640");
@@ -362,21 +266,6 @@
         expect(jf.makeKey('This is a single quoted string with \\n return chars in it')).toBe("r147719125");
         expect(jf.makeKey("This is a double quoted string with \\t tab chars in it")).toBe("r276797171");
         expect(jf.makeKey('This is a single quoted string with \\t tab chars in it')).toBe("r303137748");
-=======
-
-        test.equals(jf.makeKey("This has \\\"double quotes\\\" in it."), "r487572481");
-        test.equals(jf.makeKey('This has \\\"double quotes\\\" in it.'), "r487572481");
-        test.equals(jf.makeKey("This has \\\'single quotes\\\' in it."), "r900797640");
-        test.equals(jf.makeKey('This has \\\'single quotes\\\' in it.'), "r900797640");
-        test.equals(jf.makeKey("This is a double quoted string"), "r494590307");
-        test.equals(jf.makeKey('This is a single quoted string'), "r683276274");
-        test.equals(jf.makeKey("This is a double quoted string with \\\"quotes\\\" in it."), "r246354917");
-        test.equals(jf.makeKey('This is a single quoted string with \\\'quotes\\\' in it.'), "r248819747");
-        test.equals(jf.makeKey("This is a double quoted string with \\n return chars in it"), "r1001831480");
-        test.equals(jf.makeKey('This is a single quoted string with \\n return chars in it'), "r147719125");
-        test.equals(jf.makeKey("This is a double quoted string with \\t tab chars in it"), "r276797171");
-        test.equals(jf.makeKey('This is a single quoted string with \\t tab chars in it'), "r303137748");
->>>>>>> 63250bd9
     });
 
     test("JavaFileParseSimpleGetByKey", function() {
