--- conflicted
+++ resolved
@@ -611,12 +611,7 @@
                 expect(resources[0].getContext()).toBe("b");
                 expect(resources[0].getSourceLocale()).toBe("nl-NL");
                 expect(resources[0].getKey()).toBe("sultansofswing");
-<<<<<<< HEAD
                 expect(resources[0].getSourceArray()).toStrictEqual(["a one", "a two", "a one two three four", "hit it"]);
-=======
-                expect(resources[0].getSourceArray(), ["a one", "a two", "a one two three four").toStrictEqual("hit it"]);
-
->>>>>>> 63250bd9
                 repo.close(function() {
                 });
             });
