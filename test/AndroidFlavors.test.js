/*
 * AndroidFlavors.test.js - test the Android flavors handler object.
 *
 * Copyright © 2017, 2023 HealthTap, Inc.
 *
 * Licensed under the Apache License, Version 2.0 (the "License");
 * you may not use this file except in compliance with the License.
 * You may obtain a copy of the License at
 *
 *     http://www.apache.org/licenses/LICENSE-2.0
 *
 * Unless required by applicable law or agreed to in writing, software
 * distributed under the License is distributed on an "AS IS" BASIS,
 * WITHOUT WARRANTIES OR CONDITIONS OF ANY KIND, either express or implied.
 *
 * See the License for the specific language governing permissions and
 * limitations under the License.
 */

if (!AndroidFlavors) {
    var AndroidFlavors = require("../lib/AndroidFlavors.js");
}

describe("androidflavors", function() {
    test("AndroidFlavorsConstructor", function() {
        expect.assertions(1);

        var af = new AndroidFlavors();
        expect(af).toBeTruthy();
    });

    test("AndroidFlavorsHasFlavorsFalse", function() {
        expect.assertions(2);

        var af = new AndroidFlavors();
        expect(af).toBeTruthy();

        expect(!af.hasFlavors()).toBeTruthy();
    });

    test("AndroidFlavorsHasFlavorsTrue", function() {
        expect.assertions(2);
<<<<<<< HEAD
        var af = new AndroidFlavors("./build1.gradle", "./test/testfiles");
=======

        var af = new AndroidFlavors("./build1.gradle", "./testfiles");
>>>>>>> 63250bd9
        expect(af).toBeTruthy();

        expect(af.hasFlavors()).toBeTruthy();
    });

    test("AndroidFlavorsGetFlavors", function() {
        expect.assertions(2);
<<<<<<< HEAD
        var af = new AndroidFlavors("./build1.gradle", "./test/testfiles");
        expect(af).toBeTruthy();
        expect(af.getAllFlavors()).toStrictEqual(["a", "b", "c"]);
=======

        var af = new AndroidFlavors("./build1.gradle", "./testfiles");
        expect(af).toBeTruthy();

        expect(af.getAllFlavors(), ["a", "b").toStrictEqual("c"]);
>>>>>>> 63250bd9
    });

    test("AndroidFlavorsGetSourceDir", function() {
        expect.assertions(4);
<<<<<<< HEAD
        var af = new AndroidFlavors("./build1.gradle", "./test/testfiles");
=======

        var af = new AndroidFlavors("./build1.gradle", "./testfiles");
>>>>>>> 63250bd9
        expect(af).toBeTruthy();

        expect(af.getSourceDirs("a")).toStrictEqual(["flavors/a/src"]);
        expect(af.getSourceDirs("b")).toStrictEqual(["flavors/bproj/src"]);
        expect(af.getSourceDirs("c")).toStrictEqual(["flavors/xXx/src"]);
    });

    test("AndroidFlavorsGetSourceDirMain", function() {
        expect.assertions(2);
<<<<<<< HEAD
        var af = new AndroidFlavors("./build1.gradle", "./test/testfiles");
=======

        var af = new AndroidFlavors("./build1.gradle", "./testfiles");
>>>>>>> 63250bd9
        expect(af).toBeTruthy();

        expect(af.getSourceDirs("main")).toStrictEqual(["android/java"]);
    });

    test("AndroidFlavorsGetResourceDir", function() {
        expect.assertions(4);
<<<<<<< HEAD
        var af = new AndroidFlavors("./build1.gradle", "./test/testfiles");
=======

        var af = new AndroidFlavors("./build1.gradle", "./testfiles");
>>>>>>> 63250bd9
        expect(af).toBeTruthy();

        expect(af.getResourceDirs("a")).toStrictEqual(["flavors/a/res"]);
        expect(af.getResourceDirs("b")).toStrictEqual(["flavors/bproj/res"]);
        expect(af.getResourceDirs("c")).toStrictEqual(["flavors/xXx/res"]);
    });

    test("AndroidFlavorsGetResourceDirMain", function() {
        expect.assertions(2);
<<<<<<< HEAD
        var af = new AndroidFlavors("./build1.gradle", "./test/testfiles");
=======

        var af = new AndroidFlavors("./build1.gradle", "./testfiles");
>>>>>>> 63250bd9
        expect(af).toBeTruthy();

        expect(af.getResourceDirs("main")).toStrictEqual(["android/res"]);
    });

    test("AndroidFlavorsGetFlavorForPathMain", function() {
        expect.assertions(2);
<<<<<<< HEAD
        var af = new AndroidFlavors("./build1.gradle", "./test/testfiles");
=======

        var af = new AndroidFlavors("./build1.gradle", "./testfiles");
>>>>>>> 63250bd9
        expect(af).toBeTruthy();

        expect(af.getFlavorForPath("a/b.java")).toBe("main");
    });

    test("AndroidFlavorsGetFlavorForPathA", function() {
        expect.assertions(2);
<<<<<<< HEAD
        var af = new AndroidFlavors("./build1.gradle", "./test/testfiles");
=======

        var af = new AndroidFlavors("./build1.gradle", "./testfiles");
>>>>>>> 63250bd9
        expect(af).toBeTruthy();

        expect(af.getFlavorForPath("flavors/a/src/com/mycompany/x.java")).toBe("a");
    });

    test("AndroidFlavorsGetFlavorForPathB", function() {
        expect.assertions(2);
<<<<<<< HEAD
        var af = new AndroidFlavors("./build1.gradle", "./test/testfiles");
=======

        var af = new AndroidFlavors("./build1.gradle", "./testfiles");
>>>>>>> 63250bd9
        expect(af).toBeTruthy();

        expect(af.getFlavorForPath("flavors/bproj/src/com/mycompany/x.java")).toBe("b");
    });

    test("AndroidFlavorsGetFlavorForPathC", function() {
        expect.assertions(2);
<<<<<<< HEAD
        var af = new AndroidFlavors("./build1.gradle", "./test/testfiles");
=======

        var af = new AndroidFlavors("./build1.gradle", "./testfiles");
>>>>>>> 63250bd9
        expect(af).toBeTruthy();

        expect(af.getFlavorForPath("flavors/xXx/src/com/mycompany/x.java")).toBe("c");
    });

    test("AndroidFlavorsGetFlavorForPathAlmostFlavorA", function() {
        expect.assertions(2);
<<<<<<< HEAD
        var af = new AndroidFlavors("./build1.gradle", "./test/testfiles");
=======

        var af = new AndroidFlavors("./build1.gradle", "./testfiles");
>>>>>>> 63250bd9
        expect(af).toBeTruthy();

        expect(af.getFlavorForPath("flavors/a/java/b.java")).toBe("main");
    });

    test("AndroidFlavorsGetFlavorForPathUndefined", function() {
        expect.assertions(2);
<<<<<<< HEAD
        var af = new AndroidFlavors("./build1.gradle", "./test/testfiles");
=======

        var af = new AndroidFlavors("./build1.gradle", "./testfiles");
>>>>>>> 63250bd9
        expect(af).toBeTruthy();

        expect(af.getFlavorForPath()).toBe("main");
    });

    test("AndroidFlavorsGetFlavorForPathEmpty", function() {
        expect.assertions(2);
<<<<<<< HEAD
        var af = new AndroidFlavors("./build1.gradle", "./test/testfiles");
=======

        var af = new AndroidFlavors("./build1.gradle", "./testfiles");
>>>>>>> 63250bd9
        expect(af).toBeTruthy();

        expect(af.getFlavorForPath("")).toBe("main");
    });

    test("AndroidFlavorsGetFlavorForPathWithRoot", function() {
        expect.assertions(2);
<<<<<<< HEAD
        var af = new AndroidFlavors("./build1.gradle", "./test/testfiles");
        expect(af).toBeTruthy();
        expect(af.getFlavorForPath("test/testfiles/flavors/a/src/myclass.java")).toBe("a");
=======

        var af = new AndroidFlavors("./build1.gradle", "./testfiles");
        expect(af).toBeTruthy();

        expect(af.getFlavorForPath("testfiles/flavors/a/src/myclass.java")).toBe("a");
>>>>>>> 63250bd9
    });
});<|MERGE_RESOLUTION|>--- conflicted
+++ resolved
@@ -40,12 +40,7 @@
 
     test("AndroidFlavorsHasFlavorsTrue", function() {
         expect.assertions(2);
-<<<<<<< HEAD
         var af = new AndroidFlavors("./build1.gradle", "./test/testfiles");
-=======
-
-        var af = new AndroidFlavors("./build1.gradle", "./testfiles");
->>>>>>> 63250bd9
         expect(af).toBeTruthy();
 
         expect(af.hasFlavors()).toBeTruthy();
@@ -53,27 +48,14 @@
 
     test("AndroidFlavorsGetFlavors", function() {
         expect.assertions(2);
-<<<<<<< HEAD
         var af = new AndroidFlavors("./build1.gradle", "./test/testfiles");
         expect(af).toBeTruthy();
         expect(af.getAllFlavors()).toStrictEqual(["a", "b", "c"]);
-=======
-
-        var af = new AndroidFlavors("./build1.gradle", "./testfiles");
-        expect(af).toBeTruthy();
-
-        expect(af.getAllFlavors(), ["a", "b").toStrictEqual("c"]);
->>>>>>> 63250bd9
     });
 
     test("AndroidFlavorsGetSourceDir", function() {
         expect.assertions(4);
-<<<<<<< HEAD
         var af = new AndroidFlavors("./build1.gradle", "./test/testfiles");
-=======
-
-        var af = new AndroidFlavors("./build1.gradle", "./testfiles");
->>>>>>> 63250bd9
         expect(af).toBeTruthy();
 
         expect(af.getSourceDirs("a")).toStrictEqual(["flavors/a/src"]);
@@ -83,12 +65,7 @@
 
     test("AndroidFlavorsGetSourceDirMain", function() {
         expect.assertions(2);
-<<<<<<< HEAD
         var af = new AndroidFlavors("./build1.gradle", "./test/testfiles");
-=======
-
-        var af = new AndroidFlavors("./build1.gradle", "./testfiles");
->>>>>>> 63250bd9
         expect(af).toBeTruthy();
 
         expect(af.getSourceDirs("main")).toStrictEqual(["android/java"]);
@@ -96,12 +73,7 @@
 
     test("AndroidFlavorsGetResourceDir", function() {
         expect.assertions(4);
-<<<<<<< HEAD
         var af = new AndroidFlavors("./build1.gradle", "./test/testfiles");
-=======
-
-        var af = new AndroidFlavors("./build1.gradle", "./testfiles");
->>>>>>> 63250bd9
         expect(af).toBeTruthy();
 
         expect(af.getResourceDirs("a")).toStrictEqual(["flavors/a/res"]);
@@ -111,12 +83,7 @@
 
     test("AndroidFlavorsGetResourceDirMain", function() {
         expect.assertions(2);
-<<<<<<< HEAD
         var af = new AndroidFlavors("./build1.gradle", "./test/testfiles");
-=======
-
-        var af = new AndroidFlavors("./build1.gradle", "./testfiles");
->>>>>>> 63250bd9
         expect(af).toBeTruthy();
 
         expect(af.getResourceDirs("main")).toStrictEqual(["android/res"]);
@@ -124,12 +91,7 @@
 
     test("AndroidFlavorsGetFlavorForPathMain", function() {
         expect.assertions(2);
-<<<<<<< HEAD
         var af = new AndroidFlavors("./build1.gradle", "./test/testfiles");
-=======
-
-        var af = new AndroidFlavors("./build1.gradle", "./testfiles");
->>>>>>> 63250bd9
         expect(af).toBeTruthy();
 
         expect(af.getFlavorForPath("a/b.java")).toBe("main");
@@ -137,12 +99,7 @@
 
     test("AndroidFlavorsGetFlavorForPathA", function() {
         expect.assertions(2);
-<<<<<<< HEAD
         var af = new AndroidFlavors("./build1.gradle", "./test/testfiles");
-=======
-
-        var af = new AndroidFlavors("./build1.gradle", "./testfiles");
->>>>>>> 63250bd9
         expect(af).toBeTruthy();
 
         expect(af.getFlavorForPath("flavors/a/src/com/mycompany/x.java")).toBe("a");
@@ -150,12 +107,7 @@
 
     test("AndroidFlavorsGetFlavorForPathB", function() {
         expect.assertions(2);
-<<<<<<< HEAD
         var af = new AndroidFlavors("./build1.gradle", "./test/testfiles");
-=======
-
-        var af = new AndroidFlavors("./build1.gradle", "./testfiles");
->>>>>>> 63250bd9
         expect(af).toBeTruthy();
 
         expect(af.getFlavorForPath("flavors/bproj/src/com/mycompany/x.java")).toBe("b");
@@ -163,12 +115,7 @@
 
     test("AndroidFlavorsGetFlavorForPathC", function() {
         expect.assertions(2);
-<<<<<<< HEAD
         var af = new AndroidFlavors("./build1.gradle", "./test/testfiles");
-=======
-
-        var af = new AndroidFlavors("./build1.gradle", "./testfiles");
->>>>>>> 63250bd9
         expect(af).toBeTruthy();
 
         expect(af.getFlavorForPath("flavors/xXx/src/com/mycompany/x.java")).toBe("c");
@@ -176,12 +123,7 @@
 
     test("AndroidFlavorsGetFlavorForPathAlmostFlavorA", function() {
         expect.assertions(2);
-<<<<<<< HEAD
         var af = new AndroidFlavors("./build1.gradle", "./test/testfiles");
-=======
-
-        var af = new AndroidFlavors("./build1.gradle", "./testfiles");
->>>>>>> 63250bd9
         expect(af).toBeTruthy();
 
         expect(af.getFlavorForPath("flavors/a/java/b.java")).toBe("main");
@@ -189,12 +131,7 @@
 
     test("AndroidFlavorsGetFlavorForPathUndefined", function() {
         expect.assertions(2);
-<<<<<<< HEAD
         var af = new AndroidFlavors("./build1.gradle", "./test/testfiles");
-=======
-
-        var af = new AndroidFlavors("./build1.gradle", "./testfiles");
->>>>>>> 63250bd9
         expect(af).toBeTruthy();
 
         expect(af.getFlavorForPath()).toBe("main");
@@ -202,12 +139,7 @@
 
     test("AndroidFlavorsGetFlavorForPathEmpty", function() {
         expect.assertions(2);
-<<<<<<< HEAD
         var af = new AndroidFlavors("./build1.gradle", "./test/testfiles");
-=======
-
-        var af = new AndroidFlavors("./build1.gradle", "./testfiles");
->>>>>>> 63250bd9
         expect(af).toBeTruthy();
 
         expect(af.getFlavorForPath("")).toBe("main");
@@ -215,16 +147,8 @@
 
     test("AndroidFlavorsGetFlavorForPathWithRoot", function() {
         expect.assertions(2);
-<<<<<<< HEAD
         var af = new AndroidFlavors("./build1.gradle", "./test/testfiles");
         expect(af).toBeTruthy();
         expect(af.getFlavorForPath("test/testfiles/flavors/a/src/myclass.java")).toBe("a");
-=======
-
-        var af = new AndroidFlavors("./build1.gradle", "./testfiles");
-        expect(af).toBeTruthy();
-
-        expect(af.getFlavorForPath("testfiles/flavors/a/src/myclass.java")).toBe("a");
->>>>>>> 63250bd9
     });
 });