# encoding: utf-8
require 'haml'
require 'csv'
require 'sanitize'
require 'yaml'

PSEUDO_LOCALE = 'en-GB'

class HTParser < Haml::Parser
  attr_accessor :parent, :node_to_texts, :text_to_nodes,
                :raw_text_to_parents, :parents_to_raw_texts
  def initialize(a, b)
    @node_to_texts = {}
    @text_to_nodes = {}
    @raw_text_to_parents = {}
    @parents_to_raw_texts = {}
    super(a, b)
  end

  def raw_next_line
    text, index = super
    @raw_text_to_parents[text] = [] unless @raw_text_to_parents[text]
    @raw_text_to_parents[text] << @parent
    @parents_to_raw_texts[@parent] = [] unless @parents_to_raw_texts[@parent]
    @parents_to_raw_texts[@parent] << text
    return text, index
  end

  def process_line(text, index)
    ret = super(text, index)
    # we can also use @parent.
    @text_to_nodes[text] = [] unless @text_to_nodes[text]
    @text_to_nodes[text] << ret
    @node_to_texts[ret] = [] unless @node_to_texts[ret]
    @node_to_texts[ret] << text
    ret
  end

end


# return array of words tokenizing around code blocks for str
# stripped is the originally Sanitized word
def break_around_code(str)
  ret = []
  if str.include?("\#{")
    md = /(.*)#\{.*}(.*)/.match str
  else
    md = /(.*)\{.*}(.*)/.match str
  end
  if md.nil?
    return [str]
  end
  if md[2].strip.length > 0
    ret << md[2].strip
  end
  if md[1].strip.length > 0
    ret.concat(break_around_code(md[1]))
  end
  ret
end

def break_aound_code_values(values)
  values.map{|v| break_around_code(v)}.flatten.reject{|s| s.strip.length == 0}
end

def reject_paran(values)
  values.reject{|c| ['(', ')'].include?(c)}
end

def reject_special_words(values)
  values.reject{|w| w.include?('__') || w.include?('_')} #skip or, and, which are common in method names
end

#break string around ^[:print:] characters
def break_around_non_clean_chars(orig_with_markup, stripped)
  return [] if orig_with_markup.nil? || orig_with_markup.length == 0
  md = /(.*)(&.*;)(.*)/.match(orig_with_markup)
  return [orig_with_markup] if md.nil?
  ret = []
  if md[3].length == 0
  elsif stripped.include?(md[3])
    ret = [md[3]]
  end
  ret.concat(break_around_non_clean_chars(md[1], stripped))
end

# new algo: search for markup identified by <, >
def get_overlap_strings2(orig_with_markup, stripped)
  #puts "get_overlap_strings2 called with orig_with_markup=#{orig_with_markup} stripped=#{stripped} ol=#{orig_with_markup.length} sl=#{stripped.length} orig_with_markup.last=#{orig_with_markup[orig_with_markup.length - 1].ord.to_s(16)}"
  return [] if orig_with_markup.nil? || orig_with_markup.length == 0
  md = nil
  if orig_with_markup.is_a?(Hash)
    return []
  else
    md = /(.*)(<[^>]*>)(.*)/.match(orig_with_markup)
  end
  if md.nil?
    if stripped.include?(orig_with_markup)
      return [orig_with_markup]
    else
      return []
    end
  end
  ret = []
  #puts "md[1]=#{md[1]}"
  if md[3].length == 0
    ret = []
  elsif stripped.include?(md[3])
    #(0..md.length-1).each{|i| puts "md [#{i}]=#{puts md[i]}\n"}
    #puts "res=#{md[3]}"
    #puts "last-char=#{orig_with_markup[orig_with_markup.length - 1]} ord=#{orig_with_markup[orig_with_markup.length - 1].ord.to_s(16)}"
    ret = [md[3]]
  end
  ret.concat(get_overlap_strings2(md[1], stripped))
end

# populate values with strings to translate. root is dom-tree node
def accumulate_values(root, values, path_name)
  orig = nil
  if root[:type] == :silent_script
    #skip
  elsif (root.value && root.value[:value])
    orig = root.value[:value]
    if root.value[:parse]
      #skip all parsed nodes. i.e, ruby code
      orig = nil
    end
  elsif root.value && root.value[:attributes] && root.value[:attributes]['title']
    #puts "Found title=#{root.value[:attributes]['title']}"
    orig = root.value[:attributes]['title']
  elsif (root[:type] == :plain && root.value && root.value[:text])
    orig = root.value[:text]
  end
  if orig && orig.is_a?(String)
    s = Sanitize.clean(orig)
    if s.gsub(/[^[:print:]]/ , '').strip == orig.gsub(/[^[:print:]]/ , '').strip
      values << s.gsub(/[^[:print:]]/ , '')
    elsif !(/(.*)(<[^>]*>)(.*)/.match(orig))
      #there is no html only special characters filtered out by Sanitize.clean
      values.concat(break_around_non_clean_chars(orig, s))
    else
      toks = get_overlap_strings2(orig, s)
      if orig.include?("Answers served")
        #raise ArgumentError.new('debug')
      end
      values.concat(toks) if toks
    end
  end
  root.children.each{|c| accumulate_values(c, values, path_name)}
end


PSEUDO_MAP = {    "a"=> "à",    "c"=> "ç",    "d"=> "ð",    "e"=> "ë",    "g"=> "ğ",    "h"=> "ĥ",    "i"=> "í",    "j"=> "ĵ",    "k"=> "ķ",    "l"=> "ľ",    "n"=> "ñ",    "o"=> "õ",    "p"=> "þ",    "r"=> "ŕ",    "s"=> "š",    "t"=> "ţ",    "u"=> "ü",    "w"=> "ŵ",    "y"=> "ÿ",    "z"=> "ž",    "A"=> "Ã",    "B"=> "ß",    "C"=> "Ç",    "D"=> "Ð",    "E"=> "Ë",    "G"=> "Ĝ",    "H"=> "Ħ",    "I"=> "Ï",    "J"=> "Ĵ",    "K"=> "ĸ",    "L"=> "Ľ",    "N"=> "Ň",    "O"=> "Ø",    "R"=> "Ŗ",    "S"=> "Š",    "T"=> "Ť",    "U"=> "Ú",    "W"=> "Ŵ",    "Y"=> "Ŷ",    "Z"=> "Ż"}
#return <original string> => <string to replace with>
def process_pseudo_values(values)
  ret = {}
  values.each{|v|
    ret[v] = pseudolocalize(v)
  }
  ret
end

def pseudolocalize(string)
  replaced = string.split('').map{|c| PSEUDO_MAP[c] ? PSEUDO_MAP[c] : c}.join('')
  padding = ((string.length * 0.4).to_i).downto(1).to_a.join('')
  (replaced).concat(padding)
end

#param locale_mappings - The existing mappings in out system we can map values to
# return <original string> => <string to repalce with>
# out-param unmapped_words contains words we could not map
def process_values(locale_mappings, values, unmapped_words)
  ret = {}
  values.each{|v|
    next if v.strip.length == 0
    hashed_key = create_hashed_key(v.gsub("\n", ""))
    formatted_key = v.gsub("\n","").gsub(' ','_').capitalize
    # puts "checking #{v} #{hashed_key} #{formatted_key}"
    # puts locale_mappings.keys.first(50).to_s
    # puts "got #{locale_mappings[v]} #{locale_mappings[hashed_key]} #{locale_mappings[formatted_key]}"
    if locale_mappings[hashed_key]
      ret[v] = locale_mappings[hashed_key]
    elsif locale_mappings[formatted_key]
      ret[v] = locale_mappings[formatted_key]
    elsif locale_mappings[v]
      ret[v] = locale_mappings[v]
    else
      ret[v] = pseudolocalize(v)
      unmapped_words << v
    end
  }
  ret
end

#def replace_with_translations(template, from_to)
#  from_to.keys.sort_by{|a| a.length}.reverse.each{|k|
#    next if k.include?('@') || k.include?('#{')
#    v = from_to[k]
#
#    res = template.gsub!(/\b(?<=:title=>\")#{Regexp.escape(k)}(?=\")/, v)
#    res = template.gsub!(/\b(?<=:title =>\")#{Regexp.escape(k)}(?=\")/, v)
#    res = template.gsub!(/\b(?<=:title => \")#{Regexp.escape(k)}(?=\")/, v)
#    res = template.gsub!(/\b(?<![-\/:_\.|#%"'])#{Regexp.escape(k)}(?![\.="']\S)/, v) # match starting with word boundary and doesn't have / | : right before k
#
#    if res
#      puts "replaced #{k} WITH: #{v}"
#    end
#  }
#  template
#end

def process_line(skip_block_indent, ret, line, from_to)
  #puts "process_line called with line=#{line}"
  if !skip_block_indent.nil?
    ret << line
  else
    if line.strip[0] == "="
      ret << line
    else
      from_to.keys.sort_by{|a| a.length}.reverse.each{|k|
        next if k.include?('@') || k.include?('#{')
        v = from_to[k]
<<<<<<< HEAD
        begin
          res = line.gsub!(/\b(?<=:title=>\")#{Regexp.escape(k)}(?=\")/, v)
          #if res
          #  puts "replacing #{k} WITH #{v}"
          #end
          res = line.gsub!(/\b(?<=:title =>\")#{Regexp.escape(k)}(?=\")/, v)
          #if res
          #  puts "replacing #{k} WITH #{v}"
          #end

          res = line.gsub!(/\b(?<=:title => \")#{Regexp.escape(k)}(?=\")/, v)
          #if res
          #  puts "replacing #{k} WITH #{v}"
          #end
          res = line.gsub!(/\b(?<![-\/:_\.|#%"'])#{Regexp.escape(k)}(?![\.="']\S)/, v) # match starting with word boundary and doesn't have / | : right before k
          #if res
          #  puts "replacing #{k} WITH #{v}"
          #end
        rescue
          puts "ERROR could not substitute #{v} into #{line}"
          puts e.backtrace
        end
=======
        res = line.gsub!(/\b(?<=:title=>\")#{Regexp.escape(k)}(?=\")/, v)
        #if res
        #  puts "replacing #{k} WITH #{v}"
        #end
        res = line.gsub!(/\b(?<=:title =>\")#{Regexp.escape(k)}(?=\")/, v)
        #if res
        #  puts "replacing #{k} WITH #{v}"
        #end

        res = line.gsub!(/\b(?<=:title => \")#{Regexp.escape(k)}(?=\")/, v)
        #if res
        #  puts "replacing #{k} WITH #{v}"
        #end
        unless line.match(/Rb.t\(\".*#{Regexp.escape(k)}.*\"\)/)
          res = line.gsub!(/\b(?<![-\/:_\.|#%"'])#{Regexp.escape(k)}(?![\.="']\S)/, v) # match starting with word boundary and doesn't have / | : right before k
        end
        #if res
        #  puts "replacing #{k} WITH #{v}"
        #end
>>>>>>> 65e649c5
      }
      ret << line
    end
  end
end

# approach to go line-by line and replace. SHould give us better control of the context for search/replace
def replace_with_translations2(template, from_to)
  arr = template.split("\n")
  indent_stack = [0]
  ret = []
  skip_block_indent = nil
  arr.each{|line|
    curr_indent = /\S/ =~ line
    if curr_indent.nil?
      ret << line
      next
    end
    if curr_indent > indent_stack.last
      #new block
      indent_stack << curr_indent
      if line.include?(':ruby')
        skip_block_indent = curr_indent
      end
      process_line(skip_block_indent, ret, line, from_to)
    elsif curr_indent < indent_stack.last
      #previous block ended, now in old block
      indent_stack.pop
      if skip_block_indent && curr_indent <= skip_block_indent
        skip_block_indent = nil
      end
      process_line(skip_block_indent, ret, line, from_to)

    else
      #same block
      process_line(skip_block_indent, ret, line, from_to)
    end
  }
  ret.join("\n")
end

def produce_unmapped(file_to_words)
  # File.open('/tmp/test.yml', 'w') {|f| f.write h.to_yaml}
  h = {}
  file_to_words.each do |filename,words|
    child_hash = {}
    words.each{|w|
      clean_w = w.gsub("\n", "");
      child_hash[ create_hashed_key(clean_w) ] = clean_w
    }
    h[filename] = child_hash
  end
  File.open('./unmapped.yml', 'w') {|f|
    f.write(h.to_yaml(line_width: -1))
  }
  begin
    YAML::load_file('./unmapped.yml')
  rescue => e
    puts "ERROR: Bad YAML created for object=#{h}"
  end
end

def strip_whitespace(from_to)
  ret = {}
  from_to.each{|k, v|
    ret[k.strip] = v.strip
  }
  ret
end

# from loctool/lib/JavaFile.js
def create_hashed_key(string)
  string = string.to_s unless string.is_a?(String) and !string.nil? and string != ''
  hashed_key = 0
  # these two numbers together = 46 bits so it won't blow out the precision of an integer in javascript
  modulus = 1073741789  # largest prime number that fits in 30 bits
  multiple = 65521      #largest prime that fits in 16 bits, co-prime with the modulus

  string.split('').each do |char|
    hashed_key += char.ord
    hashed_key *= multiple
    hashed_key %= modulus
  end
  "r#{hashed_key}"
end

def load_locale_maps(locales, file_prefix= 'translations')
  ret = {}
  locales.each do |locale|
    filename_for_locale = "#{file_prefix}-#{locale}.yml"
    if File.exists?(filename_for_locale)
      ret[locale] = YAML.load(File.read(filename_for_locale))
    else
      raise "Could not find #{filename_for_locale} for #{locale}"
    end
  end
  ret
end

#file_name = "/Users/aseem/_language_form.html.haml"
unless defined?(TEST_ENV)
  raise ArgumentError.new("Usage: ruby haml_localizer.rb <locale-name> <lang-mapping> [<file-path>..]") if ARGV.count < 3
  locale_names = ARGV[0].split(',')
  locale_mapping_file_name = ARGV[1]
  all_locale_mappings = load_locale_maps(locale_names.reject{|x| x == PSEUDO_LOCALE}, locale_mapping_file_name)
  unmapped_words = {}

  ARGV[2, ARGV.length].each do |path_name|
    begin
      dirname = File.dirname(path_name)
      file_name = File.basename(path_name)
      file_name_components = file_name.split('.')
      unmapped_for_file = []
      raise ArgumentError.new('file must end with .html.haml') unless file_name.end_with?('.html.haml')

      template = File.read(path_name)
      x = HTParser.new(template, Haml::Options.new)
      root = x.parse
      values = []
      accumulate_values(root, values, path_name)
      #puts root
      #puts "orig_values=#{values}"
      values = reject_special_words(reject_paran(break_aound_code_values(values)))

      #puts "values=#{values}"
      locale_names.each do |locale_name|
        puts "file_name=#{path_name} locale_name=#{locale_name}"
        locale_mappings = all_locale_mappings[locale_name] || {}
        locale_mappings = locale_mappings[locale_name] unless locale_mappings[locale_name].nil?
        if locale_name == PSEUDO_LOCALE
          from_to = process_pseudo_values(values)
          unmapped_for_file = values
        else
          from_to = process_values(locale_mappings, values, unmapped_for_file)
        end
        #from_to = strip_whitespace(from_to)
        puts from_to if locale_name != PSEUDO_LOCALE and from_to.keys.count > 0
        #process_values(locale_mappings, from_to.keys, unmapped_for_file)
        output_template = replace_with_translations2(template.dup, from_to)
        begin
          x = HTParser.new(output_template, Haml::Options.new)
          root = x.parse
        rescue => e
          puts "ERROR: Bad substitution created invalid template for #{path_name}"
          #File.open('ERROR.html.haml', 'w') { |file| file.write(template) }
          next # if we make a bad file, do not try to print, just go to next file
        end
        if file_name_components[file_name_components.length - 3] == "en-US"
          # the original template has a lang_locale, test.en-US.html.haml
          new_file_name = dirname + '/' + file_name_components[0, file_name_components.length - 3].join('') + ".#{locale_name}.html.haml"
        else
          # the original template does not have a lang_locale, test.html.haml
          new_file_name = dirname + '/' + file_name_components[0, file_name_components.length - 2].join('') + ".#{locale_name}.html.haml"
        end
        File.open(new_file_name, 'w') { |file| file.write(output_template) }
      end
      unmapped_words[file_name] = unmapped_for_file
    rescue => ex
      puts path_name
      puts "#{ex}"
      puts ex.backtrace
      break
    end
  end
  produce_unmapped(unmapped_words)
end<|MERGE_RESOLUTION|>--- conflicted
+++ resolved
@@ -220,8 +220,7 @@
     else
       from_to.keys.sort_by{|a| a.length}.reverse.each{|k|
         next if k.include?('@') || k.include?('#{')
-        v = from_to[k]
-<<<<<<< HEAD
+        v = from_to[k].to_s
         begin
           res = line.gsub!(/\b(?<=:title=>\")#{Regexp.escape(k)}(?=\")/, v)
           #if res
@@ -236,35 +235,16 @@
           #if res
           #  puts "replacing #{k} WITH #{v}"
           #end
-          res = line.gsub!(/\b(?<![-\/:_\.|#%"'])#{Regexp.escape(k)}(?![\.="']\S)/, v) # match starting with word boundary and doesn't have / | : right before k
+          unless line.match(/Rb.t\(\".*#{Regexp.escape(k)}.*\"\)/)
+            res = line.gsub!(/\b(?<![-\/:_\.|#%"'])#{Regexp.escape(k)}(?![\.="']\S)/, v) # match starting with word boundary and doesn't have / | : right before k
+          end
           #if res
           #  puts "replacing #{k} WITH #{v}"
           #end
-        rescue
+        rescue => e
           puts "ERROR could not substitute #{v} into #{line}"
           puts e.backtrace
         end
-=======
-        res = line.gsub!(/\b(?<=:title=>\")#{Regexp.escape(k)}(?=\")/, v)
-        #if res
-        #  puts "replacing #{k} WITH #{v}"
-        #end
-        res = line.gsub!(/\b(?<=:title =>\")#{Regexp.escape(k)}(?=\")/, v)
-        #if res
-        #  puts "replacing #{k} WITH #{v}"
-        #end
-
-        res = line.gsub!(/\b(?<=:title => \")#{Regexp.escape(k)}(?=\")/, v)
-        #if res
-        #  puts "replacing #{k} WITH #{v}"
-        #end
-        unless line.match(/Rb.t\(\".*#{Regexp.escape(k)}.*\"\)/)
-          res = line.gsub!(/\b(?<![-\/:_\.|#%"'])#{Regexp.escape(k)}(?![\.="']\S)/, v) # match starting with word boundary and doesn't have / | : right before k
-        end
-        #if res
-        #  puts "replacing #{k} WITH #{v}"
-        #end
->>>>>>> 65e649c5
       }
       ret << line
     end
