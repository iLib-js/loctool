# encoding: utf-8
require 'haml'
require 'csv'
require 'sanitize'
require 'yaml'

PSEUDO_LOCALE = 'zxx-XX'

class HTParser < Haml::Parser
  attr_accessor :parent, :node_to_texts, :text_to_nodes,
                :raw_text_to_parents, :parents_to_raw_texts
  def initialize(a, b)
    @node_to_texts = {}
    @text_to_nodes = {}
    @raw_text_to_parents = {}
    @parents_to_raw_texts = {}
    super(a, b)
  end

  def raw_next_line
    text, index = super
    @raw_text_to_parents[text] = [] unless @raw_text_to_parents[text]
    @raw_text_to_parents[text] << @parent
    @parents_to_raw_texts[@parent] = [] unless @parents_to_raw_texts[@parent]
    @parents_to_raw_texts[@parent] << text
    return text, index
  end

  def process_line(text, index)
    ret = super(text, index)
    # we can also use @parent.
    @text_to_nodes[text] = [] unless @text_to_nodes[text]
    @text_to_nodes[text] << ret
    @node_to_texts[ret] = [] unless @node_to_texts[ret]
    @node_to_texts[ret] << text
    ret
  end

end


# return array of words tokenizing around code blocks for str
# stripped is the originally Sanitized word
def break_around_code(str)
  ret = []
  if str.include?("\#{")
    md = /(.*)#\{.*}(.*)/.match str
  else
    md = /(.*)\{.*}(.*)/.match str
  end
  if md.nil?
    return [str]
  end
  if md[2].strip.length > 0
    ret << md[2].strip
  end
  if md[1].strip.length > 0
    ret.concat(break_around_code(md[1]))
  end
  ret
end

def break_aound_code_values(values)
  values.map{|v| break_around_code(v)}.flatten.reject{|s| s.strip.length == 0}
end

def reject_paran(values)
  values.reject{|c| ['(', ')'].include?(c)}
end

def reject_special_words(values)
  values.reject{|w| w.include?('__') || w.include?('_')} #skip or, and, which are common in method names
end

#break string around ^[:print:] characters
def break_around_non_clean_chars(orig_with_markup, stripped)
  return [] if orig_with_markup.nil? || orig_with_markup.length == 0
  md = /(.*)(&.*;)(.*)/.match(orig_with_markup)
  return [orig_with_markup] if md.nil?
  ret = []
  if md[3].length == 0
  elsif stripped.include?(md[3])
    ret = [md[3]]
  end
  ret.concat(break_around_non_clean_chars(md[1], stripped))
end

# new algo: search for markup identified by <, >
def get_overlap_strings2(orig_with_markup, stripped)
  #puts "get_overlap_strings2 called with orig_with_markup=#{orig_with_markup} stripped=#{stripped} ol=#{orig_with_markup.length} sl=#{stripped.length} orig_with_markup.last=#{orig_with_markup[orig_with_markup.length - 1].ord.to_s(16)}"
  return [] if orig_with_markup.nil? || orig_with_markup.length == 0
  md = nil
  if orig_with_markup.is_a?(Hash)
    return []
  else
    md = /(.*)(<[^>]*>)(.*)/.match(orig_with_markup)
  end
  if md.nil?
    if stripped.include?(orig_with_markup)
      return [orig_with_markup]
    else
      return []
    end
  end
  ret = []
  #puts "md[1]=#{md[1]}"
  if md[3].length == 0
    ret = []
  elsif stripped.include?(md[3])
    #(0..md.length-1).each{|i| puts "md [#{i}]=#{puts md[i]}\n"}
    #puts "res=#{md[3]}"
    #puts "last-char=#{orig_with_markup[orig_with_markup.length - 1]} ord=#{orig_with_markup[orig_with_markup.length - 1].ord.to_s(16)}"
    ret = [md[3]]
  end
  ret.concat(get_overlap_strings2(md[1], stripped))
end

# populate values with strings to translate. root is dom-tree node
def accumulate_values(root, values, path_name)
  orig = nil
  if root[:type] == :silent_script
    #skip
  elsif (root.value && root.value[:value])
    orig = root.value[:value]
    if root.value[:parse]
      #skip all parsed nodes. i.e, ruby code
      orig = nil
    end
  elsif root.value && root.value[:attributes] && root.value[:attributes]['title']
    #puts "Found title=#{root.value[:attributes]['title']}"
    orig = root.value[:attributes]['title']
  elsif (root[:type] == :plain && root.value && root.value[:text])
    orig = root.value[:text]
  end
  if orig && orig.is_a?(String)
    s = Sanitize.clean(orig)
    if s.gsub(/[^[:print:]]/ , '').strip == orig.gsub(/[^[:print:]]/ , '').strip
      values << s.gsub(/[^[:print:]]/ , '')
    elsif !(/(.*)(<[^>]*>)(.*)/.match(orig))
      #there is no html only special characters filtered out by Sanitize.clean
      values.concat(break_around_non_clean_chars(orig, s))
    else
      toks = get_overlap_strings2(orig, s)
      if orig.include?("Answers served")
        #raise ArgumentError.new('debug')
      end
      values.concat(toks) if toks
    end
  end
  root.children.each{|c| accumulate_values(c, values, path_name)}
end


PSUEDO_MAP = {    "a"=> "à",    "c"=> "ç",    "d"=> "ð",    "e"=> "ë",    "g"=> "ğ",    "h"=> "ĥ",    "i"=> "í",    "j"=> "ĵ",    "k"=> "ķ",    "l"=> "ľ",    "n"=> "ñ",    "o"=> "õ",    "p"=> "þ",    "r"=> "ŕ",    "s"=> "š",    "t"=> "ţ",    "u"=> "ü",    "w"=> "ŵ",    "y"=> "ÿ",    "z"=> "ž",    "A"=> "Ã",    "B"=> "ß",    "C"=> "Ç",    "D"=> "Ð",    "E"=> "Ë",    "G"=> "Ĝ",    "H"=> "Ħ",    "I"=> "Ï",    "J"=> "Ĵ",    "K"=> "ĸ",    "L"=> "Ľ",    "N"=> "Ň",    "O"=> "Ø",    "R"=> "Ŗ",    "S"=> "Š",    "T"=> "Ť",    "U"=> "Ú",    "W"=> "Ŵ",    "Y"=> "Ŷ",    "Z"=> "Ż"}
#return <original string> => <string to replace with>
def process_pseudo_values(values)
  ret = {}
  values.each{|v|
    ret[v] = v.split('').map{|c| PSUEDO_MAP[c] ? PSUEDO_MAP[c] : c}.join('')
    string_padding = ((ret[v].length * 0.4).to_i).downto(1).to_a.join('')
    ret[v] = ret[v].concat(string_padding)
  }
  ret
end

#param locale_mappings - The existing mappings in out system we can map values to
# return <original string> => <string to repalce with>
# out-param unmapped_words contains words we could not map
def process_values(locale_mappings, values, unmapped_words)
  ret = {}
  values.each{|v|
    next if v.strip.length == 0
    if locale_mappings[v]
      ret[v] = locale_mappings[v]
    else
      unmapped_words << v
    end
  }
  ret
end

#def replace_with_translations(template, from_to)
#  from_to.keys.sort_by{|a| a.length}.reverse.each{|k|
#    next if k.include?('@') || k.include?('#{')
#    v = from_to[k]
#
#    res = template.gsub!(/\b(?<=:title=>\")#{Regexp.escape(k)}(?=\")/, v)
#    res = template.gsub!(/\b(?<=:title =>\")#{Regexp.escape(k)}(?=\")/, v)
#    res = template.gsub!(/\b(?<=:title => \")#{Regexp.escape(k)}(?=\")/, v)
#    res = template.gsub!(/\b(?<![-\/:_\.|#%"'])#{Regexp.escape(k)}(?![\.="']\S)/, v) # match starting with word boundary and doesn't have / | : right before k
#
#    if res
#      puts "replaced #{k} WITH: #{v}"
#    end
#  }
#  template
#end

def process_line(skip_block_indent, ret, line, from_to)
  #puts "process_line called with line=#{line}"
  if !skip_block_indent.nil?
    ret << line
  else
    if line.strip[0] == "="
      ret << line
    else
      from_to.keys.sort_by{|a| a.length}.reverse.each{|k|
        next if k.include?('@') || k.include?('#{')
        v = from_to[k]
        res = line.gsub!(/\b(?<=:title=>\")#{Regexp.escape(k)}(?=\")/, v)
        #if res
        #  puts "replacing #{k} WITH #{v}"
        #end
        res = line.gsub!(/\b(?<=:title =>\")#{Regexp.escape(k)}(?=\")/, v)
        #if res
        #  puts "replacing #{k} WITH #{v}"
        #end

        res = line.gsub!(/\b(?<=:title => \")#{Regexp.escape(k)}(?=\")/, v)
        #if res
        #  puts "replacing #{k} WITH #{v}"
        #end
        res = line.gsub!(/\b(?<![-\/:_\.|#%"'])#{Regexp.escape(k)}(?![\.="']\S)/, v) # match starting with word boundary and doesn't have / | : right before k
        #if res
        #  puts "replacing #{k} WITH #{v}"
        #end
      }
      ret << line
    end
  end
end

# approach to go line-by line and replace. SHould give us better control of the context for search/replace
def replace_with_translations2(template, from_to)
  arr = template.split("\n")
  indent_stack = [0]
  ret = []
  skip_block_indent = nil
  arr.each{|line|
    curr_indent = /\S/ =~ line
    if curr_indent.nil?
      ret << line
      next
    end
    if curr_indent > indent_stack.last
      #new block
      indent_stack << curr_indent
      if line.include?(':ruby')
        skip_block_indent = curr_indent
      end
      process_line(skip_block_indent, ret, line, from_to)
    elsif curr_indent < indent_stack.last
      #previous block ended, now in old block
      indent_stack.pop
      if skip_block_indent && curr_indent <= skip_block_indent
        skip_block_indent = nil
      end
      process_line(skip_block_indent, ret, line, from_to)

    else
      #same block
      process_line(skip_block_indent, ret, line, from_to)
    end
  }
  ret.join("\n")
end

def produce_unmapped(file_to_words)
  # File.open('/tmp/test.yml', 'w') {|f| f.write h.to_yaml}
  h = {}
  file_to_words.each do |filename,words|
    child_hash = {}
    words.each{|w|
      clean_w = w.gsub("\n", "");
      child_hash[ clean_w.gsub(' ', '_') ] = clean_w
    }
    h[filename] = child_hash
  end
  File.open('./unmapped.yml', 'w') {|f|
    f.write(h.to_yaml(line_width: -1))
  }
  begin
    YAML::load_file('./unmapped.yml')
  rescue => e
    puts "ERROR: Bad YAML created for object=#{h}"
  end
end

def strip_whitespace(from_to)
  ret = {}
  from_to.each{|k, v|
    ret[k.strip] = v.strip
  }
  ret
end

<<<<<<< HEAD
def load_locale_maps(locales, file_prefix= 'translations')
  ret = {}
  locales.each do |locale|
    filename_for_locale = "#{file_prefix}-#{locale}.yml"
    if File.exists?(filename_for_locale)
      ret[locale] = YAML.load(File.read(filename_for_locale))
    else
      raise "Could not find #{filename_for_locale} for #{locale}"
    end
  end
  ret
end

#file_name = "/Users/aseem/_language_form.html.haml"
raise ArgumentError.new("Usage: ruby haml_localizer.rb <locale-name> <lang-mapping> [<file-path>..]") if ARGV.count < 3
locale_names = ARGV[0].split(',')
locale_mapping_file_name = ARGV[1]
all_locale_mappings = load_locale_maps(locale_names.reject{|x| x == PSEUDO_LOCALE}, locale_mapping_file_name)
unmapped_words = {}

ARGV[2, ARGV.length].each do |path_name|
  begin
    dirname = File.dirname(path_name)
    file_name = File.basename(path_name)
    file_name_components = file_name.split('.')
    unmapped_for_file = []
    raise ArgumentError.new('file must end with .html.haml') unless file_name.end_with?('.html.haml')

    template = File.read(path_name)
    x = HTParser.new(template, Haml::Options.new)
    root = x.parse
    values = []
    accumulate_values(root, values, path_name)
    #puts root
    #puts "orig_values=#{values}"
    values = reject_special_words(reject_paran(break_aound_code_values(values)))

    #puts "values=#{values}"
    locale_names.each do |locale_name|
      puts "file_name=#{path_name} locale_name=#{locale_name}"
      locale_mappings = all_locale_mappings[locale_name] || {}
      if locale_name == PSEUDO_LOCALE
        from_to = process_pseudo_values(values)
      else
        from_to = process_values(locale_mappings, values, unmapped_for_file)
      end
      from_to = strip_whitespace(from_to)
      puts from_to
      process_values(locale_mappings, from_to.keys, unmapped_for_file)
      template = replace_with_translations2(template, from_to)
      begin
        x = HTParser.new(template, Haml::Options.new)
        root = x.parse
      rescue => e
        puts "ERROR: Bad substitution created invalid template for #{path_name}"
        #File.open('ERROR.html.haml', 'w') { |file| file.write(template) }
        next # if we make a bad file, do not try to print, just go to next file
      end
      if file_name_components[file_name_components.length - 3] == "en-US"
        # the original template has a lang_locale, test.en-US.html.haml
        new_file_name = dirname + '/' + file_name_components[0, file_name_components.length - 3].join('') + ".#{locale_name}.html.haml"
      else
        # the original template does not have a lang_locale, test.html.haml
        new_file_name = dirname + '/' + file_name_components[0, file_name_components.length - 2].join('') + ".#{locale_name}.html.haml"
      end
      File.open(new_file_name, 'w') { |file| file.write(template) }
    end
    unmapped_words[file_name] = unmapped_for_file
  rescue => ex
    puts path_name
    puts "#{ex}"
    puts ex.backtrace
    break
  end
end
produce_unmapped(unmapped_words)
=======
unless defined?(TEST_ENV)

  #file_name = "/Users/aseem/_language_form.html.haml"
  raise ArgumentError.new("Usage: ruby haml_localizer.rb <locale-name> <lang-mapping> [<file-path>..]") if ARGV.count < 3
  locale_name = ARGV[0]
  local_mapping_file_name = ARGV[1]
  local_mappings = nil
  local_mappings ||= {}
  #if locale_name != 'zxx-XX'
  #  local_mappings = YAML.load(File.read(local_mapping_file_name))
  #end

  unmapped_words = {}

    ARGV[2, ARGV.length].each{|path_name|
      puts "file_name=#{path_name} locale_name=#{locale_name}"
      begin
        dirname = File.dirname(path_name)
        file_name = File.basename(path_name)
        file_name_components = file_name.split('.')
        unmapped_for_file = []
        raise ArgumentError.new('file must end with .html.haml') unless file_name.end_with?('.html.haml')

        template = File.read(path_name)
        x = HTParser.new(template, Haml::Options.new)
        root = x.parse
        values = []
        accumulate_values(root, values, path_name)
        #puts root
        #puts "orig_values=#{values}"
        values = reject_special_words(reject_paran(break_aound_code_values(values)))

        #puts "values=#{values}"

        #if local_name == 'zxx-XX'
          from_to = process_pseudo_values(values)
        #else
        #  from_to = process_values(local_mappings, values, unmapped_words)
        #end
        from_to = strip_whitespace(from_to)
        #puts from_to
        process_values(local_mappings, from_to.keys, unmapped_for_file)

        #replace_with_translations(template, from_to)
        template = replace_with_translations2(template, from_to)
        #parse again to ensure no failure
        begin
          x = HTParser.new(template, Haml::Options.new)
          root = x.parse
        rescue => e
          puts "ERROR: Bad substitution created invalid template for #{path_name}"
          #puts e.backtrace # toggle to print entire trace
          next # if we make a bad file, do not try to print, just go to next file
        end

        if file_name_components[file_name_components.length - 3] == "en-US"
          new_file_name = dirname + '/' + file_name_components[0, file_name_components.length - 3].join('') + ".#{locale_name}.html.haml"
        else
          new_file_name = dirname + '/' + file_name_components[0, file_name_components.length - 2].join('') + ".#{locale_name}.html.haml"
        end

        #puts new_file_name
        File.open(new_file_name, 'w') { |file| file.write(template) }
        unmapped_words[file_name] = unmapped_for_file
      rescue => ex
        puts path_name
        puts "#{ex}"
        puts ex.backtrace
        break
      end
    }

    produce_unmapped(unmapped_words)
end
>>>>>>> 9f66c2d7
<|MERGE_RESOLUTION|>--- conflicted
+++ resolved
@@ -294,7 +294,6 @@
   ret
 end
 
-<<<<<<< HEAD
 def load_locale_maps(locales, file_prefix= 'translations')
   ret = {}
   locales.each do |locale|
@@ -309,141 +308,67 @@
 end
 
 #file_name = "/Users/aseem/_language_form.html.haml"
-raise ArgumentError.new("Usage: ruby haml_localizer.rb <locale-name> <lang-mapping> [<file-path>..]") if ARGV.count < 3
-locale_names = ARGV[0].split(',')
-locale_mapping_file_name = ARGV[1]
-all_locale_mappings = load_locale_maps(locale_names.reject{|x| x == PSEUDO_LOCALE}, locale_mapping_file_name)
-unmapped_words = {}
-
-ARGV[2, ARGV.length].each do |path_name|
-  begin
-    dirname = File.dirname(path_name)
-    file_name = File.basename(path_name)
-    file_name_components = file_name.split('.')
-    unmapped_for_file = []
-    raise ArgumentError.new('file must end with .html.haml') unless file_name.end_with?('.html.haml')
-
-    template = File.read(path_name)
-    x = HTParser.new(template, Haml::Options.new)
-    root = x.parse
-    values = []
-    accumulate_values(root, values, path_name)
-    #puts root
-    #puts "orig_values=#{values}"
-    values = reject_special_words(reject_paran(break_aound_code_values(values)))
-
-    #puts "values=#{values}"
-    locale_names.each do |locale_name|
-      puts "file_name=#{path_name} locale_name=#{locale_name}"
-      locale_mappings = all_locale_mappings[locale_name] || {}
-      if locale_name == PSEUDO_LOCALE
-        from_to = process_pseudo_values(values)
-      else
-        from_to = process_values(locale_mappings, values, unmapped_for_file)
-      end
-      from_to = strip_whitespace(from_to)
-      puts from_to
-      process_values(locale_mappings, from_to.keys, unmapped_for_file)
-      template = replace_with_translations2(template, from_to)
-      begin
-        x = HTParser.new(template, Haml::Options.new)
-        root = x.parse
-      rescue => e
-        puts "ERROR: Bad substitution created invalid template for #{path_name}"
-        #File.open('ERROR.html.haml', 'w') { |file| file.write(template) }
-        next # if we make a bad file, do not try to print, just go to next file
-      end
-      if file_name_components[file_name_components.length - 3] == "en-US"
-        # the original template has a lang_locale, test.en-US.html.haml
-        new_file_name = dirname + '/' + file_name_components[0, file_name_components.length - 3].join('') + ".#{locale_name}.html.haml"
-      else
-        # the original template does not have a lang_locale, test.html.haml
-        new_file_name = dirname + '/' + file_name_components[0, file_name_components.length - 2].join('') + ".#{locale_name}.html.haml"
-      end
-      File.open(new_file_name, 'w') { |file| file.write(template) }
-    end
-    unmapped_words[file_name] = unmapped_for_file
-  rescue => ex
-    puts path_name
-    puts "#{ex}"
-    puts ex.backtrace
-    break
-  end
-end
-produce_unmapped(unmapped_words)
-=======
 unless defined?(TEST_ENV)
-
-  #file_name = "/Users/aseem/_language_form.html.haml"
   raise ArgumentError.new("Usage: ruby haml_localizer.rb <locale-name> <lang-mapping> [<file-path>..]") if ARGV.count < 3
-  locale_name = ARGV[0]
-  local_mapping_file_name = ARGV[1]
-  local_mappings = nil
-  local_mappings ||= {}
-  #if locale_name != 'zxx-XX'
-  #  local_mappings = YAML.load(File.read(local_mapping_file_name))
-  #end
-
+  locale_names = ARGV[0].split(',')
+  locale_mapping_file_name = ARGV[1]
+  all_locale_mappings = load_locale_maps(locale_names.reject{|x| x == PSEUDO_LOCALE}, locale_mapping_file_name)
   unmapped_words = {}
 
-    ARGV[2, ARGV.length].each{|path_name|
-      puts "file_name=#{path_name} locale_name=#{locale_name}"
-      begin
-        dirname = File.dirname(path_name)
-        file_name = File.basename(path_name)
-        file_name_components = file_name.split('.')
-        unmapped_for_file = []
-        raise ArgumentError.new('file must end with .html.haml') unless file_name.end_with?('.html.haml')
-
-        template = File.read(path_name)
-        x = HTParser.new(template, Haml::Options.new)
-        root = x.parse
-        values = []
-        accumulate_values(root, values, path_name)
-        #puts root
-        #puts "orig_values=#{values}"
-        values = reject_special_words(reject_paran(break_aound_code_values(values)))
-
-        #puts "values=#{values}"
-
-        #if local_name == 'zxx-XX'
+  ARGV[2, ARGV.length].each do |path_name|
+    begin
+      dirname = File.dirname(path_name)
+      file_name = File.basename(path_name)
+      file_name_components = file_name.split('.')
+      unmapped_for_file = []
+      raise ArgumentError.new('file must end with .html.haml') unless file_name.end_with?('.html.haml')
+
+      template = File.read(path_name)
+      x = HTParser.new(template, Haml::Options.new)
+      root = x.parse
+      values = []
+      accumulate_values(root, values, path_name)
+      #puts root
+      #puts "orig_values=#{values}"
+      values = reject_special_words(reject_paran(break_aound_code_values(values)))
+
+      #puts "values=#{values}"
+      locale_names.each do |locale_name|
+        puts "file_name=#{path_name} locale_name=#{locale_name}"
+        locale_mappings = all_locale_mappings[locale_name] || {}
+        if locale_name == PSEUDO_LOCALE
           from_to = process_pseudo_values(values)
-        #else
-        #  from_to = process_values(local_mappings, values, unmapped_words)
-        #end
+        else
+          from_to = process_values(locale_mappings, values, unmapped_for_file)
+        end
         from_to = strip_whitespace(from_to)
-        #puts from_to
-        process_values(local_mappings, from_to.keys, unmapped_for_file)
-
-        #replace_with_translations(template, from_to)
+        puts from_to
+        process_values(locale_mappings, from_to.keys, unmapped_for_file)
         template = replace_with_translations2(template, from_to)
-        #parse again to ensure no failure
         begin
           x = HTParser.new(template, Haml::Options.new)
           root = x.parse
         rescue => e
           puts "ERROR: Bad substitution created invalid template for #{path_name}"
-          #puts e.backtrace # toggle to print entire trace
+          #File.open('ERROR.html.haml', 'w') { |file| file.write(template) }
           next # if we make a bad file, do not try to print, just go to next file
         end
-
         if file_name_components[file_name_components.length - 3] == "en-US"
+          # the original template has a lang_locale, test.en-US.html.haml
           new_file_name = dirname + '/' + file_name_components[0, file_name_components.length - 3].join('') + ".#{locale_name}.html.haml"
         else
+          # the original template does not have a lang_locale, test.html.haml
           new_file_name = dirname + '/' + file_name_components[0, file_name_components.length - 2].join('') + ".#{locale_name}.html.haml"
         end
-
-        #puts new_file_name
         File.open(new_file_name, 'w') { |file| file.write(template) }
-        unmapped_words[file_name] = unmapped_for_file
-      rescue => ex
-        puts path_name
-        puts "#{ex}"
-        puts ex.backtrace
-        break
       end
-    }
-
-    produce_unmapped(unmapped_words)
-end
->>>>>>> 9f66c2d7
+      unmapped_words[file_name] = unmapped_for_file
+    rescue => ex
+      puts path_name
+      puts "#{ex}"
+      puts ex.backtrace
+      break
+    end
+  end
+  produce_unmapped(unmapped_words)
+end