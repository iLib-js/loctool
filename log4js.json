{
    "appenders": {
        "default": { 
            "type": "console",
            "layout": {
                "type": "pattern",
                "pattern": "%r %p %c: %m"
            }
        }
    },
    "categories": {
        "default": {
            "appenders": [ "default" ],
            "level": "info"
        },
        "loctool.lib.AndroidLayoutFile": {
            "appenders": [ "default" ],
            "level": "info"
        },
        "loctool.lib.AndroidLayoutFileType": {
            "appenders": [ "default" ],
            "level": "info"
        },
        "loctool.lib.AndroidProject": {
            "appenders": [ "default" ],
            "level": "info"
        },
        "loctool.lib.AndroidResourceFile": {
            "appenders": [ "default" ],
            "level": "info"
        },
        "loctool.lib.AndroidResourceFileType": {
            "appenders": [ "default" ],
            "level": "info"
        },
        "loctool.lib.ContextResourceString": {
            "appenders": [ "default" ],
            "level": "info"
        },
        "loctool.lib.CustomProject": {
            "appenders": [ "default" ],
            "level": "info"
        },
        "loctool.lib.DBTranslationSet": {
            "appenders": [ "default" ],
            "level": "info"
        },
        "loctool.lib.FileType": {
<<<<<<< HEAD
=======
			"appenders": [ "default" ],
			"level": "info"
		},
        "loctool.lib.GenerateMode": {
            "appenders": [ "default" ],
            "level": "info"
		},
        "loctool.lib.GenerateModeProcess": {
>>>>>>> f8b4963b
            "appenders": [ "default" ],
            "level": "info"
        },
        "loctool.lib.HamlFile": {
            "appenders": [ "default" ],
            "level": "info"
        },
        "loctool.lib.HamlFileType": {
            "appenders": [ "default" ],
            "level": "info"
        },
        "loctool.lib.HTMLFile": {
            "appenders": [ "default" ],
            "level": "info"
        },
        "loctool.lib.HTMLFileType": {
            "appenders": [ "default" ],
            "level": "info"
        },
        "loctool.lib.HTMLTemplateFile": {
            "appenders": [ "default" ],
            "level": "info"
        },
        "loctool.lib.HTMLTemplateFileType": {
            "appenders": [ "default" ],
            "level": "info"
        },
        "loctool.lib.IosLayoutResourceString": {
            "appenders": [ "default" ],
            "level": "info"
        },
        "loctool.lib.IosStringsFile": {
            "appenders": [ "default" ],
            "level": "info"
        },
        "loctool.lib.IosStringsFileType": {
            "appenders": [ "default" ],
            "level": "info"
        },
        "loctool.lib.JavaFile": {
            "appenders": [ "default" ],
            "level": "info"
        },
        "loctool.lib.JavaFileType": {
            "appenders": [ "default" ],
            "level": "info"
        },
        "loctool.lib.JavaScriptFile": {
            "appenders": [ "default" ],
            "level": "info"
        },
        "loctool.lib.JavaScriptFileType": {
            "appenders": [ "default" ],
            "level": "info"
        },
        "loctool.lib.JavaScriptResourceFile": {
            "appenders": [ "default" ],
            "level": "info"
        },
        "loctool.lib.JavaScriptResourceFileType": {
            "appenders": [ "default" ],
            "level": "info"
        },
        "loctool.lib.LocalRepository": {
            "appenders": [ "default" ],
            "level": "info"
        },
        "loctool.lib.MarkdownFile": {
            "appenders": [ "default" ],
            "level": "info"
        },
        "loctool.lib.MarkdownFileType": {
            "appenders": [ "default" ],
            "level": "info"
        },
        "loctool.lib.ObjectiveCFile": {
            "appenders": [ "default" ],
            "level": "info"
        },
        "loctool.lib.ObjectiveCFileType": {
            "appenders": [ "default" ],
            "level": "info"
        },
        "loctool.lib.ObjectiveCProject": {
            "appenders": [ "default" ],
            "level": "info"
        },
        "loctool.lib.Project": {
            "appenders": [ "default" ],
            "level": "info"
        },
        "loctool.lib.ProjectFactory": {
            "appenders": [ "default" ],
            "level": "info"
        },
        "loctool.lib.PseudoFactory": {
            "appenders": [ "default" ],
            "level": "info"
        },
        "loctool.lib.ResourceArray": {
            "appenders": [ "default" ],
            "level": "info"
        },
        "loctool.lib.ResourceFactory": {
            "appenders": [ "default" ],
            "level": "info"
        },
        "loctool.lib.ResourcePlural": {
            "appenders": [ "default" ],
            "level": "info"
        },
        "loctool.lib.ResourceString": {
            "appenders": [ "default" ],
            "level": "info"
        },
        "loctool.lib.RubyFile": {
            "appenders": [ "default" ],
            "level": "info"
        },
        "loctool.lib.RubyFileType": {
            "appenders": [ "default" ],
            "level": "info"
        },
        "loctool.lib.SwiftFile": {
            "appenders": [ "default" ],
            "level": "info"
        },
        "loctool.lib.SwiftFileType": {
            "appenders": [ "default" ],
            "level": "info"
        },
        "loctool.lib.SwiftProject": {
            "appenders": [ "default" ],
            "level": "info"
        },
        "loctool.lib.TranslationSet": {
            "appenders": [ "default" ],
            "level": "info"
        },
        "loctool.lib.WebProject": {
            "appenders": [ "default" ],
            "level": "info"
        },
        "loctool.lib.Xliff": {
            "appenders": [ "default" ],
            "level": "info"
        },
        "loctool.lib.XliffFile": {
            "appenders": [ "default" ],
            "level": "info"
        },
        "loctool.lib.XliffFileType": {
            "appenders": [ "default" ],
            "level": "info"
        },
        "loctool.lib.XliffMerge": {
            "appenders": [ "default" ],
            "level": "info"
        },
        "loctool.lib.YamlFile": {
            "appenders": [ "default" ],
            "level": "info"
        },
        "loctool.lib.YamlFileType": {
            "appenders": [ "default" ],
            "level": "info"
        },
        "loctool.lib.YamlResourceFile": {
            "appenders": [ "default" ],
            "level": "info"
        },
        "loctool.lib.YamlResourceFileType": {
            "appenders": [ "default" ],
            "level": "info"
        },
        "loctool.loctool":  {
            "appenders": [ "default" ],
            "level": "info"
        },
        "loctool.plugin.JavaScriptFile": {
            "appenders": [ "default" ],
            "level": "info"
        },
        "loctool.plugin.JavaScriptFileType": {
            "appenders": [ "default" ],
            "level": "info"
        }
    }
}<|MERGE_RESOLUTION|>--- conflicted
+++ resolved
@@ -46,17 +46,14 @@
             "level": "info"
         },
         "loctool.lib.FileType": {
-<<<<<<< HEAD
-=======
-			"appenders": [ "default" ],
-			"level": "info"
-		},
+			     "appenders": [ "default" ],
+			     "level": "info"
+		    },
         "loctool.lib.GenerateMode": {
             "appenders": [ "default" ],
             "level": "info"
-		},
+		    },
         "loctool.lib.GenerateModeProcess": {
->>>>>>> f8b4963b
             "appenders": [ "default" ],
             "level": "info"
         },
